--- conflicted
+++ resolved
@@ -1740,13 +1740,8 @@
 #[test]
 fn geometry_p49_3() {
     let expr = r#"<math><mi>a</mi><mo>&#x2226;</mo><mi>b</mi></math>"#;
-<<<<<<< HEAD
     // spec wrongly uses dot 3 instead of dot 6 for lower case letter indicator
     // removed lower case letter indicator before b -- not needed
-=======
-    // spec has bug at start (dot 3 instead of dot 6)
-    // removed unnecessary lowercase indicator before 'b'
->>>>>>> a9b77600
     test_braille("Polish", expr, "⠠⠁⠀⠔⠈⠇⠇⠃");
 }
 
@@ -1795,11 +1790,7 @@
 
 #[test]
 fn geometry_p49_11() {
-<<<<<<< HEAD
     let expr = r#"<math><mi>α</mi><mo>=</mo><mo>&#x2222;</mo><mo>(</mo><mover><mi>v</mi><mo>&#x2192;</mo></mover><mo>,</mo><mover><mi>u</mi><mo>&#x2192;</mo></mover><mo>)</mo></math>"#;
-=======
-    let expr = r#"<math><mi>&#x3B1;</mi><mo>=</mo><mo>&#x2222;</mo><mo>(</mo><mover><mi>v</mi><mo>&#x2192;</mo></mover><mo>,</mo><mover><mi>u</mi><mo>&#x2192;</mo></mover><mo>)</mo></math>"#;
->>>>>>> a9b77600
     test_braille("Polish", expr, "⠰⠁⠀⠶⠻⠪⠣⠨⠒⠂⠠⠧⠂⠀⠨⠒⠂⠥⠜");
 }
 
@@ -2973,13 +2964,8 @@
 #[test]
 #[ignore = "alternative"]
 fn oxidation_states_p85_2b() {
-<<<<<<< HEAD
     let expr = r#"<math><msub><mover><mi mathvariant="normal">N</mi><mn>0</mn></mover><mn>2</mn></msub></math>"#;
     test_braille_prefs("Polish", vec![("Polish_BrailleLevel", "Advanced")], expr, r"⠨⠝⠆⠣⠴⠜");
-=======
-    let expr = r#"<math intent=":chemical-formula"><mover><msub><mi mathvariant="normal">N</mi><mn>2</mn></msub><mn>0</mn></mover></math>"#;
-    test_braille_prefs("Polish", vec![("Polish_BrailleLevel", "Intermediate")], expr, r"⠨⠝⠆⠣⠴⠜");
->>>>>>> a9b77600
 }
 
 #[test]
