--- conflicted
+++ resolved
@@ -3,18 +3,13 @@
 <img src="logo.png" style="position: relative; top: 16px; z-index: -1;">
 is a library that supports conversion of MathML to:
 
-<<<<<<< HEAD
-- Speech strings with embedded speech engine commands
-- Braille (Nemeth, UEB Technical, and eventually other braille math codes)
-- Navigation of math (in multiple ways including overviews)
-=======
+
 * Speech strings (in several languages) with embedded speech engine commands
 * Braille (Nemeth, UEB Technical, CMU, and many others)
 * Navigation of math (in multiple ways including overviews)
->>>>>>> 27f1cd2d
+
 
 There are four related projects that make use of MathCAT:
-
 - [MathCATDemo](https://nsoiffer.github.io/MathCATDemo/) -- an online demonstration of some of what can be done with MathCAT
 - [A python interface for MathCAT](https://github.com/NSoiffer/MathCATForPython) -- used by a [MathCAT NVDA add-on](https://addons.nvda-project.org/addons/MathCAT.en.html).
 - [A C/C++ interface for MathCAT](https://github.com/NSoiffer/MathCATForC)
