# References such as 7.2(5) refer to the fifth example in section 7.2 in guide from ONCE
# https://www.once.es/servicios-sociales/braille/comision-braille-espanola/documentos-tecnicos/documentos-tecnicos-relacionados-con-el-braille/documentos/b5-signografia-matematica.pdf
---
# -
#   name: unit-spaces
#   tag: "!*"
#   match: "not(self::m:math) and not($MatchingWhitespace) and (@data-previous-space-width >= 0.25 or @data-following-space-width >= 0.25)"
#   replace:
#    - with:
#       variables: [MatchingWhitespace: "true()"]
#       replace:
#       - test:
#         - if: "(@class='MathML-unit' or contains(@intent, ':unit') or BaseNode(.)[@class='MathML-unit' or contains(@intent, ':unit')]) and @data-previous-space-width >= 0.25" 
#           then: [t: "𝐖"]
#       - x: "."
#       - test:
#         - if: "(@class='MathML-unit' or contains(@intent, ':unit') or BaseNode(.)[@class='MathML-unit' or contains(@intent, ':unit')]) and @data-following-space-width >= 0.25" 
#           then: [t: "𝐖"]

-
  name: omissions
  tag: "!*"
  match: "contains(@intent, ':blank')"
  replace:
  - test:
      - if: "self::m:mo"
        then: [t: "⠰"]      # 14.5(1)
      - else_if: "contains(., '\u00A0')"
        then:   # treated as a number omission -- FIX: anything to look at to increase the odds of it being digits
        - t: "N"
        - x: "translate(., '_\u00A0', '⠰')"  # note space is removed
        else: [t: "⠰⠤⠆"]
  - t: ""


-
  name: default
  tag: msqrt
  match: "."
  replace:
  - t: "<⠩"
  - x: "*[1]"
  - t: ">⠱"

-
  name: default
  tag: mroot
  match: "."
  replace: 
  - t: "<⠌"
  - test:
      if: "*[2][self::m:mn][translate(., '0123456789', '') = '']"
      then: [x: "BrailleChars(translate(*[2], '0123456789', '\ue000\ue001\ue002\ue003\ue004\ue005\ue006\ue007\ue008\ue009'), 'Polish')"]
      else: [x: "*[2]"]
  - t: ">⠱<⠩"    # '>⠱' will always get removed due to following projector, but needed for counting depth
  - x: "*[1]"
  - t: ">⠱"

-
  name: "date"
  # match 15.03.2002, 98/08/26, 2002-03-15, or 2002 03 1, where the year can be 2 or 4 digits and at the start or end
  tag: mrow
  match: "count(*)=5 and
          (*[1][self::m:mn] and *[3][self::m:mn and string-length(.)=2] and *[5][self::m:mn]) and
          ( (*[2][self::m:mo and .='/'] and *[4][self::m:mo and .='/']) or
            (*[2][self::m:mo and .='-'] and *[4][self::m:mo and .='-']) or
            (*[2][self::m:mo and .='.'] and *[4][self::m:mo and .='.'])
          ) and (
            (string-length(*[1])=4 and string-length(*[5])=2) or
            (string-length(*[1])=2 and string-length(*[5])=4) or
            (string-length(*[1])=2 and string-length(*[5])=2) 
          )"
  replace:
  # want to avoid using a number sign after the first one, so we claim the separators are part of numbers
  - x: "*[1]"
  - t: "N"
  - test:
    - if: "*[2][.='.']"
      then: [t: "⠄"]
    - else_if: "*[2][.='-']"
      then: [t: "⠤"]
    - else_if: "*[2][.='/']"
      then: [t: "⠲"]
      else: [t: "W"]
  - x: "*[3]"
  - t: "N"
  - test:
    - if: "*[2][.='.']"
      then: [t: "⠄"]
    - else_if: "*[2][.='-']"
      then: [t: "⠤"]
    - else_if: "*[2][.='/']"
      then: [t: "⠲"]
      else: [t: "W"]
  - x: "*[5]"
      

-   # p43 gives rule for binomial
  name: binomial
  tag: mrow
  match: "IsBracketed(., '(', ')') and
          *[2][(self::m:mfrac and @linethickness=0) or
               (self::m:mtable and count(*)=2 and count(*[1])=1 and contains(@intent, 'binomial-coefficient('))]"
  replace: 
  - t: "("
  - t: "<⠆-" # signal start of fraction (needed for fraction depth count -- '-' says to delete the start/end)
  - x: "*[2]/*[1]"
  - t: "⠰⠳"
  - x: "*[2]/*[2]"
  - t: ">⠰-"
  - t: ")"

# -
#   longer notation: use if
#     * user chooses long form
#     * nested fraction, as long as the nested fraction is not a common fraction (p30)
#   name: long-form
#   tag: mfrac
#   match:
#     - "not($Polish_UseShortForm) or
#        descendant::*[self::m:mfrac and
#                      not(*[1][self::m:mn][translate(., '0123456789', '') = ''] and *[2][self::m:mn][translate(., '0123456789', '') = ''])]"
#   replace: 
#   - t: "<⠆"
#   - x: "*[1]"
#   - t: "W/W"      # don't use '<W' or '>W' because W acts as terminator
#   - x: "*[2]"
#   - t: ">⠰"

-
  name: common-fraction-mixed-number
  tag: mfrac
  match:
    - "$Polish_BrailleLevel = 'Advanced' and preceding-sibling::*[1][self::m:mo][.='\u2064'] and" # preceding element is invisible plus
    - "*[1][self::m:mn][translate(., '0123456789', '') = '']   and" 
    - "*[2][self::m:mn][translate(., '0123456789', '') = '']"
  replace: 
  - t: "#"   # need to force a number sign between the numbers
  - x: "*[1]"
  - x: "BrailleChars(translate(*[2], '0123456789', '\ue000\ue001\ue002\ue003\ue004\ue005\ue006\ue007\ue008\ue009'), 'Polish')"   # drop numbers for the numerator

-
  name: simple-number
  tag: mfrac
  match: "$Polish_BrailleLevel = 'Advanced' and *[1][self::m:mn][translate(., '0123456789', '') = ''] and *[2][self::m:mn][translate(., '0123456789', '') = '']"
  replace:
  - x: "*[1]"
  - x: "BrailleChars(translate(*[2], '0123456789', '\ue000\ue001\ue002\ue003\ue004\ue005\ue006\ue007\ue008\ue009'), 'Polish')"   # drop numbers for the numerator

- # simpler (more common?) case of the next rule (no whitespace)
  name: simple-fraction
  tag: mfrac
  match: "$Polish_BrailleLevel != 'Beginner' and
          *[1][IsNode(., 'leaf') and not(contains(., 'u00a0'))] and
          *[2][IsNode(., 'leaf') and not(contains(., 'u00a0'))] and
          not(ancestor::*[self::m:mfrac])"
  replace:
  - t: "<⠆-" # signal start of fraction (needed for fraction depth count -- '-' says to delete the start/end)
  - x: "*[1]"
  - t: "/"  # don't need number indicator
  - test:
      if: "$Polish_BrailleLevel = 'Advanced' and *[2][self::m:mn][translate(., '0123456789', '') = '']"
      then:
      - x: "BrailleChars(translate(*[2], '0123456789', '\ue000\ue001\ue002\ue003\ue004\ue005\ue006\ue007\ue008\ue009'), 'Polish')"   # drop numbers for the numerator
      else:
      - x: "*[2]"
  - t: ">⠰-"

-
  # Rule 1 (p25)
  # no whitespace around the division sign
  name: default
  tag: mfrac
  match: "."
  replace:
  - t: "<⠆" # signal start of fraction (needed for state machine to replace spaces)
  - test:
      # FIX: it seems like this should be more general, but examples break when it is more general
      if: "not(IsNode(*[1], 'leaf')) and preceding-sibling::*[1][self::m:mo and (.='-' or .='+')]"
      then: [t: "+"]   # "+" says to keep the indicator -- need to make sure the "numerator" appears to be in the fraction
  - x: "*[1]"
  - t: "W/"
  - test:
      if: "$Polish_BrailleLevel = 'Advanced' and *[2][self::m:mn][translate(., '0123456789', '') = '']"
      then:
      - x: "BrailleChars(translate(*[2], '0123456789', '\ue000\ue001\ue002\ue003\ue004\ue005\ue006\ue007\ue008\ue009'), 'Polish')"   # drop numbers for the numerator
      else:
      - t: "W"
      - x: "*[2]"
  - t: ">⠰"


-
  name: linear-numeric-fraction
  tag: mrow
  match: "$Polish_BrailleLevel = 'Advanced' and count(*)=3 and *[2][self::m:mo and .='/'] and
          *[1][self::m:mn][translate(., '0123456789', '') = ''] and *[3][self::m:mn][translate(., '0123456789', '') = '']"
  replace:
  - x: "*[1]"
  - x: "BrailleChars(translate(*[3], '0123456789', '\ue000\ue001\ue002\ue003\ue004\ue005\ue006\ue007\ue008\ue009'), 'Polish')"   # drop numbers for the numerator


#
# Matrix/Determinant rules
# matrix and determinant are the same other than "matrix"/"determinant" based on the bracketing chars
# we don't do spatial layout, instead the beginning/ending of each row uses the enlarged bracketing chars
-
  name: default-matrix
  tag: mrow
  variables:
    - RowStart: "*[1]"
    - RowEnd: "*[3]"
  match:
    - "*[2][self::m:mtable] and"
    - (IsBracketed(., '(', ')') or IsBracketed(., '[', ']') or IsBracketed(., '|', '|'))
  replace: [x: "*[2]"]

-
   name: default-mtable
   tag: mtable
   match: "."
   replace: [x: "*"]

-
  name: default
  tag: [mtr, mlabeledtr]
  match: "."
  replace:
   - test: 
      if: "count(parent::*) > 1"
      then: [t: "⠠"]
   - t: ""
   - x: $RowStart
   - test:
      if: .[self::m:mlabeledtr]
      then:
         - t: "⠗⠕⠺W⠇⠁⠃⠑⠇⠸⠒"  # "row label:"
         - x: "*[1]/*"           # contents of row label
   - test:
      if: .[self::m:mlabeledtr]
      then: [x: "*[position()>1]"]
      else: {x: "*"}
   - test: 
      if: "count(parent::*) > 1"
      then: [t: "⠠"]
   - x: $RowEnd

-
  name: default
  tag: mtd
  match: "."
  replace:
  - test:
      if: "*"
      then:
      - test: 
         if: "preceding-sibling::*"
         then: [t: "W"]
      - x: "*"
      # else nothing to braille

-
  name: no-content
  tag: math
  match: "not(*)"      # empty
  replace: [t: "W"]    # not sure that is right, but this shouldn't happen

-
  name: default
  tag: math
  match: "."
  variables:
    - RowStart: "''"           # empty string -- it needs to be set
    - RowEnd: "''"             # empty string -- it needs to be set
    - NewScriptContext: "''"    # empty string -- it needs to be set
    - MatchingWhitespace: "false()"
  replace: [x: "*"]

-
  name: empty-mrow
  tag: mrow
  match: "not(*)"
  replace: [t: "W"] # not sure what is correct -- if in a fraction, probably something is better than nothing

# -
  # 1.3 says that if the character after a closing(?) bar has any of dots 1, 2, or 3, then a blank must be added.
  # The rule should exam the translation of right sibling, but there is no way to do that.
  # The ugly hack is to define a variable lists all the chars with dots in any of position 1, 2, or 3.
  # This is obviously error prone as the list needs to be potentially updated when new chars are added.
  #
  # FIX: I tested the IsInDefinition call for cases when the right child is a structure.
  # It grabs the text of the leftmost child, but this is wrong if some braille indicators come first,
  #   such as a sqrt or implicit grouping. All of these cases have dots in positions 1, 2, or 3.
  #   We do a one level down test for these cases, but it is only a band-aid
  # name: space-after-bar
  # tag: mrow
  # variables: [NextRealChild: "IfThenElse(following-sibling::*[1][.='\u2062'], following-sibling::*[2], following-sibling::*[1])"]
  # match:
  # - "IsBracketed(., '|', '|') and $NextRealChild and"
  # - "( $NextRealChild[self::m:msqrt] or $NextRealChild[self::m:mroot] or"    # have indicator with dots in first half
  # - "  (IsNode($NextRealChild, '2D') and $NextRealChild[*[1][self::m:mrow and not(IsBracketed(., '', ''))]]) or"  # grouping char added which has dots in first half 
  # - "  IsInDefinition(substring($NextRealChild, 1, 1), 'Braille', 'CMUCharsWithDotsOnLeft')"
  # - ")"
  # replace:
  # - x: "*"
  # - t: "W"
  
-
  # Page 29 says to minimize brackets around exprs.
  # The (1/3)^-4 example on p31 shows this, but the p52 cos(alpha/2) examples shows some limits
  # That case shows they aren't needed for a numeric fraction
  # I think the parent case can be msub and msubsup also, but I don't see examples of it (examples p22, 32, 34)
  name: remove-brackets
  tag: mrow
  match: "(IsBracketed(., '(', ')') or IsBracketed(., '[', ']')) and
           *[2][(self::m:mfrac and
                 *[1][self::m:mn and translate(., '0123456789', '') = ''] and
                 *[2][self::m:mn and translate(., '0123456789', '') = '']) or
                (parent::*[parent::m:msup] and (self::m:msub or self::m:subsup))
               ]"
  replace: [x: "*[2]"]
  
-
  name: default
  tag: mrow
  match: "."
  replace: [x: "*"]

# -
#   name: roman_numeral
#   tag: mn
#   match: "@data-roman-numeral or contains(@intent, ':roman-numeral')"
#   replace:
#   # for uppercase, need to only have one as uppercase
#   - x: "BrailleChars(., 'Polish')"
#   - x: "BrailleChars(translate(., 'IVXLCDM', 'ivxlcdm'), 'Polish', 2, string-length(.)+1)"


-
  name: substitute-and-for-i-hack
  # on p18, " i " (with the spaces) is used for '∧' 
  # canonicalization moves the spaces into attrs. This only checks for a space which comes from the preceding space.
  #   to check for the following space, we have to skip over a (likely) invisible times
  # for the output, we need to put spaces around the 'i', but we don't want a lower case indicator, so we use private space char hack
  tag: mi
  match: ".='i' and @data-previous-space-width >= 0.7"
  replace:
  - x: "BrailleChars('\ue040', 'Polish')"

-
  name: default
  tag: [mtext, mi]
  match: "."
  variables: [Abbreviations: "DefinitionValue(., 'Braille', 'Abbreviations')"]
  replace:
  - test:
<<<<<<< HEAD
      # add unit indicator
    - if: "@class='MathML-unit' or contains(@intent, ':unit') or
=======
    - if: "$Abbreviations != ''"
      then:
      - test:
          if: "not(.='const' or .='sgn' or .= 'lim')"
          then: [t: 'f']    # forces function mode (lower case Roman letter)
      - x: "$Abbreviations"
       # text has it's own rules
    - else_if: "IsInDefinition(., 'Braille', 'MathWords') or
                self::m:mtext and string-length(.) > 3" 
      then:
      - t: "T"
      - x: "BrailleChars(., 'Polish')"
      - t: "t"
      - test:
          # Hack: there is often a space after the word, but that hard to tell
          # we look for the space on the next child, or if it is an invisible times, on the one after that
          if: "following-sibling::*[1][@data-previous-space-width>=0.7] or
              (following-sibling::*[1][self::m:mo and .='\u2062'] and
               following-sibling::*[2][@data-previous-space-width>=0.7])"
          then: [t: "W"]
    - else_if:  # add unit indicator
          "@class='MathML-unit' or contains(@intent, ':unit') or
>>>>>>> a9b77600
           (not(@data-chem-element) and
            (self::m:mtext or string-length(.) > 1 or @mathvariant='normal') and
            (parent::*[1][self::m:mrow and count(*)=3 and *[2][.='\u2062'] and
                          *[1][self::m:mn or
                               (self::m:mfrac and *[1][self::m:mn] and *[2][self::m:mn]) or
                               (self::m:msup and *[1][self::m:mn])
                              ]]) and
            count(preceding-sibling::*) = 2 and 
            (IsInDefinition(., 'Braille', 'SIUnits') or
             IsInDefinition(., 'Braille', 'UnitsWithoutPrefixes') or 
             IsInDefinition(., 'Braille', 'EnglishUnits') or
             (string-length(.) >= 3 and
              substring(., 1, 2) = 'da' and 
              IsInDefinition(substring(., 3), 'Braille', 'SIUnits')) or
             (string-length(.) >= 2 and
              IsInDefinition(substring(., 1, 1), 'Braille', 'SIPrefixes') and
              IsInDefinition(substring(., 2), 'Braille', 'SIUnits')))
           )"
      then:
      - t: "U"
      - x: "BrailleChars(., 'Polish')"   # also deals with "dot after 'arc'"
      - t: "u"
<<<<<<< HEAD
    - else_if: "IsInDefinition(., 'Braille', 'CurrencySymbols')"
      then:
      - t: "WT"  
      - x: "BrailleChars(., 'Polish')"   # also deals with "dot after 'arc'"
      - t: "tW"  
=======
    - else_if: "IsInDefinition(., 'Braille', 'Currency')" 
      # need to add a space before and after the symbol (which is treated like text)
      then:
      - t: "WT"
      - x: "BrailleChars(., 'Polish')" 
      - t: "tW"
>>>>>>> a9b77600
      else:
      - x: "BrailleChars(., 'Polish')"
      

-
  # 2.5b says that hex-like numbers don't reuse a numeric indicator after a letter -- here we try to catch that case.
  # Match if: 1) has a digit, 2) has A-F after first char, 3) only has digits and A-F
  # FIX: the rule doesn't restrict itself to hex digits, but in practice, that probably covers almost all cases
  name: hex-number
  tag: [mn, mtext]
  match:
  - "string-length(translate(., '0123456789', '')) <string-length(.) and "
  - "string-length(translate(substring(., 2), 'abcdefABCDEF', '')) <string-length(.) and "
  - "translate(., '0123456789abcdefABCDEF', '')=''"
  replace:
  - x: "BrailleChars(concat(substring(.,1,1), translate(substring(., 2), 'abcdefABCDEF',
            '\ue00a\ue00b\ue00c\ue00d\ue00e\ue00f\ue01a\ue01b\ue01c\ue01d\ue01e\ue01f')), 'Polish')"

-
  name: default
  tag: [mn, mo]
  match: "."
  replace:
  - x: "BrailleChars(., 'Polish')"

-
  name: default
  tag: mstyle
  match: "."
  replace:
  - test:
      if: "*"
      then: [x: "*"]
      # else do nothing -- no content

-
  name: modifiers
  tag: [mover, munder]
  # overbar can also be a script -- it seems the distinguishing feature is whether is it over a single char or something "bigger"
  match: "*[2][IsInDefinition(., 'Braille', 'Modifiers')] and not(*[1][self::m:mi and string-length(.)=1] and *[2][.='¯'])"
  replace:
  - test:
      if: "self::m:mover"
      then: [t: "⠨"]
      else: [t: "⠸"]
  - x: "*[2]"
  - x: "*[1]"
-
  name: double-dot
  tag: mover
  match: "*[2][self::m:mo and .='..']"  # 0x00AF
  replace:
  - x: "*[1]"
  - T: "⠆⠆"
  
-
  name: diacriticals
  tag: [mover, msup]
  # ions don't use the shortened form
  match: "not(@data-chem-formula) and *[2][self::m:mo and DefinitionValue(., 'Braille', 'Scripts')!='']"
  replace:
  - x: "*[1]"
  - test:
      if: "*[2][.='°' or .='′' or .='″' or .='\"']"
      then: [t: "p"]
  - test:
      # superscripts for plus that have number bases (⠖ could be confused with fraction with denom 0) [FIX: others???]
      if: "self::m:msup and *[2][.='+'] and *[1][self::m:mn]"
      then: [t: "⠘"]
  - x: "DefinitionValue(*[2], 'Braille', 'Scripts')"

-
  name: pseudo-scripts
  tag: msup
  match: "*[2][translate(., \"'‴⁗*→⟶←⟵+-¬.˙ˇ̊\", '')='']"
  replace:
  - x: "*[1]"
  - test:
      if: "@data-chem-formula and (*[2][.='+' or .='-'])"
      then: [x: "IfThenElse(*[2]='+', '⠌⠖', '⠌⠤')"]
      else:
      - x: "*[2]"

-
  name: prime-exception    # 4.3.1
  tag: msubsup
  match: "*[3][translate(., \"′″‴⁗\",'')='']"
  replace:
  - x: "*[1]"
  - x: "*[3]"
  - t: "<⠡"
  - x: "*[2]"
  - t: ">⠱"

-
  name: log-with-base
  tag: msub
  match: "*[1][self::m:mi and .='log']"
  replace:
  - t: "⠌"
  - test:
      if: "$Polish_BrailleLevel = 'Advanced' and *[2][self::m:mn and not(contains(., $DecimalSeparators))]"
      then: [x: "BrailleChars(translate(*[2], '0123456789', '\ue000\ue001\ue002\ue003\ue004\ue005\ue006\ue007\ue008\ue009'), 'Polish')"]
      else: [x: "*[2]"]
  - x: "*[1]"

-
  name: lim-with-script
  tag: [munder, msub]
  match: "*[1][self::m:mi][.='lim']"
  replace: 
  - x: "*[1]"
  - t: "<⠡"
  - x: "*[2]"
  - t: ">W"

-
  # function inverse is not considered an exponent
  name: inverse-function
  tag: msup
  match: "*[1][IsInDefinition(., 'Braille', 'PolishFunctionName') or .='f' or .='g' or .='h'] and
          *[2][.='-1']"
  replace: 
  - x: "*[1]"
  - t: "<⠌"     # I think these count as projectors even though they always go away
  - t: "⠤n⠂"
  - t: ">⠱"

-
  # use drop numbers with no subscript indicator for chemical formulae
  name: chemical-subscript
  tag: msub
  match: "@data-chem-formula and
          *[2][self::m:mn and translate(., '0123456789', '') = '']"
  replace:
  - x: "*[1]"
  - x: "BrailleChars(translate(*[2], '0123456789', '\ue000\ue001\ue002\ue003\ue004\ue005\ue006\ue007\ue008\ue009'), 'Polish')"

-
  name: doubled-charge
  tag: msup
  match: "@data-chem-formula and *[2][self::m:mrow and (.='--' or .='++')]"
  replace:
  - x: "*[1]"
  - t: "⠌"
  - test:
      if: "*[2][.='--']"
      then: [t: "⠤⠤"]
      else: [t: "⠖⠖"]

-
  name: doubled-charge
  tag: msubsup
  match: "@data-chem-formula and *[3][self::m:mrow and (.='--' or .='++')]"
  replace:
  - x: "*[1]"
  - test:
      - if: "*[2][self::m:mn and translate(*[2], '0123456789', '') = '']"
        then: [x: "BrailleChars(translate(*[2], '0123456789', '\ue000\ue001\ue002\ue003\ue004\ue005\ue006\ue007\ue008\ue009'), 'Polish')"]
        else:
        - t: "<⠡"
        - x: "*[2]"
        - t: ">⠱"
  - t: "⠌"
  - test:
      if: "*[3][.='--']"
      then: [t: "⠤⠤"]
      else: [t: "⠖⠖"]

-
  # scripts
  # for some reason, the spec reverses the order of sub and sup for cap letters that are not chemistry
  name: cap-letter-scripts
  tag: msubsup
  match: "not(@data-chem-element) and BaseNode(*[1])[translate(., 'ABCDEFGHIJKLMNOPQRSTUVWXYZ', '') = '']"
  # the examples all use superscripts, not exponents for cap letters these (for example p39 and p55)
  # also, for some reason, the cap letters use superscripts first
  replace:
  - x: "*[1]"
  - t: "<⠌"
  - test:
      - if: "*[3][self::m:mn and translate(., '0123456789', '') = '']"
        then: [x: "BrailleChars(translate(*[3], '0123456789', '\ue000\ue001\ue002\ue003\ue004\ue005\ue006\ue007\ue008\ue009'), 'Polish')"]
      - else_if: "*[3][self::m:mrow and count(*)=2 and *[1]='-' and *[2][self::m:mn and translate(*[2], '0123456789', '') = '']]"
        then:
        - x: "*[3]/*[1]"
        - x: "BrailleChars(translate(*[3]/*[2], '0123456789', '\ue000\ue001\ue002\ue003\ue004\ue005\ue006\ue007\ue008\ue009'), 'Polish')"   # drop numbers for the numerator
        else: [x: "*[3]"]
  - t: ">⠱<⠡"
  - test:
      - if: "*[2][self::m:mn and translate(., '0123456789', '') = '']"
        then: [x: "BrailleChars(translate(*[2], '0123456789', '\ue000\ue001\ue002\ue003\ue004\ue005\ue006\ue007\ue008\ue009'), 'Polish')"]
      - else_if: "*[2][self::m:mrow and count(*)=2 and *[1]='-' and *[2][self::m:mn and translate(*[2], '0123456789', '') = '']]"
        then:
        - x: "*[2]/*[1]"
        - x: "BrailleChars(translate(*[2]/*[2], '0123456789', '\ue000\ue001\ue002\ue003\ue004\ue005\ue006\ue007\ue008\ue009'), 'Polish')"   # drop numbers for the numerator
        else: [x: "*[2]"]
  - t: ">⠱"

-
  # scripts
  # simple numeric scripts are written as drop numbers
  name: default
  tag: [msub, msup, msubsup]
  match: "."
  # the examples all use superscripts, not exponents for cap letters these (for example p39 and p55)
  # also, for some reason, the cap letters use superscripts first
  variables:
  - IsCapLetter: "BaseNode(*[1])[translate(., 'ABCDEFGHIJKLMNOPQRSTUVWXYZ', '') = '']"
  - BaseNeedsSuperscript: "self::m:msubsup and BaseNode(*[1])[self::m:mo or .='lim' or $IsCapLetter]"
  replace:
  - x: "*[1]"
  - test:
      - if: "self::m:msub or self::m:msubsup"
        then: [t: "<⠡"]
      - else_if: "@data-chem-formula or $BaseNeedsSuperscript"    # must be a superscript
        then: [t: "<⠌"]
        else: [t: "<⠬"]
  - test:
      - if: "*[2][self::m:mn and translate(., '0123456789', '') = '']"
        then: [x: "BrailleChars(translate(*[2], '0123456789', '\ue000\ue001\ue002\ue003\ue004\ue005\ue006\ue007\ue008\ue009'), 'Polish')"]
      - else_if: "*[2][self::m:mrow and count(*)=2 and *[1]='-' and *[2][self::m:mn and translate(*[2], '0123456789', '') = '']]"
        then:
        - x: "*[2]/*[1]"
        - x: "BrailleChars(translate(*[2]/*[2], '0123456789', '\ue000\ue001\ue002\ue003\ue004\ue005\ue006\ue007\ue008\ue009'), 'Polish')"   # drop numbers for the numerator
        else: [x: "*[2]"]
  - test:
      if: "self::m:msubsup"
      then:
      - test:
          if: "@data-chem-formula or $BaseNeedsSuperscript"    # must be a superscript
          then: [t: ">⠱<⠌"]
          else: [t: ">⠱<⠬"]
      - test:
          - if: "*[3][self::m:mn and translate(., '0123456789', '') = '']"
            then: [x: "BrailleChars(translate(*[3], '0123456789', '\ue000\ue001\ue002\ue003\ue004\ue005\ue006\ue007\ue008\ue009'), 'Polish')"]
          - else_if: "*[3][self::m:mrow and count(*)=2 and *[1]='-' and *[2][self::m:mn and translate(*[2], '0123456789', '') = '']]"
            then:
            - x: "*[3]/*[1]"
            - x: "BrailleChars(translate(*[3]/*[2], '0123456789', '\ue000\ue001\ue002\ue003\ue004\ue005\ue006\ue007\ue008\ue009'), 'Polish')"   # drop numbers for the numerator
            else: [x: "*[3]"]
  - test:
      if: "*[1][.='lim' or .='∫' or .='∬' or .='∭' or .='|']"
      then: [t: ">W"]  # p56 and p57 say to terminate these with a space
      else: [t: ">⠱"]


-
  # FIX: not sure what to do -- this is based on p64 (last example) and only works for mover
  name: oxidation-states
  tag: mover
  match: "BaseNode(*[1])[@data-chem-element]"
  replace:
  - x: "*[1]"
  - t: "("
  - x: "*[2]"
  - t: ")"

-
  # FIX: not sure what to do -- this is based on p64 (last example) and only works for mover
  name: default
  tag: [munder, mover, munderover]
  match: "."
  replace:
  - test:
      if: "self::m:mover"
      then: [t: "W⠰"]
  - x: "*[1]"
  - t: "⠠"
  - x: "*[2]"
  - t: "⠄W"

-
  # This is incredibly messy because it needs to handle all the special cases for scripts, and then repeat them for each pre/postscript
  # FIX: So far, I have only dealt with one prescript to handle atomic numbers
  # At least for chemistry, superscripts, then subscripts, with the base after prescripts
  # The number indicator is not needed for drop numbers
  name: default
  tag: mmultiscripts
  match: "."
  variables:
  # computing the number of postscripts is messy because of <mprescripts> being optionally present -- we use "mod" to get the count right
  - Prescripts: "m:mprescripts/following-sibling::*"
  - NumChildren: "count(*)"       # need to stash this since the count is wrong inside '*[...]' below
  - Postscripts: "*[position()>1 and position() < (last() + ($NumChildren mod 2) -count($Prescripts))]"
  replace:
  # - test: # special case superscript postscripts that preced the prescripts
  #     if: "$Postscripts and not($Postscripts[2][self::m:none]) and $Postscripts[2][translate(., \"′″‴⁗'*`+-ª°²³´¹º‘’“”‟‵‶‷\",'')='']"
  #     then:
  #     - x: "$Postscripts[2]"
  #     - test:
  #         # degree doesn't use dot-3 for chemistry, temp, angles -- can't know that so we make a wild guess here
  #         if: "translate($Postscripts[2], \"′″‴⁗\", '')!='' and not($Postscripts[2][.='°'] and *[1][self::m:mn or @data-chem-element])" 
  #         then: [t: "⠄"]
  - test:
      if: "$Prescripts"
      then:
      - test:
          if: "not($Prescripts[2][self::m:none])"
          then:
          # - t: "⠈⠡"
          # - test:
          #     - if:
          #       - "$Prescripts[2][self::m:mrow[not(./*[name() != 'mo'])]] and" # script consists of all mo's
          #       - "count($Prescripts[2]/*) > 3 and string-length($Prescripts[2]/*[1])=1 and"    # at least four mo's, the first of which has a single char
          #       - "$Prescripts[2][ not(./*[text()] != *[1][text()]) ]" # they are all have the same text (we know it is an mrow)
          #       then:
          #       - x: "BrailleChars(count($Prescripts[2]/*), 'Polish')"
          #       - x: "$Prescripts[2]/*[1]"
          #       - test:
          #           # degree doesn't use dot-3 for chemistry, temp, angles -- can't know that so we make a wild guess here
          #           if: "not($Prescripts[2][.='°'] and *[1][self::m:mn or @data-chem-element])" 
          #           then: [t: "⠄"]
          #     - else_if: "$Prescripts[2][translate(., \"'*`+-ª°²³´¹º‘’“”‟‵‶‷\",'')='']"
          #       then:
          #       - x: "$Prescripts[2]"
          #       - test:
          #           # degree doesn't use dot-3 for chemistry, temp, angles -- can't know that so we make a wild guess here
          #           if: "not($Prescripts[2][.='°'] and *[1][self::m:mn or @data-chem-element])" 
          #           then: [t: "⠄"]
          #     - else_if: "$Prescripts[2][((self::m:mrow and not(IsBracketed(., '', '')) and not(*[1][self::m:mo][.='-'])) or IsNode(., 'modified')) or self::m:mfrac]"
          #       then:
          - t: "<⠌"   # not an exponent
          - test:
              if: "$Polish_BrailleLevel = 'Advanced' and $Prescripts[2][self::m:mn][translate(., '0123456789', '') = '']"
              then: [x: "BrailleChars(translate($Prescripts[2], '0123456789', '\ue000\ue001\ue002\ue003\ue004\ue005\ue006\ue007\ue008\ue009'), 'Polish')"]
              else: [x: "$Prescripts[2]"]
          - t: ">⠱"
      - test:
          if: "not($Prescripts[1][self::m:none])"
          then:
          # - t: "⠡"
          # - test:
          #     - if:
          #       - "$Prescripts[1][self::m:mrow[not(./*[name() != 'mo'])]] and" # script consists of all mo's
          #       - "count($Prescripts[1]/*) > 3 and string-length($Prescripts[1]/*[1])=1 and"    # at least four mo's, the first of which has a single char
          #       - "$Prescripts[1][ not(./*[text()] != *[1][text()]) ]" # they are all have the same text (we know it is an mrow)
          #       then:
          #       - x: "BrailleChars(count($Prescripts[1]/*), 'Polish')"
          #       - x: "$Prescripts[1]/*[1]"
          #       - test:
          #           # degree doesn't use dot-3 for chemistry, temp, angles -- can't know that so we make a wild guess here
          #           if: "not($Prescripts[1][.='°'] and *[1][self::m:mn or @data-chem-element])" 
          #           then: [t: "⠄"]
          #     - else_if: "$Prescripts[1][translate(., \"'*`+-ª°²³´¹º‘’“”‟‵‶‷\",'')='']"
          #       then:
          #       - x: "$Prescripts[1]"
          #       - test:
          #           # degree doesn't use dot-3 for chemistry, temp, angles -- can't know that so we make a wild guess here
          #           if: "not($Prescripts[1][.='°'] and *[1][self::m:mn or @data-chem-element])" 
          #           then: [t: "⠄"]
          #     - else_if: "$Prescripts[1][((self::m:mrow and not(IsBracketed(., '', '')) and not(*[1][self::m:mo][.='-'])) or IsNode(., 'modified')) or self::m:mfrac]"
          #       then:
          - t: "<⠡"
          - test:
              if: "$Polish_BrailleLevel = 'Advanced' and $Prescripts[1][self::m:mn][translate(., '0123456789', '') = '']"
              then: [x: "BrailleChars(translate($Prescripts[1], '0123456789', '\ue000\ue001\ue002\ue003\ue004\ue005\ue006\ue007\ue008\ue009'), 'Polish')"]
              else: [x: "$Prescripts[1]"]
          - t: ">⠱"
          - test: # hack to force output of the terminator
              if: "$Polish_BrailleLevel = 'Advanced' and @data-chem-formula"
              then: [t: "+"]
      # - test:
      #     if: "count($Prescripts)>2"
      #     then:
      #     - test:
      #         if: "not($Prescripts[3][self::m:none])"
      #         then:
      #         - t: "⠠⠌"
      #         - test:
      #             - if:
      #               - "$Prescripts[3][self::m:mrow[not(./*[name() != 'mo'])]] and" # script consists of all mo's
      #               - "count($Prescripts[3]/*) > 3 and string-length($Prescripts[3]/*[1])=1 and"    # at least four mo's, the first of which has a single char
      #               - "$Prescripts[3][ not(./*[text()] != *[1][text()]) ]" # they are all have the same text (we know it is an mrow)
      #               then:
      #               - x: "BrailleChars(count($Prescripts[3]/*), 'Polish')"
      #               - x: "$Prescripts[3]/*[1]"
      #               - test:
      #                   # degree doesn't use dot-3 for chemistry, temp, angles -- can't know that so we make a wild guess here
      #                   if: "not($Prescripts[3][.='°'] and *[1][self::m:mn or @data-chem-element])" 
      #                   then: [t: "⠄"]
      #             - else_if: "$Prescripts[3][translate(., \"'*`+-ª°²³´¹º‘’“”‟‵‶‷\",'')='']"
      #               then:
      #               - x: "$Prescripts[3]"
      #               - test:
      #                   # degree doesn't use dot-3 for chemistry, temp, angles -- can't know that so we make a wild guess here
      #                   if: "not($Prescripts[3][.='°'] and *[1][self::m:mn or @data-chem-element])" 
      #                   then: [t: "⠄"]
      #             - else_if: "$Prescripts[3][((self::m:mrow and not(IsBracketed(., '', '')) and not(*[1][self::m:mo][.='-'])) or IsNode(., 'modified')) or self::m:mfrac]"
      #               then:
      #               - t: "⠢"
      #               - x: "$Prescripts[3]"
      #               - t: "⠔"
      #               else:
      #               - x: "$Prescripts[3]"
      #     - test:
      #         if: "not($Prescripts[4][self::m:none])"
      #         then:
      #         - t: "⠈⠡"
      #         - test:
      #             - if:
      #               - "$Prescripts[4][self::m:mrow[not(./*[name() != 'mo'])]] and" # script consists of all mo's
      #               - "count($Prescripts[4]/*) > 3 and string-length($Prescripts[4]/*[1])=1 and"    # at least four mo's, the first of which has a single char
      #               - "$Prescripts[4][ not(./*[text()] != *[1][text()]) ]" # they are all have the same text (we know it is an mrow)
      #               then:
      #               - x: "BrailleChars(count($Prescripts[4]/*), 'Polish')"
      #               - x: "$Prescripts[4]/*[1]"
      #               - test:
      #                   # degree doesn't use dot-3 for chemistry, temp, angles -- can't know that so we make a wild guess here
      #                   if: "not($Prescripts[4][.='°'] and *[1][self::m:mn or @data-chem-element])" 
      #                   then: [t: "⠄"]
      #             - else_if: "$Prescripts[4][translate(., \"'*`+-ª°²³´¹º‘’“”‟‵‶‷\",'')='']"
      #               then:
      #               - x: "$Prescripts[4]"
      #               - test:
      #                   # degree doesn't use dot-3 for chemistry, temp, angles -- can't know that so we make a wild guess here
      #                   if: "not($Prescripts[4][.='°'] and *[1][self::m:mn or @data-chem-element])" 
      #                   then: [t: "⠄"]
      #             - else_if: "$Prescripts[4][((self::m:mrow and not(IsBracketed(., '', '')) and not(*[1][self::m:mo][.='-'])) or IsNode(., 'modified')) or self::m:mfrac]"
      #               then:
      #               - t: "⠢"
      #               - x: "$Prescripts[4]"
      #               - t: "⠔"
      #               else:
      #               - x: "$Prescripts[4]"
      #     - test:
      #         if: "count($Prescripts) > 4"   # give up and just dump them out so at least the content is there
      #         then: [x: "$Prescripts[position() > 4]"]

  - x: "*[1]"

  - test:
      if: "$Postscripts"
      then:
      - test:
          if: "not($Postscripts[1][self::m:none])"
          then:
          - t: "⠌"
          - test:
              - if:
                - "$Postscripts[1][self::m:mrow[not(./*[name() != 'mo'])]] and" # script consists of all mo's
                - "count($Postscripts[1]/*) > 3 and string-length($Postscripts[1]/*[1])=1 and"    # at least four mo's, the first of which has a single char
                - "$Postscripts[1][ not(./*[text()] != *[1][text()]) ]" # they are all have the same text (we know it is an mrow)
                then:
                - x: "BrailleChars(count($Postscripts[1]/*), 'Polish')"
                - x: "$Postscripts[1]/*[1]"
                - test:
                    # degree doesn't use dot-3 for chemistry, temp, angles -- can't know that so we make a wild guess here
                    if: "not($Postscripts[1][.='°'] and *[1][self::m:mn or @data-chem-element])" 
                    then: [t: "⠄"]
              - else_if: "$Postscripts[1][translate(., \"'*`+-ª°²³´¹º‘’“”‟‵‶‷\",'')='']"
                then:
                - x: "$Postscripts[1]"
                - test:
                    # degree doesn't use dot-3 for chemistry, temp, angles -- can't know that so we make a wild guess here
                    if: "not($Postscripts[1][.='°'] and *[1][self::m:mn or @data-chem-element])" 
                    then: [t: "⠄"]
              - else_if: "$Postscripts[1][((self::m:mrow and not(IsBracketed(., '', '')) and not(*[1][self::m:mo][.='-'])) or IsNode(., 'modified')) or self::m:mfrac]"
                then:
                - t: "⠢"
                - x: "$Postscripts[1]"
                - t: "⠔"
                else:
                - x: "$Postscripts[1]"
      - test:
          if: "not($Postscripts[2][self::m:none]) and $Postscripts[2][translate(., \"′″‴⁗'*`+-ª°²³´¹º‘’“”‟‵‶‷\",'')!='']"
          then:
          - t: "⠡"
          - test:
              - if:
                - "$Postscripts[2][self::m:mrow[not(./*[name() != 'mo'])]] and" # script consists of all mo's
                - "count($Postscripts[2]/*) > 3 and string-length($Postscripts[2]/*[1])=1 and"    # at least four mo's, the first of which has a single char
                - "$Postscripts[2][ not(./*[text()] != *[1][text()]) ]" # they are all have the same text (we know it is an mrow)
                then:
                - x: "BrailleChars(count($Postscripts[2]/*), 'Polish')"
                - x: "$Postscripts[2]/*[1]"
                - test:
                    # degree doesn't use dot-3 for chemistry, temp, angles -- can't know that so we make a wild guess here
                    if: "not($Postscripts[2][.='°'] and *[1][self::m:mn or @data-chem-element])" 
                    then: [t: "⠄"]
              - else_if: "$Postscripts[2][((self::m:mrow and not(IsBracketed(., '', '')) and not(*[1][self::m:mo][.='-'])) or IsNode(., 'modified')) or self::m:mfrac]"
                then:
                - t: "⠢"
                - x: "$Postscripts[2]"
                - t: "⠔"
                else:
                - x: "$Postscripts[2]"
      - test:
          if: "count($Postscripts)>2"
          then:
          - test:
              if: "not($Postscripts[3][self::m:none])"
              then:
              - t: "⠰⠌"
              - test:
                  - if:
                    - "$Postscripts[3][self::m:mrow[not(./*[name() != 'mo'])]] and" # script consists of all mo's
                    - "count($Postscripts[3]/*) > 3 and string-length($Postscripts[3]/*[1])=1 and"    # at least four mo's, the first of which has a single char
                    - "$Postscripts[3][ not(./*[text()] != *[1][text()]) ]" # they are all have the same text (we know it is an mrow)
                    then:
                    - x: "BrailleChars(count($Postscripts[3]/*), 'Polish')"
                    - x: "$Postscripts[3]/*[1]"
                    - test:
                        # degree doesn't use dot-3 for chemistry, temp, angles -- can't know that so we make a wild guess here
                        if: "not($Postscripts[3][.='°'] and *[1][self::m:mn or @data-chem-element])" 
                        then: [t: "⠄"]
                  - else_if: "$Postscripts[3][translate(., \"'*`+-ª°²³´¹º‘’“”‟‵‶‷\",'')='']"
                    then:
                    - x: "$Postscripts[3]"
                    - test:
                        # degree doesn't use dot-3 for chemistry, temp, angles -- can't know that so we make a wild guess here
                        if: "not($Postscripts[3][.='°'] and *[1][self::m:mn or @data-chem-element])" 
                        then: [t: "⠄"]
                  - else_if: "$Postscripts[3][((self::m:mrow and not(IsBracketed(., '', '')) and not(*[1][self::m:mo][.='-'])) or IsNode(., 'modified')) or self::m:mfrac]"
                    then:
                    - t: "⠢"
                    - x: "$Postscripts[3]"
                    - t: "⠔"
                    else:
                    - x: "$Postscripts[3]"
          - test:
              if: "not($Postscripts[4][self::m:none])"
              then:
              - t: "⠘⠡"
              - test:
                  - if:
                    - "$Postscripts[4][self::m:mrow[not(./*[name() != 'mo'])]] and" # script consists of all mo's
                    - "count($Postscripts[4]/*) > 3 and string-length($Postscripts[4]/*[1])=1 and"    # at least four mo's, the first of which has a single char
                    - "$Postscripts[4][ not(./*[text()] != *[1][text()]) ]" # they are all have the same text (we know it is an mrow)
                    then:
                    - x: "BrailleChars(count($Postscripts[4]/*), 'Polish')"
                    - x: "$Postscripts[4]/*[1]"
                    - test:
                        # degree doesn't use dot-3 for chemistry, temp, angles -- can't know that so we make a wild guess here
                        if: "not($Postscripts[4][.='°'] and *[1][self::m:mn or @data-chem-element])" 
                        then: [t: "⠄"]
                  - else_if: "$Postscripts[4][translate(., \"'*`+-ª°²³´¹º‘’“”‟‵‶‷\",'')='']"
                    then:
                    - x: "$Postscripts[4]"
                    - test:
                        # degree doesn't use dot-3 for chemistry, temp, angles -- can't know that so we make a wild guess here
                        if: "not($Postscripts[4][.='°'] and *[1][self::m:mn or @data-chem-element])" 
                        then: [t: "⠄"]
                  - else_if: "$Postscripts[4][((self::m:mrow and not(IsBracketed(., '', '')) and not(*[1][self::m:mo][.='-'])) or IsNode(., 'modified')) or self::m:mfrac]"
                    then:
                    - t: "⠢"
                    - x: "$Postscripts[4]"
                    - t: "⠔"
                    else:
                    - x: "$Postscripts[4]"
          - test:
              if: "count($Postscripts)>4"
              then:
              - test:
                  if: "not($Postscripts[5][self::m:none])"
                  then:
                  - t: "⠰⠌"
                  - test:
                      - if:
                        - "$Postscripts[5][self::m:mrow[not(./*[name() != 'mo'])]] and" # script consists of all mo's
                        - "count($Postscripts[5]/*) > 3 and string-length($Postscripts[5]/*[1])=1 and"    # at least four mo's, the first of which has a single char
                        - "$Postscripts[5][ not(./*[text()] != *[1][text()]) ]" # they are all have the same text (we know it is an mrow)
                        then:
                        - x: "BrailleChars(count($Postscripts[5]/*), 'Polish')"
                        - x: "$Postscripts[5]/*[1]"
                        - test:
                            # degree doesn't use dot-3 for chemistry, temp, angles -- can't know that so we make a wild guess here
                            if: "not($Postscripts[5][.='°'] and *[1][self::m:mn or @data-chem-element])" 
                            then: [t: "⠄"]
                      - else_if: "$Postscripts[5][translate(., \"'*`+-ª°²³´¹º‘’“”‟‵‶‷\",'')='']"
                        then:
                        - x: "$Postscripts[5]"
                        - test:
                            # degree doesn't use dot-3 for chemistry, temp, angles -- can't know that so we make a wild guess here
                            if: "not($Postscripts[5][.='°'] and *[1][self::m:mn or @data-chem-element])" 
                            then: [t: "⠄"]
                      - else_if: "$Postscripts[5][((self::m:mrow and not(IsBracketed(., '', '')) and not(*[1][self::m:mo][.='-'])) or IsNode(., 'modified')) or self::m:mfrac]"
                        then:
                        - t: "⠢"
                        - x: "$Postscripts[5]"
                        - t: "⠔"
                        else:
                        - x: "$Postscripts[5]"
              - test:
                  if: "not($Postscripts[6][self::m:none])"
                  then:
                  - t: "⠘⠡"
                  - test:
                      - if:
                        - "$Postscripts[6][self::m:mrow[not(./*[name() != 'mo'])]] and" # script consists of all mo's
                        - "count($Postscripts[6]/*) > 3 and string-length($Postscripts[6]/*[1])=1 and"    # at least four mo's, the first of which has a single char
                        - "$Postscripts[6][ not(./*[text()] != *[1][text()]) ]" # they are all have the same text (we know it is an mrow)
                        then:
                        - x: "BrailleChars(count($Postscripts[6]/*), 'Polish')"
                        - x: "$Postscripts[6]/*[1]"
                        - test:
                            # degree doesn't use dot-3 for chemistry, temp, angles -- can't know that so we make a wild guess here
                            if: "not($Postscripts[6][.='°'] and *[1][self::m:mn or @data-chem-element])" 
                            then: [t: "⠄"]
                      - else_if: "$Postscripts[6][translate(., \"'*`+-ª°²³´¹º‘’“”‟‵‶‷\",'')='']"
                        then:
                        - x: "$Postscripts[6]"
                        - test:
                            # degree doesn't use dot-3 for chemistry, temp, angles -- can't know that so we make a wild guess here
                            if: "not($Postscripts[6][.='°'] and *[1][self::m:mn or @data-chem-element])" 
                            then: [t: "⠄"]
                      - else_if: "$Postscripts[6][((self::m:mrow and not(IsBracketed(., '', '')) and not(*[1][self::m:mo][.='-'])) or IsNode(., 'modified')) or self::m:mfrac]"
                        then:
                        - t: "⠢"
                        - x: "$Postscripts[6]"
                        - t: "⠔"
                        else:
                        - x: "$Postscripts[6]"
              - test:
                  if: "count($Postscripts) > 6"   # give up and just dump them out so at least the content is there
                  then: [x: "$Postscripts[position() > 6]"]
                  

-
# Note: @notation can contain more than one value
# I don't think CMU has a good way to represent all notations, especially when in combination
# FIX: this needs to be flushed out
  name: default
  tag: menclose
  match: "."
  replace:
  - test:
      if: "contains(@notation,'box')"
      then_test: 
          if: "*[1][self::m:mtext and .='\u00A0']"                  # box and roundedbox
          then: [t: "⠰⠤⠆"]                            # omission
          else: [t: "1⠫⠼⠙"]                           # square (no rectangle in UEB)
      else:
      - with:
          variables:
          - IsCancellation: "contains(@notation,'updiagonalstrike') or contains(@notation,'downdiagonalstrike') or 
                             contains(@notation,'verticalstrike') or contains(@notation,'horizontalstrike')"
          replace:
          - test:
              if: "contains(@notation,'top')"
              then: [t: "⠈⠉"]                  # overline
          - test:
              if: "contains(@notation,'bottom')"
              then: [t: "⠠⠤"]                  # underline
          - test:
              if: "$IsCancellation"
              then: [t: "⠻"]                   # cancellation
          - test:
              if: "*[1][(IsNode(., 'leaf') and (string-length(.) = 1 or IsInDefinition(., 'Braille', 'PolishFunctionName'))) or IsBracketed(., '', '')]"
              then: [x: "*[1]"]
              else:
              - t: "⠢"
              - x: "*[1]"
              - t: "⠔"

  #  - test:
  #     if: "contains(concat(' ', normalize-space(@notation), ' '), ' left ')"                  #avoid 'leftarrow'
  #     then: [t: "⠸"]
  #  - test:
  #     if: "contains(@notation,'circle')"
  #     then:
  #     # - test:
  #     #    if: "$AddSpaces"
  #     #    then: [t: " "]
  #     - t: "1⠫⠿"                                  # circle (no oval in UEB)
# ??? What should happen with arrow?
#  If there is a box/circle with arrows only and an empty child,
#     then it acts like the arrow is the child
#  If there are only arrows for 'notation', then maybe rule 112 applies (superposition),
#     but the examples aren't similar. In that case, the arrow acts like 'box' and the child is the content... maybe  
# 
#  - test:
#      if: "contains(@notation,'leftarrow')"
#      then: [t: left arrow, pause: short]
#  - test:
#      if: "contains(concat(' ', normalize-space(@notation), ' '), ' rightarrow ')"
#      then: [t: right arrow, pause: short]
#  - test:
#      if: "contains(@notation,'northeastarrow')"
#      then: [t: northeast arrow, pause: short]
#  - test:
#      if: "contains(concat(' ', normalize-space(@notation), ' '), ' southeastarrow ')"
#      then: [t: southeast arrow, pause: short]
#  - test:
#      if: "contains(concat(' ', normalize-space(@notation), ' '), ' southwestarrow ')"
#      then: [t: southwest arrow, pause: short]
#  - test:
#      if: "contains(@notation,'northwestarrow')"
#      then: [t: northwest arrow, pause: short]
#  - test:
#      if: "contains(@notation,'updownarrow')"
#      then: [t: double ended vertical arrow, pause: short]
#  - test:
#      if: "contains(@notation,'leftrightarrow')"
#      then: [t: double ended horizontal arrow, pause: short]
#  - test:
#      if: "contains(@notation,'northeastsouthwestarrow')"
#      then: [t: double ended up diagonal arrow, pause: short]
#  - test:
#      if: "contains(@notation,'northwestsoutheastarrow')"
#      then: [t: double ended down diagonal arrow, pause: short]
#  - test:
#      if: ".[contains(@notation,'actuarial')]"
#      then: [t: actuarial symbol, pause: short]
#  - test:
#      if: ".[contains(@notation,'madrub')]"
#      then: [t: arabic factorial symbol, pause: short]
#  - test:
#      if: ".[contains(@notation,'longdiv') or not(@notation) or normalize-space(@notation) ='']"      # default
#      then: [t: long division symbol, pause: short]
#  - test:
#      if: ".[contains(@notation,'radical')]"
#      then: [t: square root, pause: short]

  #  - test:
  #     # omit grouping indicators in the following cases
  #     if:   # FIX: need to add arbitrary shapes here (also for mroot) also multi-char leaf translations except mi
  #           # next test is to make sure there is just one symbol
  #           # FIX: the double dot test is likely wrong, but I can't find what other exceptions there are 
  #     - "*[1][self::m:mn or"
  #     - "     ((self::m:mi or self::m:mo) and string-length(text())=1 and text()!='¨') or"
  #     - "     self::m:mfrac or self::m:msqrt or self::m:mroot or"
  #     - "     IsBracketed(., '(', ')') or IsBracketed(., '[', ']') or IsBracketed(., '{', '}') or"
  #     - "     IsInDefinition(., 'Braille', 'Arrows')"
  #     - "    ]"
  #     then: [x: "*[1]"]
  #     else:
  #     - t: "1⠣"
  #     - x: "*[1]"
  #     - t: "1⠜"

   # - test:
   #    if: "contains(@notation,'phasorangle')"  #FIX: what should this be???
   #    then: [t: "⠫⠪⠸⠫"]
  #  - test:
  #     if: "contains(@notation,'arrow')"    # all the arrows
  #     then:
  #     - test:
  #        - if: "contains(@notation,'rightarrow')" 
  #          then: [t: "1⠳⠕"]                                                           
  #        - else_if: "contains(@notation,'leftarrow')" 
  #          then: [t: "1⠳⠪"]                                                           
  #        - else_if: "contains(@notation,'uparrow')" 
  #          then: [t: "1⠳⠬ "]                                                           
  #        - else_if: "contains(@notation,'downarrow')" 
  #          then: [t: "1⠳⠩"]                                                           
  #        - else_if: "contains(@notation,'northeastarrow')" 
  #          then: [t: "1⠳⠎"]                                                           
  #        - else_if: "contains(@notation,'southeastarrow')" 
  #          then: [t: "1⠳⠣"]                                                           
  #        - else_if: "contains(@notation,'northwestarrow')" 
  #          then: [t: "1⠳⠱"]                                                           
  #        - else_if: "contains(@notation,'southwestarrow')" 
  #          then: [t: "1⠳⠜"]                                                           
  #        - else_if: "contains(@notation,'leftrightarrow')" 
  #          then: [t: "1⠳⠺⠗⠕"]                                                           
  #        - else_if: "contains(@notation,'updownarrow')" 
  #          then: [t: "1⠳⠺⠗⠬"]                                                           
  #        - else_if: "contains(@notation,'northeastsouthwestarrow')" 
  #          then: [t: "1⠳⠺⠗⠎"]                                                           
  #        - else_if: "contains(@notation,'northwestsoutheastarrow')" 
  #          then: [t: "1⠳⠺⠗⠣"]                                                           
  #  - test:
  #     if:
  #     - "not($AddSpaces) and contains(@notation,'box') or contains(@notation,'circle') or"
  #     - "contains(@notation,'arrow') or contains(@notation,'phasorangle')" 
  #     then:
  #     - t: "⠻"                   # terminate shape
  #     # - test:
  #     #    if: "$AddSpaces"
  #     #    then: [t: " "]
  #  - test:
  #     if: "contains(concat(' ', normalize-space(@notation), ' '), ' right ')"                  #avoid 'rightarrow'
  #     then: [t: "⠸"]



-
   name: default
   tag: ms
   match: "."
   replace:
      - test:
         if: "string(@lquote)!=''"
         then: [x: "@lquote"]
         else: [t: "⠄⠄"]
      - x: "BrailleChars(., 'Polish')"
      - test:
         if: "string(@rquote)!=''"
         then: [x: "@rquote"]
         else: [t: "⠄⠄"]

-
   name: default
   tag: semantics
   match: "."
   replace: 
      - x: "*[1]"             #/ FIX: should prioritize @encoding="MathML-Presentation" and @encoding="application/mathml-presentation+xml"

-
   name: default-children
   tag: "*"
   match: "*"    # make sure there are children
   replace: 
   - t: "unknown math m l element"
   - x: "name(.)"
   - x: "*"

-
   # at this point, we know there are no children -- might be no text
   name: default-no-children
   tag: "*"
   match: "text()"
   replace: 
   - t: unknown math m l element
   - x: "name(.)"
   - x: "text()"

-
   name: default-no-text
   tag: "*"
   match: "."
   replace: 
    - t: "empty unknown math m l element"
    - x: "name(.)"<|MERGE_RESOLUTION|>--- conflicted
+++ resolved
@@ -354,33 +354,8 @@
   variables: [Abbreviations: "DefinitionValue(., 'Braille', 'Abbreviations')"]
   replace:
   - test:
-<<<<<<< HEAD
       # add unit indicator
     - if: "@class='MathML-unit' or contains(@intent, ':unit') or
-=======
-    - if: "$Abbreviations != ''"
-      then:
-      - test:
-          if: "not(.='const' or .='sgn' or .= 'lim')"
-          then: [t: 'f']    # forces function mode (lower case Roman letter)
-      - x: "$Abbreviations"
-       # text has it's own rules
-    - else_if: "IsInDefinition(., 'Braille', 'MathWords') or
-                self::m:mtext and string-length(.) > 3" 
-      then:
-      - t: "T"
-      - x: "BrailleChars(., 'Polish')"
-      - t: "t"
-      - test:
-          # Hack: there is often a space after the word, but that hard to tell
-          # we look for the space on the next child, or if it is an invisible times, on the one after that
-          if: "following-sibling::*[1][@data-previous-space-width>=0.7] or
-              (following-sibling::*[1][self::m:mo and .='\u2062'] and
-               following-sibling::*[2][@data-previous-space-width>=0.7])"
-          then: [t: "W"]
-    - else_if:  # add unit indicator
-          "@class='MathML-unit' or contains(@intent, ':unit') or
->>>>>>> a9b77600
            (not(@data-chem-element) and
             (self::m:mtext or string-length(.) > 1 or @mathvariant='normal') and
             (parent::*[1][self::m:mrow and count(*)=3 and *[2][.='\u2062'] and
@@ -403,23 +378,33 @@
       - t: "U"
       - x: "BrailleChars(., 'Polish')"   # also deals with "dot after 'arc'"
       - t: "u"
-<<<<<<< HEAD
     - else_if: "IsInDefinition(., 'Braille', 'CurrencySymbols')"
       then:
       - t: "WT"  
       - x: "BrailleChars(., 'Polish')"   # also deals with "dot after 'arc'"
       - t: "tW"  
-=======
-    - else_if: "IsInDefinition(., 'Braille', 'Currency')" 
-      # need to add a space before and after the symbol (which is treated like text)
-      then:
-      - t: "WT"
-      - x: "BrailleChars(., 'Polish')" 
-      - t: "tW"
->>>>>>> a9b77600
       else:
-      - x: "BrailleChars(., 'Polish')"
+      - with:
+          variables: [Abbreviations: "DefinitionValue(., 'Braille', 'Abbreviations')"]
+          replace:
+          - test:
+              if: "$Abbreviations != ''"
+              then:
+              - test:
+                  if: "not(.='const' or .='sgn' or .= 'lim')"
+                  then: [t: 'f']    # forces function mode (lower case Roman letter)
+              - x: "$Abbreviations"
+              else:
+              - test:
+                  # words have different rules from math. Guessing that strings of length 4 or more are words
+                  if: "self::m:mtext and string-length(.) > 3"
+                  then: [t: "T"] 
+              - x: "BrailleChars(., 'Polish')"   # also deals with "dot after 'arc'"
+              - test:
+                  if: "self::m:mtext and string-length(.) > 3"
+                  then: [t: "t"] 
       
+
 
 -
   # 2.5b says that hex-like numbers don't reuse a numeric indicator after a letter -- here we try to catch that case.
