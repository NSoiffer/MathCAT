--- conflicted
+++ resolved
@@ -43,15 +43,8 @@
     "N": "newton", # newtonia
     "Ω": "ohm", "Ω": "ohm",       # Greek Cap letter, U+2126 OHM SIGN # ohmia
     "Pa": "pascal", # pascalia
-<<<<<<< HEAD
-    "rad": "radiaani", # radiaania
     "S": "siemens", # siemensiä
     "Sv": "sievert", # sievertiä
-    "sr": "steradiaani", # steradiaania
-=======
-    "S": "siemens", # siemensiä
-    "Sv": "sievert", # sievertiä
->>>>>>> 82afab87
     "T": "tesla", # teslaa
     "V": "volt", # volttia
     "W": "watti", # wattia
@@ -61,11 +54,6 @@
     "l": "litra", "L": "litra", "ℓ": "litra",               # litraa
     "t": "tonni", # tonnia
     "Da": "dalton", # daltonia
-<<<<<<< HEAD
-    "amu": "atomimassayksikkö", "u": "atomimassayksikkö",     # atomimassayksikköä
-    "au": "astroniminen yksikkö", "AU": "astronominen yksikkö", # astronomista yksikköä
-    "eV": "elektronivoltti", # elektronivolttia
-=======
     "Np": "neper", # neperiä
     "u": "atomimassayksikkö",     # atomimassayksikköä
     "eV": "elektronivoltti", # elektronivolttia
@@ -80,7 +68,6 @@
     "b": "bittiä",               # should only take positive powers
     "B": "tavu",              # should only take positive powers
     "Bd": "baudi",             # should only take positive powers
->>>>>>> 82afab87
   }
 
 
@@ -100,35 +87,20 @@
     "MOA": "kaariminuutti", # kaariminuuttia
     "arcsec": "kaarisekuntia", # kaarisekuntia
     "asec": "kaarisekuntia", # kaarisekuntia
-<<<<<<< HEAD
-    "as": "kaarisekuntia", # kaarisekuntia
-
-    # other accepted units that don't take SI prefixes
-    "ha": "hehtaari", # hehtaaria
-    "Np": "neper", # neperiä
-    "B": "beli", # beliä
-    "dB": "desibeli", # desibeliä
 
     # distance
-=======
-
-    # distance
-    "au": "astroniminen yksikkö", "AU": "astronominen yksikkö", # astronomista yksikköä
->>>>>>> 82afab87
+    "au": "astronominen yksikkö", "AU": "astronominen yksikkö", # astronomista yksikköä
     "ltyr": "valovuosi", "ly": "valovuosi", # valovuotta
     "pc": "parsek", # parsekia
     "Å": "ångström", "Å": "ångström",  # ångströmiä # U+00C5 and U+212B
     "fm": "fermi", # fermiä
 
     # others
-<<<<<<< HEAD
-=======
     "ha": "hehtaari", # hehtaaria
     # "B": "beli", # beliä        # "B" more commonly means bytes
     "dB": "desibeli", # desibeliä
 
     "amu": "atomimassayksikkö",
->>>>>>> 82afab87
     "atm": "normaali-ilmakehä", # normaali-ilmakehää
     "bar": "baari", # baaria
     "cal": "kalori", # kaloria
@@ -141,12 +113,9 @@
     "dyn": "dyne", # dyneä
     "erg": "ergi", # ergiä
 
-<<<<<<< HEAD
-=======
     # powers of 2 used with bits and bytes
     "Kib": "kibi-bittiä", "Mib": "mebi-bittiä", "Gib": "gibi-bittiä", "Tib": "tebi-bittiä", "Pib": "pebi-bittiä", "Eib": "exbi-bittiä", "Zib": "zebi-bittiä", "Yib": "yobi-bittiä",
     "KiB": "kibi-tavu", "MiB": "mebi-tavu", "GiB": "gibi-tavu", "TiB": "tebi-tavu", "PiB": "pebi-tavu", "EiB": "exbi-tavu", "ZiB": "zebi-tavu", "YiB": "yobi-tavu",
->>>>>>> 82afab87
   }
 
   # this will only be used if the language is English, so it can be empty for other countries
@@ -198,14 +167,8 @@
   # FIX: this needs to be flushed out
     "aste celsiusta": "astetta celsiusta",
     "aste fahrenheitia": "astetta fahrenheitia",
-<<<<<<< HEAD
-    "hertsi": "hertsiä",
-    "siemens": "siemensiä",
-    "kierros minuutissa": "kierrosta minuutissa",
-=======
     "bittiä": "bittiä",
     "baudi": "baudi",
->>>>>>> 82afab87
     "kelvin": "kelviniä",
     "metri": "metriä",
     "bekrel": "bekreliä",
@@ -222,11 +185,7 @@
     "sievert": "sievertiä",
     "volt": "volttia",
     "watti": "wattia",
-<<<<<<< HEAD
-    "weber": "weberiä"",
-=======
     "weber": "weberiä",
->>>>>>> 82afab87
     "dalton": "daltonia",
     "atomimassayksikkö": "atomimassayksikköä",
     "astronominen yksikkö": "astronomista yksikköä",
