---

# number-sets are a little messy in that the base was converted to a number-set, so we have to match that (simple) case last
- name: pos-neg-number-sets
  tag: number-sets
  match: "count(*)=2 and *[2][.='+' or .='-']"
  replace:
  - test:
      if: "$Verbosity!='Terse'"
      then:
      - T: ""      # phrase('the' square root of 25 equals 5)
  - bookmark: "*[2]/@id"
  - test:
    - if: "*[2][.='+']"
      then: [{T: "positiiviset"}]      # phrase(set of all 'positive' integers less than 10)
      else: [{T: "negatiiviset"}]      # phrase(set of all 'negative' integers less than minus 10)
  - bookmark: "*[1]/@id"
  - test:
    - if: "*[1][.='ℂ']"
      then: [{T: "kompleksiluvut"}]      # phrase('complex numbers' consist of two parts)
    - else_if: "*[1][.='ℕ']"
      then: [{T: "luonnolliset luvut"}]      # phrase('natural numbers' are numbers from 1 to infinity)
    - else_if: "*[1][.='ℚ']"
      then: [{T: "rationaaliluvut"}]      # phrase('rational numbers' are the fraction of 2 integers)
    - else_if: "*[1][.='ℝ']"
      then: [{T: "reaaliluvut"}]      # phrase('real numbers' can be both positive and negative)
    - else_if: "*[1][.='ℤ']"
      then: [{T: "kokonaisluvut"}]      # phrase(positive 'integers' are natural numbers above 0)
      else: [{x: "*[1][text()]"}] # shouldn't happen

- name: dimension-number-sets

  # should be single digit integer at this point (e.g, R^3)
  tag: number-sets
  match: "count(*)=2"
  replace:
  - bookmark: "*[1]/@id"
  - test:
    - if: "*[1][.='ℂ']"
      then: [{T: "C"}]      # phrase(the letter 'C' used to represent complex number)
    - else_if: "*[1][.='ℕ']"
      then: [{T: "N"}]      # phrase(the letter 'N' may represent natural numbers)
    - else_if: "*[1][.='ℚ']"
      then: [{T: "Q"}]      # phrase(the letter 'Q' may represent rational numbers)
    - else_if: "*[1][.='ℝ']"
      then: [{T: "R"}]      # phrase(the letter 'R' may represent real numbers)
    - else_if: "*[1][.='ℤ']"
      then: [{T: "Z"}]      # phrase(the letter 'Z' may represent integers)
      else: [{x: "*[1][text()]"}] # shouldn't happen
  - bookmark: "*[2]/@id"
  - x: "*[2]"

- name: simple-number-sets
  tag: number-sets
  match: "count(*)=0"
  replace:
  - bookmark: "@id"
  - test:
    - if: ".='ℂ'"
      then: [{T: "kompleksiluvut"}]      # phrase('the complex numbers' include 2 parts)
    - else_if: ".='ℕ'"
      then: [{T: "luonnolliset luvut"}]      # phrase('the natural numbers' begin at 1)
    - else_if: ".='ℚ'"
      then: [{T: "rationaaliluvut"}]      # phrase('the rational numbers' are the fraction of 2 integers)
    - else_if: ".='ℝ'"
      then: [{T: "reaaliluvut"}]      # phrase('the real numbers' can be both positive and negative)
    - else_if: ".='ℤ'"
      then: [{T: "kokonaisluvut"}]      # phrase('the integers' are natural numbers above 0)
      else: [x: "text()"] # shouldn't happen

- name: real-part
  tag: real-part
  match: "."
  replace:
  - bookmark: "@id"
  - T: "reaaliosa"      # phrase('the real part' of a complex number does not include the imaginary part)

- name: imaginary-part
  tag: imaginary-part
  match: "."
  replace:
  - bookmark: "@id"
  - T: "imaginaariosa"      # phrase('the imaginary part' is part of a complex number)

# rules on scripted vertical bars ('evaluated at')
- name: evaluated-at-2
  tag: evaluate
  match: "count(*)=2"
  replace:
  - x: "*[1]"
  - pause: auto
  - T: "sijoitus"      # phrase(results were 'evaluated at' a given point)
  - pause: auto
  - x: "*[2]"

- name: evaluated-at-3
  tag: evaluate
  match: "count(*)=3"
  replace:
  - x: "*[1]"
  - pause: auto
  - T: "sijoitus"      # phrase(results were 'evaluated at' this point)
  - pause: auto
  - x: "*[3]"
  - T: "miinus sama lauseke arvolla"      # phrase(this result is 'minus the same expression evaluated at' an earlier point)
  - x: "*[2]"

- name: permutation
  tag: pochhammer
  match: "count(*)=2 and contains(@data-intent-property, ':infix:')"
  replace:
  - x: "*[2]"
  - T: "permutaatio"      # phrase(the solution  involves several 'permutations of' values)
  - x: "*[1]"

- name: intervals
  tag: [open-interval, open-closed-interval, closed-interval, closed-open-interval]
  match: "count(*)=2"
  replace:
  - test:
      if: "$Verbosity!='Terse'"
      then:
      - T: ""      # phrase('the' square root of 25 equals 5)
  # - x: "translate(name(.),'-', ' ')"
  # FI: The translate function doesn't work for non-English. Used the solution below instead.
  - test:
     - if: "self::m:open-interval"
       then: [T: "avoin väli"]
     - else_if: "self::m:open-closed-interval"
       then: [T: "vasemmalta puoliavoin väli"]
     - else_if: "self::m:closed-interval"
       then: [T: "suljettu väli"]
     - else_if: "self::m:closed-open-interval"
       then: [T: "oikealta puoliavoin väli"]
  - test:
      if: "$Verbosity!='Terse'"
      then:
      - T: "luvusta"      # FI: "from number", needs a better translation for anything else than a number, maybe this could be omitted
      - x: "*[1]"
      - T: "lukuun"      # FI: "to number"
      - x: "*[2]"
      else:
      - x: "*[1]"
      - T: "pilkku"      # phrase(use a 'comma' to divide large numbers or as a decimal point)
      - x: "*[2]"

- name: default-point
  tag: point
  match: "count(*)=2"
  replace:
  - test:
      if: "$Verbosity!='Terse'"
      then:
      - T: ""      # phrase('the' square root of 25 equals 5)
  - T: "piste"      # phrase(a decimal 'point' indicates the fraction component of a number)
  - x: "*[1]"
  - T: "pilkku"      # phrase(use a 'comma' to divide large numbers or as a decimal point)
  - x: "*[2]"

- name: absolute-value
  tag: absolute-value
  match: "count(*)=1"
  replace:
  - test:
      if: "$Verbosity='Terse'"
      then: [{T: "itseisarvo"}]      # phrase(the 'absolute value' of a number represents its distance from 0)
      else: [{T: "itseisarvo"}]      # phrase('the absolute value of' a number represents its distance from 0)
  - x: "*[1]"
  - test:
      if: "IsNode(*[1], 'leaf') or $Impairment != 'Blindness'"
      then: [{pause: short}]
      else: [{pause: short}, {T: "loppu itseisarvo"}, {pause: short}]      # phrase(show 'end absolute value' position)

- name: integral-both
  tag: large-op
  match: "count(*)=3 and *[1][.='∫']"
  replace:
  - x: "*[1]"
  - pause: short
  - T: "alaraja" # FI: integral 'lower bound' upper bound function f(x) 
  - x: "*[2]"
  - pause: short
  - T: "yläraja" # FI: integral lower bound 'upper bound' function f(x) 
  - x: "*[3]"
  - test:
      if: "following-sibling::*"
      then:
        pause: medium

- name: bigop-both
  tag: large-op
  match: "count(*) = 3"
  replace:
  - test:
      if: "$Verbosity!='Terse'"
      then: [{T: ""}]      # phrase('the' square root of 25 equals 5)
  - x: "*[1]"
  - T: "käy"      # phrase(subtracting 5 'from' 10 gives 5)
  - pause: short # FI: added pause for clarity
  - T: "luvusta"
  - x: "*[2]"
  - pause: short # FI: added pause for clarity
  - T: "lukuun"      # phrase(adding 6 'to' 6 equals  12)
  - x: "*[3]"
  - test:
      if: "following-sibling::*"
      # then: [{T: ""}]      # phrase(the square root 'of' 25 equals 5)
      then:
        pause: medium

- name: bigop-under
  tag: large-op
  match: "count(*)=2"
  replace:
  - test:
      if: "$Verbosity!='Terse'"
      then: [{T: ""}]      # phrase('the' square root of 25 equals 5)
  - x: "*[1]"
  - T: "yli"      # phrase(2 'over' 3 equals two thirds)
  - x: "*[2]"
  - test:
      if: "following-sibling::*"
      # then: [{T: ""}]      # phrase(the square root 'of' 25 equals 5)
      then:
        pause: short # FI: added for Finnish, needs a test


- name: largeop
  tag: mrow
  match: "count(*)=2 and IsInDefinition(*[1], 'LargeOperators')"
  replace:
  - test:
      if: "$Verbosity!='Terse'"
      then: [{T: ""}]      # phrase('the' square root of 25 equals 5)
  - x: "*[1]"
  - T: ""     # phrase(the square root 'of' 25 equals 5)
  - x: "*[2]"

- name: default
  # handles single, double, etc., prime
  tag: [skip-super, say-super]
  match: "count(*)=2"
  replace:
  - x: "*[1]"
  - test:
      if: "name(.)='say-super'"
      then_test:
        if: "$Verbosity='Terse'"
        then: {T: "yli"}      # phrase(this is a 'super' set of numbers) # FI: have to check the context
        else: {T: "yläindeksi"}      # phrase(a 'superscript' number indicates raised to a power)
  - x: "*[2]"
  - pause: short

- name: msubsup-skip-super
  # handles single, double, etc., prime
  tag: [skip-super, say-super]
  match: "count(*)=3"
  replace:
  - x: "*[1]"
  - test:
      if: "$Verbosity='Verbose'"
      then: {T: "alaindeksi"}      # phrase(a 'subscript' may be used to indicate an index)
      else: {T: "ala"}      # phrase(the result is 'sub' optimal)
  - x: "*[2]"
  - test:
      if: "not(IsNode(*[2],'leaf'))"
      then:
      - test:
          if: "$Verbosity='Verbose'"
          then: {T: "loppu alaindeksi"}      # phrase(this is the 'end subscript' position)
          else: {T: "loppu ala"}      # phrase(this is the 'end sub' position)
      - pause: short
      else_test:
          if: "*[2][self::m:mi]"   # need a pause in "x sub k prime" so the prime is not associated with the 'k'
          then: [pause: short]
  - test:
      if: "name(.)='say-super'"
      then_test:
        if: "$Verbosity='Verbose'"
        then: {T: "yläindeksi"}      # phrase(a 'superscript' number indicates raised to a power)
        else: {T: "yli"}      # phrase(this is a 'super' set of numbers) # FI: does this mean "superset" or "superscript"?
  - x: "*[3]"
  - pause: short


# the order of matching is
# 1. does it match the base of an SI unit
# 2. does it match an English unit (if in an English language)
# 3. does it match an SI prefix followed by an SI that accepts SI prefixes
# Due to this order, some things like "ft" and "cd" mean "feet" vs "femto-tonnes" and "pints" vs "pico-tonnes"
- name: unit
  tag: unit
  match: "."
  variables:
    # If the coefficient is singular, we don't add the plural ending. Finding the coefficient is tricky
    # Normal case (A) "3m" (parents is mrow), but could also be (B) "3 m^2" (etc.) (parent is power/mrow)
    # But it might be in a fraction as (C) "3 m/s" (parent is fraction/mrow) or (D) "3 m^2/s^2" (parent is power/fraction/mrow)
    #   or even (E) {3 m^2}/s (parent is power/mrow)
    # If in a fraction, only look in the numerator to find the coefficient
    # Note: we have a special case for pseudo-scripts like "°" (degrees) which are not powers -- they are essentially "1^°"
    # The following "IfThenElse" logic returns the mrow that potentially contains the coefficient, if it exists
    # The tests are in the order A, B & E, C, D
  - MRowForCoefficient: "IfThenElse(parent::m:mrow, parent::m:mrow,
                         IfThenElse(parent::m:power, ancestor::*[2][self::m:mrow],
                         IfThenElse(parent::m:fraction and not(preceding-sibling::*), ancestor::*[2][self::m:mrow],
                         IfThenElse(parent::m:power[parent::m:fraction and not(preceding-sibling::*)], ancestor::*[3][self::m:mrow], false()) ) ) )"
<<<<<<< HEAD
  - IsSingular: "(not(DEBUG($MRowForCoefficient)) and parent::*[name(.)!='skip-super' or *[1][.=1]]) or
=======
  - IsSingular: "(not($MRowForCoefficient) and parent::*[name(.)!='skip-super' or *[1][.=1]]) or
>>>>>>> ba52159d
                 ($MRowForCoefficient and $MRowForCoefficient[(count(*) = 3 and *[1][self::m:mn and .=1] and *[2]='\u2062')])"
  - Prefix: "''"
  - Word: "''"  
  replace:
  - bookmark: "@id"
  - test:
    # is the whole string match a SI Unit without a prefix?
    - if: "DefinitionValue(., 'Speech', 'SIUnits') != ''"
      then:
      - set_variables: [Word: "DefinitionValue(., 'Speech', 'SIUnits')"]
    - else_if: "DefinitionValue(., 'Speech', 'UnitsWithoutPrefixes') != ''"
      then:
      - set_variables: [Word: "DefinitionValue(., 'Speech', 'UnitsWithoutPrefixes')"]
    - else_if: "DefinitionValue(., 'Speech', 'EnglishUnits') != ''"
      then:
      - set_variables: [Word: "DefinitionValue(., 'Speech', 'EnglishUnits')"]

    # do the first two chars match "da" and the remainder match an SIUnit
    - else_if: "string-length(.) >= 3 and 
                substring(., 1, 2) = 'da' and
                DefinitionValue(substring(., 3), 'Speech', 'SIUnits') != ''"
      then:
      - set_variables:
        - Prefix: "DefinitionValue('da', 'Speech', 'SIPrefixes')"
        - Word: "DefinitionValue(substring(., 3), 'Speech', 'SIUnits')"

    # does the first char match a prefix and the remainder match an SIUnit
    - else_if: "string-length(.) >= 2 and 
                DefinitionValue(substring(., 1, 1), 'Speech', 'SIPrefixes') != ''  and
                DefinitionValue(substring(., 2), 'Speech', 'SIUnits') != ''"
      then:
      - set_variables:
        - Prefix: "DefinitionValue(substring(., 1, 1), 'Speech', 'SIPrefixes')"
        - Word: "DefinitionValue(substring(., 2), 'Speech', 'SIUnits')"

    # not a known unit -- just speak the text, possibly as a plural
    - else:
      - set_variables:
        - Word: "text()"

  # somewhat complicated logic to avoid spaces around "-" as in "centi-grams" vs "centi - grams" -- probably doesn't matter
  - test:
      if: "$Prefix = ''"
      then:
      - test:
        - if: "$IsSingular"
          # HACK: '\uF8FE' is used internally for the concatenation char by 'ct' -- this gets the prefix concatinated to the base
          then: [x: "$Word"]
        - else_if: "DefinitionValue($Word, 'Speech', 'PluralForms') != ''"
          then: [x: "DefinitionValue($Word, 'Speech', 'PluralForms')"]
          else: [x: "$Word", ct: "a"]
      else:
      - x: "$Prefix"
      - ct: "-"
      - test:
        - if: "$IsSingular"
          # HACK: '\uF8FE' is used internally for the concatenation char by 'ct' -- this gets the prefix concatinated to the base
          then: [x: "concat('\uF8FE', $Word)"]
        - else_if: "DefinitionValue($Word, 'Speech', 'PluralForms') != ''"
          then: [x: "concat('\uF8FE', DefinitionValue($Word, 'Speech', 'PluralForms'))"]
          else: [x: "concat('\uF8FE', $Word)", ct: "a"]


- name: sin
  tag: mi
  match: ".='sin'"
  replace:
  - bookmark: "@id"
  - T: "sini"      # phrase(the 'sine' of the angle)
- name: cos
  tag: mi
  match: ".='cos'"
  replace:
  - bookmark: "@id"
  - test:
      if: "$Verbosity='Terse'"
      then: {T: "kos"}      # phrase('cos' is the abbreviation for cosine)
      else: {T: "kosini"}      # phrase(find the 'cosine' in a right-angle triangle)
- name: tan
  tag: mi
  match: ".='tan' or .='tg'"
  replace:
  - bookmark: "@id"
  - test:
      if: "$Verbosity='Terse'"
      then: {T: "tan"}      # phrase(the 'tan' is the ratio of the opposite to the adjacent side of a right-angled triangle)
      else: {T: "tangentti"}      # phrase(a 'tangent' is a straight line that touches a curve)
- name: sec
  tag: mi
  match: ".='sec'"
  replace:
  - bookmark: "@id"
  - test:
      if: "$Verbosity='Terse'"
      then: {T: "sek"}      # phrase(to 'seek' a solution)
      else: {T: "sekantti"}      # phrase(a 'secant' intersects a curve at two or more points)
- name: csc
  tag: mi
  match: ".='csc'"
  replace:
  - bookmark: "@id"
  - test:
      if: "$Verbosity='Terse'"
      then: {T: "kosekant"}      # phrase(we will 'cosecant' a solution)
      else: {T: "kosekantti"}      # phrase(the 'cosecant' is the reciprocal of the secant)
- name: cot
  tag: mi
  match: ".='cot'"
  replace:
  - bookmark: "@id"
  - test:
      if: "$Verbosity='Terse'"
      then: {T: "kotan"}      # phrase(find the 'cotangent' in a right-angle triangle)
      else: {T: "kotangentti"}      # phrase(the 'cotangent' is the reciprocal of the tangent)

- name: sinh
  tag: mi
  match: ".='sinh'"
  replace:
  - bookmark: "@id"
  - test:
      if: "$Verbosity='Terse'"
      then: {T: "sinh"}      # phrase(the word 'sinch' is an abbreviation for hyperbolic sine) # FI: should listen to this
      else: {T: "hyperbolinen sini"}      # phrase(the 'hyperbolic sine' is used in mathematics)
- name: cosh
  tag: mi
  match: ".='cosh'"
  replace:
  - bookmark: "@id"
  - test:
      if: "$Verbosity='Terse'"
      then: {T: "kosh"}      # phrase('cosh' is an abbreviation of hyperbolic cosine)
      else: {T: "hyperbolinen kosini"}      # phrase(the 'hyperbolic cosine' is a mathematical function)
- name: tanh
  tag: mi
  match: ".='tanh'"
  replace:
  - bookmark: "@id"
  - test:
      if: "$Verbosity='Terse'"
      then: {T: "tanh"}      # phrase('tanch' is shorthand for hyperbolic tangent) # FI: have to listen to this
      else: {T: "hyperbolinen tangentti"}      # phrase('hyperbolic tangent' is a mathematical function)
- name: sech
  tag: mi
  match: ".='sech'"
  replace:
  - bookmark: "@id"
  - test:
      if: "$Verbosity='Terse'"
      then: {T: "sekanth"}      # phrase('sheck' is shorthand for hyperbolic secant)
      else: {T: "hyperbolinen sekantti"}      # phrase('hyperbolic secant' is a mathematical function)
- name: csch
  tag: mi
  match: ".='csch'"
  replace:
  - bookmark: "@id"
  - test:
      if: "$Verbosity='Terse'"
      then: {T: "kosekanth"}      # phrase('cosheck' is shorthand for hyperbolic cosecant)
      else: {T: "hyperbolinen kosekantti"}      # phrase('hyperbolic cosecant' is a mathematical function)
- name: coth
  tag: mi
  match: ".='coth'"
  replace:
  - bookmark: "@id"
  - test:
      if: "$Verbosity='Terse'"
      then: {T: "kotanh"}      # phrase('cotanch' is shorthand for hyperbolic cotangent)
      else: {T: "hyperbolinen kotangentti"}      # phrase(the 'hyperbolic cotangent' is a mathematical function)

-
  name: log    # handle both log and ln (if in an mrow, 'intents' are used)
  tag: mi
  match: ".='log' or .='ln' or .='lg'"      # FI: added 'lg'
  replace:
  - bookmark: "@id"
  - test:
    - if: "$Verbosity!='Terse'"
      then: [T: ""]      # phrase('the' logarithm function is used in mathematics)
  - test:
    - if: ".= 'log'"
      then: [T: "log"]      # phrase(the 'log' function is used in mathematics)
    - else_if: ". = 'lg'"
      then_test:
          if: "$Verbosity='Verbose'"
          then: [T: "kymmenkantainen logaritmi"]      # phrase(the 'logarithm base 10' function is used in mathematics)
          else: [SPELL: "'lg'"]
    - else_if: "$Verbosity='Verbose'"
      then: [T: "luonnollinen logaritmi"]      # phrase(the 'natural log' function is used in mathematics)
      else: [SPELL: "'ln'"]

- name: multi-line
  #   that eliminates the need for the if: else_if: ...
  # IDEA:  set a variable with the word to say for the row (e.g., RowLabel = Row/Case/Line/...)
  tag: [piecewise, system-of-equations, lines]
  match: "."
  variables:
    # Wikipedia has some tables where all the entire first column is empty (e.g., https://en.wikipedia.org/wiki/List_of_trigonometric_identities)
  - LineCountTry: "count(*/*[1][count(*)=1 and *[1][@data-added!='missing-content']])"
  - LineCount: "IfThenElse($LineCountTry=0, count(*/*[1]), $LineCountTry)"
  - IsColumnSilent: true()
  replace:
  - x: "$LineCount"
  - test:
    - if: "self::m:piecewise"
      then: 
        - test: 
          - if: "$LineCount != 1"
            then: [{T: "tapausta"}] # FI: plural, needs test
            else: [{T: "tapaus"}] # phrase(this is the first 'equation' of three equations)
    - else_if: "self::m:system-of-equations"
      then: 
        - test: 
          - if: "$LineCount != 1"
            then: [{T: "yhtälöä"}] # FI: plural, needs test     
            else: [{T: "yhtälö"}] # phrase(this is the first 'equation' of three equations)
      else: 
        - test: 
          - if: "$LineCount != 1"
            then: [{T: "riviä"}] # FI: plural, needs test
            else: [{T: "rivi"}] # phrase(this is the first 'line' of three lines)
  # - test:
  #   - if: "$LineCount != 1"
  #     then: [{CT: "t"}] # plural
  - pause: short
  - x: "*"

- name: default-multiline
  tag: [mtr, mlabeledtr]
  match: "parent::m:piecewise or parent::m:system-of-equations or parent::m:lines"
  replace:
  - test:
      if: "parent::m:system-of-equations and *[1][count(*)=1 and *[1][@data-added='missing-content']] and
           count(*/*[1][count(*)=1 and *[1][@data-added!='missing-content']]) != 0"
      then:
      - T: "seuraava rivi"
      else_test:
        if: "$LineCount != 1"
        then:
        - pause: medium
        - test:
          - if: "parent::m:piecewise"
            then: [{T: "tapaus"}]     # phrase('case' 1 of 10 cases)
          - else_if: "parent::m:system-of-equations"
            then: [{T: "yhtälö"}] # phrase('equation' 1 of 10 equations)
            else: [{T: "rivi"}]     # phrase('line 1 of 10 lines)
        - x: "count(preceding-sibling::*)+1"

  - test:
      if: .[self::m:mlabeledtr]
      then:
      - T: "merkinnällä"      # phrase(the diagram is complete 'with label')
      - x: "*[1]/*"
  - pause: medium
  - test:
      if: .[self::m:mlabeledtr]
      then: [{x: "*[position()>1]"}]
      else: {x: "*"}

- name: default-multiline
  tag: mtd
  match: "parent::*[parent::m:piecewise or parent::m:system-of-equations or parent::m:lines]"
  variables: [LongPause: "$SpeechStyle = 'ClearSpeak' and $ClearSpeak_MultiLinePausesBetweenColumns = 'Long'"]
  replace:
  - x: "*"
  - test:
    # short pause after each element; medium pause if last element in a row; long pause for last element in matrix unless ClearSpeak override
    - if: "count(following-sibling::*) > 0"
      then_test:
        if: "$LongPause"
        then: {pause: medium}
        else: {pause: short}
    - else_if: "count(../following-sibling::*) > 0"
      then_test:
        if: "$LongPause"
        then: {pause: long}
        else: {pause: medium}
      else: {pause: long}

# Matrix/Determinant rules
# matrix and determinant are the same other than "matrix"/"determinant" based on the bracketing chars
# the pausing logic is pushed down to the <mtd>
# the rules either speak the <mtr>s (to get "row n") or the <mtd>s. "column n" spoken if $IsColumnSilent is false
- name: 1x1-matrix
  tag: [matrix, determinant]
  variables: [{IsColumnSilent: true()}]
  match: "count(*)=1 and *[self::m:mtr][count(*) = 1]"
  replace:
  # - OT: ""      # phrase('the' 1 by 1 matrix M)
  - T: "1 kertaa 1"      # phrase(the '1 by 1' matrix)
  - test:
      if: "self::m:determinant" # just need to check the first bracket since we know it must be (, [, or |
      then: {T: "determinantti"}      # phrase(the 2 by 2 'determinant'))
      else: {T: "matriisi"}      # phrase(the 2 by 2 'matrix')
      
  # - T: "merkinnällä"      # phrase(the 2 by 2 matrix 'with entry' x)
  - x: "*[1]/*"

# simpler reading methods for smaller matrices if the entries are simple
- name: 2-or-3x1-matrix
  tag: matrix
  variables: [{IsColumnSilent: true()}]
  match:
  - "$ClearSpeak_Matrix != 'SpeakColNum' and " # "simple" isn't used for this preference
  - "*[self::m:mtr][count(*) = 1] and " # one column
  - count(*)<=3 and # at least two rows
  - IsNode(*/*/*,'simple') # IsNode() returns true if all the nodes are simple
  replace:
  - T: ""      # phrase('the' 2 by 2 matrix M)
  - x: count(*)
  - T: "kertaa 1 sarake"      # phrase(the 2 'by 1 column' matrix)
  - test:
      if: "$ClearSpeak_Matrix = 'Vector' or $ClearSpeak_Matrix = 'EndVector'"
      then: {T: "vektori"}      # phrase(the 2 by 2 'vector')
      else: {T: "matriisi"}      # phrase(the 2 by 2 'matrix')
  - pause: long
  - x: "*/*"
  - test:
      if: "$ClearSpeak_Matrix = 'EndMatrix' or $ClearSpeak_Matrix = 'EndVector'"
      then:
      - T: ""      # phrase('end' of matrix)
      - test:
          if: $ClearSpeak_Matrix = 'EndVector'
          then: {T: "loppu vektori"}      # phrase(the 2 column 'end vector')
          else: {T: "loppu matriisi"}      # phrase(the 2 by 2 'end matrix')

- name: default-column-matrix
  tag: matrix
  variables: [{IsColumnSilent: true()}]
  match: "*[self::m:mtr][count(*) = 1]"
  replace:
  - T: ""      # phrase('the' 2 by 2 matrix M)
  - x: "count(*)"
  - T: "kertaa 1 sarake"      # phrase(the 2 'by 1 column' matrix)
  - test:
      if: "$ClearSpeak_Matrix = 'Vector' or $ClearSpeak_Matrix = 'EndVector'"
      then: {T: "vektori"}      # phrase(the 2 column 'vector')
      else: {T: "matriisi"}      # phrase(the 2 by 2 'matrix')
  - pause: long
  - x: "*" # select the rows (mtr)
  - test:
      if: "$ClearSpeak_Matrix = 'EndMatrix' or $ClearSpeak_Matrix = 'EndVector'"
      then: [{T: "loppu matriisi"}]      # phrase(the 'end of matrix' has been reached)

- name: 1x2-or-3-matrix
  tag: matrix
  variables: [{IsColumnSilent: "$SpeechStyle = 'SimpleSpeak' or ($SpeechStyle = 'ClearSpeak' and $ClearSpeak_Matrix != 'SpeakColNum')"}]
  match:
  - "$ClearSpeak_Matrix != 'SpeakColNum' and " # "simple" isn't used for this preference
  - count(*)=1  and # one row
  - count(*[1]/*)<=3 and # at least two cols
  - IsNode(*/*/*,'simple') # IsNode() returns true if all the nodes are simple
  replace:
  - T: "1 kertaa"      # phrase('the 1 by' 2 matrix)
  - x: count(*/*)
  - T: "rivi"      # phrase(the 1 by 4 'row' matrix)
  - test:
      if: "$ClearSpeak_Matrix = 'Vector' or $ClearSpeak_Matrix = 'EndVector'"
      then: {T: "vektori"}      # phrase(the 1 by 2 row 'vector') # FI: what is the context?
      else: {T: "matriisi"}      # phrase(the 1 by 2 'matrix')
  - pause: long
  - x: "*/*"
  - test:
      if: "$ClearSpeak_Matrix = 'EndMatrix' or $ClearSpeak_Matrix = 'EndVector'"
      then:
      - T: ""      # phrase(the 'end' of matrix has been reached) # FI: maybe change logic?
      - test:
          if: $ClearSpeak_Matrix = 'EndMatrix'
          then: {T: "loppu matriisi"}      # phrase(the 2 by 2 'matrix')
          else: {T: "loppu vektori"}      # phrase(the 2 by 1 'vector')

- name: default-row-matrix
  tag: matrix
  variables: [{IsColumnSilent: "$SpeechStyle = 'ClearSpeak' and $ClearSpeak_Matrix = 'SilentColNum'"}]
  match: "count(*)=1" # one row
  replace:
  - T: "1 kertaa"      # phrase('the 1 by' 2 matrix)
  - x: "count(*/*)"
  - T: "rivi"      # phrase(the 1 by 2 'row' matrix)
  - test:
      if: "$ClearSpeak_Matrix = 'Vector' or $ClearSpeak_Matrix = 'EndVector'"
      then: {T: "vektori"}      # phrase(the 2 by 1 'vector')
      else: {T: "matriisi"}      # phrase(the 2 by 2 'matrix')
  - pause: long
  - pause: medium
  - x: "*/*" # select the cols (mtd)
  - test:
      if: "$ClearSpeak_Matrix = 'EndMatrix' or $ClearSpeak_Matrix = 'EndVector'"
      then:
      - T: "loppu"      # phrase(the 'end' of matrix has been reached)
      - test:
          if: $ClearSpeak_Matrix = 'EndMatrix'
          then: {T: "matriisi"}      # phrase(the 2 by 2 'matrix')
          else: {T: "vektori"}      # phrase(the 2 by 1 'vector')

- name: simple-small-matrix
  tag: [matrix, determinant]
  match:
  - "$ClearSpeak_Matrix != 'SpeakColNum' and " # "simple" isn't used for this preference
  - (count(*)<=3 and count(*[1]/*)<=3) and # no bigger than a 3x3 matrix
  - IsNode(*/*/*,'simple') # IsNode() returns true if all the nodes are simple
  variables: [{IsColumnSilent: "$SpeechStyle = 'SimpleSpeak' or ($SpeechStyle = 'ClearSpeak' and $ClearSpeak_Matrix != 'SpeakColNum')"}]
  replace:
  - T: ""      # phrase('the' 1 by 2 matrix M)
  - x: count(*)
  - T: "kertaa"      # phrase(the 1 'by' 2 matrix)
  - x: count(*[self::m:mtr][1]/*)
  - test:
      if: "self::m:determinant"
      then: {T: "determinantti"}      # phrase(the 2 by 2 'determinant')
      else: {T: "matriisi"}      # phrase(the 2 by 2 'matrix')
  - pause: long
  - x: "*"
  - test:
      if: "$ClearSpeak_Matrix = 'EndMatrix' or $ClearSpeak_Matrix = 'EndVector'"
      then:
      - T: ""      # phrase(the 'end' of matrix has been reached)
      - test:
          if: "self::m:determinant"
          then: {T: "loppu determinantti"}      # phrase(the 2 by 2 'determinant')
          else: {T: "loppu matriisi"}      # phrase(the 2 by 2 'matrix')

- name: default-matrix
  tag: [matrix, determinant]
  variables: [{IsColumnSilent: "$SpeechStyle = 'ClearSpeak' and $ClearSpeak_Matrix = 'SilentColNum'"}]
  match: "."
  replace:
  - T: ""      # phrase('the' 1 by 2 matrix M)
  - x: "count(*)"
  - T: "kertaa"      # phrase(the 1 'by' 2 matrix)
  - x: "count(*[self::m:mtr][1]/*)"
  - test:
      if: "self::m:determinant"
      then: {T: "determinantti"}      # phrase(the 2 by 2 'determinant')
      else: {T: "matriisi"}      # phrase(the 2 by 2 'matrix')
  - pause: long
  - x: "*"
  - test:
      if: "$ClearSpeak_Matrix = 'EndMatrix' or $ClearSpeak_Matrix = 'EndVector'"
      then:
      - T: "loppu"      # phrase(the 'end' of matrix has been reached)
      - test:
          if: "self::m:determinant"
          then: {T: "determinantti"}      # phrase(the 2 by 2 'determinant')
          else: {T: "matriisi"}      # phrase(the 2 by 2 'matrix's)

- name: chemistry-msub

  tag: [chemical-formula]
  match: "*[1][.='msub']"
  replace:
  - x: "*[2]"
  - test:
      if: "$Verbosity='Verbose'"
      then: [{T: "alaindeksi"}]      # phrase(H 'subscript' 2)
      else_test:
        if: "$Verbosity='Medium'"
        then: [{T: "ala"}]      # phrase(H 'sub' 2)
  - x: "*[3]"

- name: chemistry-msup
  tag: [chemical-formula]
  match: "count(*)=3 and *[1][.='msup']"
  replace:
  - x: "*[2]"
  - test:
      if: "$Verbosity='Verbose'"
      then: [{T: "yläindeksi"}]      # phrase(H 'superscript' 2)
      else_test:
        if: "$Verbosity='Medium'"
        then: [{T: "ylä"}]      # phrase(H 'super' 2)
  - x: "*[3]"
  - test:
      if: "following-sibling::*[1][.='+' or .='-']" # a little lazy -- assumes chemistry superscripts end with + or -
      then: [{pause: medium}]

-
  # There currently is no way to do sub/super for n-ary number of args
  # Instead, we just deal with up to two prescripts and up to four postscripts (repeating blocks of similar code [UGLY!])
  # This hopefully covers all reasonable cases...
  name: chemistry-scripts
  tag: [chemical-formula, chemical-nuclide]
  variables:
  # computing the number of postscripts is messy because of <mprescripts> being optionally present -- we use "mod" to get the count right
  - Prescripts: "m:mprescripts/following-sibling::*"
  - NumChildren: "count(*)" # need to stash this since the count is wrong inside '*[...]' below
  - Postscripts: "*[position()>1 and position() < (last() + ($NumChildren mod 2) -count($Prescripts))]"
  match: . # should only be msubsup or mmultiscripts at this point
  replace:
  - test:
      if: "$Prescripts" # we have at least one pre sub/super 
      then:
      # nuclide: speak the superscript first
      - test:
          if: "not($Prescripts[2][self::m:none])"
          then:
          - test:
              if: "$Verbosity='Verbose'"
              then: [{T: "yläindeksi"}]      # phrase(H 'superscript' 2)
              else_test:
                if: "$Verbosity='Medium'"
                then: [{T: "ylä"}]      # phrase(H 'super' 2)
          - x: "$Prescripts[2]"
          - pause: "short"
      - test:
          if: "not($Prescripts[1][self::m:none])"
          then:
          - test:
              if: "$Verbosity='Verbose'"
              then: [{T: "alaindeksi"}]      # phrase(a 'subscript' may be used to indicate an index)
              else_test:
                if: "$Verbosity='Medium'"
                then: [{T: "ala"}]      # phrase(here is a 'sub' total)
          - x: "$Prescripts[1]"
          - pause: "short"
      - test:
          if: "count($Prescripts) > 2" # can this happen for chemistry??? we allow for one *extra* pre sub/super pair
          then:
          - test:
              if: "not($Prescripts[4][self::m:none])"
              then:
              - test:
                  if: "$Verbosity='Verbose'"
                  then: [{T: "yläindeksi"}]      # phrase(H 'superscript' 2)
                  else_test:
                    if: "$Verbosity='Medium'"
                    then: [{T: "ylä"}]      # phrase(H 'super' 2)
              - x: "$Prescripts[4]"
              - pause: "short"
          - test:
              if: "not($Prescripts[3][self::m:none])"
              then:
              - test:
                  if: "$Verbosity='Verbose'"
                  then: [{T: "alaindeksi"}]      # phrase(H 'subscript' 2)
                  else_test:
                    if: "$Verbosity='Medium'"
                    then: [{T: "ala"}]      # phrase(H 'sub' 2)
              - x: "$Prescripts[3]"
              - pause: "short"
  - x: "*[1]" # base
  - test:
      if: "$Postscripts"
      then:
      - test:
          if: "not($Postscripts[1][self::m:none])"
          then:
          - test:
              if: "$Verbosity='Verbose'"
              then: [{T: "alaindeksi"}]      # phrase(phrase(H 'subscript' 2)
              else_test:
                if: "$Verbosity='Medium'"
                then: [{T: "ala"}]      # phrase(phrase(H 'sub' 2)
          - x: "$Postscripts[1]"
          - pause: "short"
      - test:
          if: "not($Postscripts[2][self::m:none])"
          then:
          - test:
              if: "$Verbosity='Verbose'"
              then: [{T: "yläindeksi"}]      # phrase(H 'superscript' 2)
              else_test:
                if: "$Verbosity='Medium'"
                then: [{T: "ylä"}]          # phrase(H 'super' 2)
          - x: "$Postscripts[2]"
          - pause: "short"
      - test:
          if: "count($Postscripts) > 2"
          then:
          - test:
              if: "not($Postscripts[3][self::m:none])"
              then:
              - test:
                  if: "$Verbosity='Verbose'"
                  then: [{T: "alaindeksi"}]      # phrase(H 'subscript' 2)
                  else_test:
                    if: "$Verbosity='Medium'"
                    then: [{T: "ala"}]          # phrase(H 'sub' 2)
              - x: "$Postscripts[3]"
              - pause: "short"
          - test:
              if: "not($Postscripts[4][self::m:none])"
              then:
              - test:
                  if: "$Verbosity='Verbose'"
                  then: [{T: "yläindeksi"}]      # phrase(H 'superscript' 2)
                  else_test:
                    if: "$Verbosity='Medium'"
                    then: [{T: "ylä"}]          # phrase(H 'super' 2)
              - x: "$Postscripts[4]"
              - pause: "short"
          - test:
              if: "count($Postscripts) > 4"
              then:
              - test:
                  if: "not($Postscripts[5][self::m:none])"
                  then:
                  - test:
                      if: "$Verbosity='Verbose'"
                      then: [{T: "alaindeksi"}]    # phrase(H 'subscript' 2)
                      else_test:
                        if: "$Verbosity='Medium'"
                        then: [{T: "ala"}]        # phrase(H 'sub' 2)
                  - x: "$Postscripts[5]"
                  - pause: "short"
              - test:
                  if: "not($Postscripts[6][self::m:none])"
                  then:
                  - test:
                      if: "$Verbosity='Verbose'"
                      then: [{T: "yläindeksi"}]  # phrase(H 'superscript' 2)
                      else_test:
                        if: "$Verbosity='Medium'"
                        then: [{T: "ylä"}]      # phrase(H 'super' 2)
                  - x: "$Postscripts[6]"
                  - pause: "short"
              - test:
                  if: "count($Postscripts) > 6"
                  then:
                  - test:
                      if: "not($Postscripts[7][self::m:none])"
                      then:
                      - test:
                          if: "$Verbosity='Verbose'"
                          then: [{T: "alaindeksi"}]      # phrase(H 'subscript' 2)
                          else_test:
                            if: "$Verbosity='Medium'"
                            then: [{T: "ala"}]      # phrase(H 'sub' 2)
                      - x: "$Postscripts[7]"
                      - pause: "short"
                  - test:
                      if: "not($Postscripts[8][self::m:none])"
                      then:
                      - test:
                          if: "$Verbosity='Verbose'"
                          then: [{T: "yläindeksi"}]      # phrase(H 'superscript' 2)
                          else_test:
                            if: "$Verbosity='Medium'"
                            then: [{T: "ylä"}]      # phrase(H 'super' 2)
                      - x: "$Postscripts[8]"
                      - pause: "short"
      - test:
          if: "$Postscripts[last()][not(self::m:none)] and following-sibling::*[1][.='+' or .='-']"
          then: [{pause: medium}]

- name: chemistry


  tag: chemical-equation
  match: "."
  replace:
  - x: "*"

- name: chemical-element
  tag: chemical-element
  match: "."
  replace:
  - bookmark: "@id"
  - spell: text()
  - pause: short

- name: chemical-state
  tag: chemical-state
  match: "count(*)=1"
  replace:
  - bookmark: "*[1]/@id"
  - test:
    - if: ".='s'"
      then: [{T: "kiinteä"}]      # phrase(Boron is a 'solid' in its natural state)
    - else_if: ".='l'"
      then: [{T: "neste"}]      # phrase(water is a 'liquid')
    - else_if: ".='g'"
      then: [{T: "kaasu"}]      # phrase(hydrogen is a 'gas' )
      else: [{T: "vesiliuoksessa"}]      # phrase(an 'aqueous' solution is contained in water)
  - pause: short

- name: chemical-formula-operator-bond
  tag: chemical-formula-operator
  match: "@data-chemical-bond"
  replace:
  # FIX: this might be better/more efficient if in unicode.yaml
  - bookmark: "@id"
  - test:
    - if: ".='-' or .=':'"
      then: [{T: "yksinkertainen sidos"}]      # phrase(a 'single bond' is formed when two atoms share one pair of electrons)
    - else_if: ".='=' or .='∷'"
      then: [{T: "kaksinkertainen sidos"}]      # phrase(a 'double bond' may occur when two atoms share two pairs of electrons)
    - else_if: ".='≡'"
      then: [{T: "kolminkertainen sidos"}]      # phrase(a 'triple bond' occurs when two atoms share three pairs of electrons)
    - else_if: ".='≣'"
      then: [{T: "nelinkertainen sidos"}]      # phrase(a 'quadruple bond' occurs when two atoms share four pairs of electrons)
      else: [{x: "text()"}]

- name: chemical-formula-operator
  tag: chemical-formula-operator
  match: "."
  replace:
    x: "text()"

- name: chemical-arrow-operator 
  tag: chemical-arrow-operator 
  match: "." 
  replace: 
  # FIX: this might be better/more efficient if in unicode.yaml 
  - bookmark: "@id" 
  - test: 
    - if: ".='→' or .='⟶'" 
      then_test: 
        if: "$Verbosity='Terse'" 
        then: [t: "muodostaa"]      # phrase(hydrogen and oxygen 'forms' water ) 
        else: [t: "reagoi"]      # phrase(hydrogen and oxygen 'reacts to form' water) 
    - else_if: ".='⇌' or .='\u1f8d2'" 
      then: [t: "on tasapainossa"]      # phrase(a reactant 'is in equilibrium with' a product) 
    - else_if: ".='\u1f8d4'" 
      then: [t: "on tasapainoissa vasemmalle"]      # phrase(the reactant 'is in equilibrium biased to the left with' the product) 
    - else_if: ".='\u1f8d3'" 
      then: [t: "on tasapainossa oikealle"]      # phrase(the reactant 'is in equilibrium biased to the right with' the product) 
      else: [x: "*"] 

- name: chemical-equation-operator
  tag: chemical-equation-operator
  match: "."
  replace:
  - bookmark: "@id"
  - x: "text()"

- name: none
  tag: none
  match: "../../*[self::m:chemical-formula or self::m:chemical-nuclide]"
  replace:
  - T: "" # don't say anything

- name: ignore-intent-wrapper
  tag: intent-wrapper
  match: "."
  replace:
  - x: "*"<|MERGE_RESOLUTION|>--- conflicted
+++ resolved
@@ -304,11 +304,7 @@
                          IfThenElse(parent::m:power, ancestor::*[2][self::m:mrow],
                          IfThenElse(parent::m:fraction and not(preceding-sibling::*), ancestor::*[2][self::m:mrow],
                          IfThenElse(parent::m:power[parent::m:fraction and not(preceding-sibling::*)], ancestor::*[3][self::m:mrow], false()) ) ) )"
-<<<<<<< HEAD
-  - IsSingular: "(not(DEBUG($MRowForCoefficient)) and parent::*[name(.)!='skip-super' or *[1][.=1]]) or
-=======
   - IsSingular: "(not($MRowForCoefficient) and parent::*[name(.)!='skip-super' or *[1][.=1]]) or
->>>>>>> ba52159d
                  ($MRowForCoefficient and $MRowForCoefficient[(count(*) = 3 and *[1][self::m:mn and .=1] and *[2]='\u2062')])"
   - Prefix: "''"
   - Word: "''"  
