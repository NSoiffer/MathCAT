--- conflicted
+++ resolved
@@ -1019,21 +1019,6 @@
   replace:
   # FIX: this might be better/more efficient if in unicode.yaml
   - bookmark: "@id"
-<<<<<<< HEAD
-  - test: 
-    - if: "DEBUG(.)='→' or .='⟶'" 
-      then_test: 
-        if: "$Verbosity='Terse'" 
-        then: [t: "forms"]      # phrase(hydrogen and oxygen 'forms' water ) 
-        else: [t: "reacts to form"]      # phrase(hydrogen and oxygen 'reacts to form' water) 
-    - else_if: ".='⇌' or .='\u1f8d2'" 
-      then: [t: "is in equilibrium with"]      # phrase(a reactant 'is in equilibrium with' a product) 
-    - else_if: ".='\u1f8d4'" 
-      then: [t: "is in equilibrium biased to the left with"]      # phrase(the reactant 'is in equilibrium biased to the left with' the product) 
-    - else_if: ".='\u1f8d3'" 
-      then: [t: "is in equilibrium biased to the right with"]      # phrase(the reactant 'is in equilibrium biased to the right with' the product) 
-      else: [x: "*"] 
-=======
   - test:
     - if: "DEBUG(.)='→' or .='⟶'"
       then_test:
@@ -1047,7 +1032,6 @@
     - else_if: ".='\u1f8d3'"
       then: [t: "is in equilibrium biased to the right with"]      # phrase(the reactant 'is in equilibrium biased to the right with' the product)
       else: [x: "*"]
->>>>>>> 4344d929
 
 - name: chemical-equation-operator
   tag: chemical-equation-operator
