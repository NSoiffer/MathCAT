---
- name: intent-literal-silent
  tag: [mi, mo, mn]
  match: "contains(@data-intent-property, ':silent:')"
  # say nothing
  replace: []

# handling of negative numbers that come from 'intent' is hard -- we do something that is close to right here 
- name: intent-literal-negative-number
  tag: mn
  match: "starts-with(text(), '-')"
  replace:
  - t: "minus"      # phrase(10 'minus' 4 equals 6)
  - x: "translate(text(), '-_', '')"

- name: default
  tag: square-root
  match: "."
  replace:
  - test:
      if: "$Verbosity!='Terse'"
      then: [t: "the"]      # phrase('the' square root of 25)
  - test:
      if: $ClearSpeak_Roots = 'PosNegSqRoot' or $ClearSpeak_Roots = 'PosNegSqRootEnd'
      then:
      - bookmark: "*[1]/@id"
      - test:
          if: parent::*[self::m:negative]
          then: [t: "negative"]      # phrase(minus 4 is a 'negative' number)
          else: [t: "positive"]      # phrase(10 is a 'positive' number)
  - t: "square root"      # phrase(8 is the 'square root' of 64)
  - test:
      if: "$Verbosity!='Terse'"
      then: [t: "of"]      # phrase(the square root 'of' 5)
      else: [pause: short]
  - x: "*[1]"
  - test:
    - if: "$ClearSpeak_Roots = 'RootEnd' or $ClearSpeak_Roots = 'PosNegSqRootEnd'"
      then:
      - pause: short
      - t: "end root"      # phrase(the square root of x 'end root')
      - pause: medium
    - else_if: "IsNode(*[1], 'simple')"
      then: [pause: short]
      else: [pause: long]

- name: default
  tag: root
  match: "."
  replace:
  - test:
      if: "$Verbosity!='Terse'"
      then: [t: "the"]      # phrase(6 is 'the' square root of 36)
  - test:
      if: $ClearSpeak_Roots = 'PosNegSqRoot' or $ClearSpeak_Roots = 'PosNegSqRootEnd'
      then:
      - test:
          if: "parent::m:negative or parent::m:positive"
          then: [bookmark: "parent/@id"]
      - test:
          if: parent::m:negative
          then: [t: "negative"]      # phrase(minus 6 is a 'negative' number)
          else: [t: "positive"]      # phrase(10 is a 'positive' number)
  - test:
      if: "*[2][self::m:mn]"
      then_test:
      - if: "*[2][text()='2']"
        then: [t: "square root"]      # phrase(5 is the 'square root' of 25)
      - else_if: "*[2][text()='3']"
        then: [t: "cube root"]      # phrase(5 is the 'cube root' of 625)
      - else_if: "*[2][not(contains(., '.'))]"
        then: [x: "ToOrdinal(*[2])", t: "root"]      # phrase(the square 'root' of 25)
      else:
      - test:
          if: "*[2][self::m:mi][string-length(.)=1]"
          then:
          - x: "*[2]"
          - pronounce: [{text: "-th"}, {ipa: "θ"}, {sapi5: "th"}, {eloquence: "T"}]
          else: {x: "*[2]"}
      - t: "root"      # phrase(the square 'root' of 36)
  - test:
      if: "$Verbosity!='Terse'"
      then: [t: "of"]      # phrase(the square root 'of' 36)
  - x: "*[1]"
  - test:
      if: $ClearSpeak_Roots = 'RootEnd' or $ClearSpeak_Roots = 'PosNegSqRootEnd'
      then:
      - pause: short
      - t: "end root"      # phrase(start the fifth root of x 'end root')
      - pause: medium
      else_test:
        if: IsNode(*[1], 'simple')
        then: [pause: short]
        else: [pause: long]

# The 'negative' rule interacts with the msqrt/mroot rules as those might pick off this case ("the negative square root of x")
- name: negative_and_positive
  tag: [negative, positive]
  match: "."
  replace:
  - test:
      if:
      - "*[1][self::m:square-root or self::m:root] and"
      - "($ClearSpeak_Roots = 'PosNegSqRoot' or $ClearSpeak_Roots = 'PosNegSqRootEnd')"
      then: {t: ""}
      else:
      - bookmark: "@id"
      - test:
          if: "self::m:negative"
          then: [t: "negative"]      # phrase(minus 5 is a 'negative' number)
          else: [t: "positive"]      # phrase(7 is a 'positive' number)
  - x: "*[1]"

# Fraction rules
# Mixed numbers mostly "just work" because the invisible char reads as "and" and other parts read properly on their own

# Units (e.g., meters per second)
- name: per-fraction
  tag: fraction
  match: "$ClearSpeak_Fractions='Per'"
  replace:
  - x: "*[1]"
  - t: "per"      # phrase('5 meters 'per' second)
  - x: "*[2]"

- name: common-fraction
  tag: fraction
  match:
  - "($ClearSpeak_Fractions='Auto' or $ClearSpeak_Fractions='Ordinal' or $ClearSpeak_Fractions='EndFrac') and"
  - "*[1][self::m:mn][not(contains(., '.')) and ($ClearSpeak_Fractions='Ordinal' or text()<20)]   and"
  - "*[2][self::m:mn][not(contains(., '.')) and ($ClearSpeak_Fractions='Ordinal' or (2<= text() and text()<=10))]"
<<<<<<< HEAD
  replace: [x: "ToCommonFraction(.)"]
=======
  variables: [IsPlural: "*[1]!=1"]
  replace:
  - x: "*[1]"
  - x: "ToOrdinal(*[2], true(), $IsPlural)"   # extra args specify fractional ordinal and whether it is plural
>>>>>>> 93ef492c

- name: common-fraction-mixed-number
  tag: fraction
  match:
  - "preceding-sibling::*[1][self::m:mo][text()='⁤'] and" # preceding element is invisible plus
  - "($ClearSpeak_Fractions='Auto' or $ClearSpeak_Fractions='Ordinal' or $ClearSpeak_Fractions='EndFrac') and"
  - "*[1][self::m:mn][not(contains(., '.')) and ($ClearSpeak_Fractions='Ordinal' or text()<20)]   and"
  - "*[2][self::m:mn][not(contains(., '.')) and ($ClearSpeak_Fractions='Ordinal' or (2<= text() and text()<=10))]"
<<<<<<< HEAD
  replace: [x: "ToCommonFraction(.)"]
=======
  variables: [IsPlural: "*[1]!=1"]
  replace:
  - x: "*[1]"
  - x: "ToOrdinal(*[2], true(), $IsPlural)"   # extra args specify fractional ordinal and whether it is plural

>>>>>>> 93ef492c

- name: fraction-over-simple
  tag: fraction
  match:
  - "($ClearSpeak_Fractions='Over' or $ClearSpeak_Fractions='FracOver' or $ClearSpeak_Fractions='OverEndFrac') or"
  - "( not($ClearSpeak_Fractions='General' or $ClearSpeak_Fractions='GeneralEndFrac') and"
  - "  (IsNode(*[1],'simple') and IsNode(*[2],'simple')) )" # simple fraction in ClearSpeak spec
  replace:
  - test:
      if: "$ClearSpeak_Fractions='FracOver'"
      then:
      - test:
          if: "$Verbosity!='Terse'"
          then: [ot: "the"]
      - t: "fraction"      # phrase(the 'fraction' with 3 over 4)
  - x: "*[1]"
  - t: "over"      # phrase(the fraction 3 'over' 4)
  - x: "*[2]"
  - test:
      # very ugly!!! -- replicate nested ordinal fraction as they are an exception
      if: "$ClearSpeak_Fractions='OverEndFrac' or ($ClearSpeak_Fractions='EndFrac' and not( ($ClearSpeak_Fractions='Auto' or $ClearSpeak_Fractions='Ordinal' or $ClearSpeak_Fractions='EndFrac') and *[1][*[1][self::m:mn][not(contains(., '.')) and ($ClearSpeak_Fractions='Ordinal' or text()<20)]   and *[2][self::m:mn][not(contains(., '.')) and ($ClearSpeak_Fractions='Ordinal' or (2<= text() and text()<=10))] ] and *[2][*[1][self::m:mn][not(contains(., '.')) and ($ClearSpeak_Fractions='Ordinal' or text()<20)]   and *[2][self::m:mn][not(contains(., '.')) and ($ClearSpeak_Fractions='Ordinal' or (2<= text() and text()<=10))] ] ) )"
      then:
      - pause: short
      - t: "end fraction"      # phrase(7 over 8 'end fraction')
      - pause: short

- # fraction with text or numbers followed by text in both numerator and denominator
  name: fraction-over-text
  tag: fraction
  match:
  - "not($ClearSpeak_Fractions='General' or $ClearSpeak_Fractions='GeneralEndFrac') and"
  - "( "
  - "  ((*[1][self::m:mi or self::m:mtext][string-length(.)>1]) or " # fractions with text
  - "   (*[1][self::m:mrow][count(*)=3][ "
  - "        *[1][self::m:mn] and "
  - "        *[2][self::m:mo][text()='⁢'] and " # invisible times
  - "        *[3][self::m:mi or self::m:mtext][string-length(.)>1] ]) ) and"
  - "  ((*[2][self::m:mi or self::m:mtext][string-length(.)>1]) or " # fractions with text
  - "   (*[2][self::m:mrow][count(*)=3][ "
  - "        *[1][self::m:mn] and "
  - "        *[2][self::m:mo][text()='⁢'] and " # invisible times
  - "        *[3][self::m:mi or self::m:mtext][string-length(.)>1] ]) )"
  - ")"
  replace:
  - x: "*[1]"
  - t: "over"      # phrase(the fraction 3 'over' 4)
  - x: "*[2]"
  - test:
      if: "$ClearSpeak_Fractions='EndFrac' or $ClearSpeak_Fractions='OverEndFrac'"
      then:
      - pause: short
      - t: "end fraction"      # phrase(7 over 8 'end fraction')
      - pause: short

- name: default
  tag: fraction
  match: "."
  replace:
  - ot: "the"      # phrase(5 is 'the' square toot of 25)
  - t: "fraction with numerator"      # phrase(the 'fraction with numerator' 6)
  - test:
      if: not(IsNode(*[1], 'simple'))
      then: [pause: medium]
  - x: "*[1]"
  - pause: medium
  - t: "and denominator"      # phrase(the fraction with numerator 5 'and denominator' 8)
  - x: "*[2]"
  - pause: long
  - test:
      if: "$ClearSpeak_Fractions='EndFrac' or $ClearSpeak_Fractions='GeneralEndFrac'"
      then:
      - pause: short
      - t: "end fraction"      # phrase(the fraction with 3 over 4 'end fraction')
      - pause: short

# rules for functions raised to a power
# these could have been written on 'mrow' but putting them on msup seems more specific
# to see if it is a function, we look right to see if the following sibling is apply-function
- name: ClearSpeak-function-inverse
  tag: inverse-function
  match: "."
  replace:
  - test:
      if: $ClearSpeak_Trig = 'TrigInverse'
      then: [{x: "*[1]"}, {bookmark: "*[2]/@id"}, t: "inverse"]      # phrase(8 over 5 is the 'inverse' of 5 over 8)
      else_test:
        if: $ClearSpeak_Trig = 'ArcTrig'
        then: [bookmark: "*[2]/@id", t: "arc", x: "*[1]"]      # phrase(the 'arc' of a circle)
        else: [bookmark: "*[2]/@id", t: "inverse", x: "*[1]"] # default/Auto      # phrase(8 over 5 is the 'inverse' of 5 over 8)

- name: function-squared-or-cubed
  tag: power
  match:
  - "*[2][self::m:mn][text()='2' or text()='3'] and"
  - "following-sibling::*[1][self::m:mo][text()='⁡']" #invisible function apply
  replace:
  - x: "*[1]"
  - bookmark: "*[2]/@id"
  - test:
      if: "*[2][text()='2']"
      then: [t: "squared"]      # phrase(25 equals 5 'squared')
      else: [t: "cubed"]      # phrase(625 equals 5 'cubed')
- name: function-power
  tag: power
  match:
  - "following-sibling::*[1][self::m:mo][text()='⁡']" #invisible function apply
  replace:
  - test:
      if: "$Verbosity!='Terse'"
      then: [t: "the"]      # phrase('the' third power of 2)
  - bookmark: "*[2]/@id"
  - test:
      if: "*[2][self::m:mn][not(contains(., '.'))]"
      then: [x: "ToOrdinal(*[2])"]
      else: [x: "*[2]"]
  - t: "power of"      # phrase(the third 'power of' 6)
  - pause: short
  - x: "*[1]"

- name: AfterPower-nested
  tag: power
  match: # directly a superscript or an mrow that contains a superscript
  - "$ClearSpeak_Exponents = 'AfterPower' and"
  - "*[2][self::m:power or self::m:power or self::m:mrow[m:power]]"
  replace:
  - x: "*[1]"
  - t: "raised to the exponent"      # phrase(5 'raised to the exponent' x plus 1)
  - pause: short
  - x: "*[2]"
  - pause: short
  - t: "end exponent"      # phrase(5 raised to the exponent x plus 1 'end exponent')

- name: AfterPower-default
  tag: power
  match: "$ClearSpeak_Exponents = 'AfterPower'"
  replace:
  - x: "*[1]"
  - t: "raised to the power"      # phrase(x is 'raised to the power' 4)
  - x: "*[2]"
  - pause: short

- name: squared
  tag: power
  match: "*[2][self::m:mn][text()='2'] and $ClearSpeak_Exponents = 'Auto'"
  replace:
  - x: "*[1]"
  - bookmark: "*[2]/@id"
  - t: "squared"      # phrase(7 'squared' equals 49)

- name: cubed
  tag: power
  match: "*[2][self::m:mn][text()='3'] and $ClearSpeak_Exponents = 'Auto'"
  replace:
  - x: "*[1]"
  - bookmark: "*[2]/@id"
  - t: "cubed"      # phrase(5 'cubed' equals 125)

- name: simple-integer
  tag: power
  match: "*[2][self::m:mn][not(contains(., '.'))]"
  replace:
  - x: "*[1]"
  - t: "to the"      # phrase(2 raised 'to the' power 7)
  - test:
      if: "*[2][.>0]"
      then: {x: "ToOrdinal(*[2])"}
      else: {x: "*[2]"}
  - test:
      if: "$ClearSpeak_Exponents != 'Ordinal'"
      then: [t: "power"]      # phrase(2 raised to the 'power' 7)

- name: simple-negative-integer
  tag: power
  match:
  - "*[2][self::m:negative and"
  - "     *[1][self::m:mn][not(contains(., '.'))]"
  - "    ]"
  replace:
  - x: "*[1]"
  - t: "to the"      # phrase(2 raised 'to the' power 7)
  - x: "*[2]"
  - test:
      if: "$ClearSpeak_Exponents != 'Ordinal'"
      then: [t: "power"]      # phrase(2 raised to the 'power' 7)

- name: simple-var
  tag: power
  match: "*[2][self::m:mi][string-length(.)=1]"
  replace:
  - x: "*[1]"
  - t: "to the"      # phrase(3 raised 'to the' power 7)
  - x: "*[2]"
  - pronounce: [{text: "-th"}, {ipa: "θ"}, {sapi5: "th"}, {eloquence: "T"}]
  - test:
      if: "$ClearSpeak_Exponents != 'Ordinal'"
      then: [t: "power"]      # phrase(2 raised to the 'power' 7)

# match nested exponent, where the nested exponent is has the power 2 or 3 (n below)
#   [xxx]^n, - [xxx]^n, [xxx] var^n, -[xxx] var^n
# where xxx is a number or common fraction (or a var in the first two forms)
# short of creating a specialized built-in function, I don't see a way to eliminate a lot of repetition in the matches
# also really bad is that the test of a common fraction is replicated here (four times!)
# Note: the ClearSpeak doc doesn't say these only apply when the pref is "Auto",
#   but the test cases all fall back to "raised to the exponent" when not "Auto"
#   If these are allowed for non-Auto values, then you end up with "...power power...".
- # [xxx]^n
  name: nested-squared-or-cubed
  tag: power
  match:
  - "$ClearSpeak_Exponents = 'Auto' and"
  - "*[2][self::m:power]["
  - "     *[2][self::m:mn][text()='2' or text()='3'] and " # exp is 2 or 3
  # base is mn, mi, common fraction ([xxx] case)
  - "     *[1][self::m:mn or self::m:mi or "
  - "          self::m:fraction[*[1][self::m:mn][not(contains(., '.')) and text()<20]   and"
  - "                        *[2][self::m:mn][not(contains(., '.')) and 2<= text() and text()<=10]]"
  - "         ]"
  - "    ]"
  replace:
  - x: "*[1]"
  - t: "raised to the"      # phrase(x 'raised to the' second power)
  - x: "*[2]"
  - t: "power"      # phrase(x raised to the second 'power')

- # - [xxx]^n
  name: nested-negative-squared-or-cubed
  tag: power
  match:
  - "$ClearSpeak_Exponents = 'Auto' and"
  - " *[2][self::m:negative and "
  - "      *[1]/*[1][self::m:power]["
  - "                *[2][self::m:mn][text()='2' or text()='3'] and " # exp is 2 or 3"
  # base is mn, mi, common fraction ([xxx] case)
  - "                *[1][self::m:mn or self::m:mi or "
  - "                     self::m:fraction[*[1][self::m:mn][not(contains(., '.')) and text()<20]   and"
  - "                                   *[2][self::m:mn][not(contains(., '.')) and 2<= text() and text()<=10]]"
  - "               ]"
  - "          ]"
  - "     ]"
  replace:
  - x: "*[1]"
  - t: "raised to the"      # phrase(x 'raised to the' second power)
  - x: "*[2]"
  - t: "power"      # phrase(x raised to the second 'power')

- # [xxx] var^n
  name: nested-var-squared-or-cubed
  tag: power
  match:
  - "$ClearSpeak_Exponents = 'Auto' and"
  - "  *[2][self::m:mrow][count(*)=3][ "
  - "       *[3][self::m:power]["
  - "            *[2][self::m:mn][text()='2' or text()='3'] and " # exp is 2 or 3
  - "            *[1][self::m:mi]"
  - "           ] and "
  - "       *[2][self::m:mo][text()='⁢'] and " # invisible times
  # base is mn, or common fraction ([xxx] case)
  - "       *[1][self::m:mn or "
  - "            self::m:fraction[*[1][self::m:mn][not(contains(., '.')) and text()<20]   and"
  - "                          *[2][self::m:mn][not(contains(., '.')) and 2<= text() and text()<=10]]"
  - "           ]"
  - "      ]"
  replace:
  - x: "*[1]"
  - t: "raised to the"      # phrase(x 'raised to the' second power)
  - x: "*[2]"
  - t: "power"      # phrase(x raised to the second 'power')

- # -[xxx] var^n
  name: nested-negative-var-squared-or-cubed
  tag: power
  match:
  - "$ClearSpeak_Exponents = 'Auto' and"
  - "  *[2][self::m:mrow][count(*)=3][ "
  - "       *[3][self::m:power]["
  - "            *[2][self::m:mn][text()='2' or text()='3'] and " # exp is 2 or 3
  - "            *[1][self::m:mi]"
  - "           ] and "
  - "       *[2][self::m:mo][text()='⁢'] and " # invisible times
  - "       *[1][self::m:negative and "
  # base is mn, or common fraction ([xxx] case)
  - "            *[1][self::m:mn or "
  - "                 self::m:fraction[*[1][self::m:mn][not(contains(., '.')) and text()<20]   and"
  - "                                  *[2][self::m:mn][not(contains(., '.')) and 2<= text() and text()<=10]]"
  - "                ]"
  - "           ]"
  - "      ]"
  replace:
  - x: "*[1]"
  - t: "raised to the"      # phrase(x 'raised to the' second power)
  - x: "*[2]"
  - t: "power"      # phrase(x raised to the second 'power')

- name: default-exponent-power
  tag: power
  match: # directly a superscript or an mrow that contains a superscript
  - "*[2][self::m:power or self::m:power or self::m:mrow[m:power]]"
  replace:
  - x: "*[1]"
  - t: "raised to the exponent"      # phrase(x is 'raised to the exponent')
  - pause: short
  - x: "*[2]"
  - pause: short
  - t: "end exponent"      # phrase(and now 'end exponent' has been reached)

- name: default
  tag: power
  match: "."
  replace:
  - x: "*[1]"
  - t: "raised to the"      # phrase(x 'raised to the' second power)
  - x: "*[2]"
  - t: "power"      # phrase(x raised to the second 'power')

#
# Some rules on mrows
#
- # the inference rules lump absolute value and cardinality together, so those rules are implemented here
  name: ClearSpeak-absolute-value
  tag: absolute-value
  match: "."
  variables: [WordToSay: "IfThenElse($ClearSpeak_AbsoluteValue = 'Cardinality', 'cardinality', 'absolute value')"]
  replace:
  - test:
      if: "$Verbosity!='Terse'"
      then: [t: "the"]      # phrase('the' absolute value of 25)
  - x: "$WordToSay"
  - t: "of"      # phrase(the absolute value 'of' 25)
  - x: "*[1]"
  - test:
      if: "$ClearSpeak_AbsoluteValue = 'AbsEnd'"
      then:
      - pause: short
      - t: "end"      # phrase('end' absolute value)
      - x: "$WordToSay"
  - pause: short

- name: set
  tag: set
  match: "."
  replace:
  - test:
    - if: "count(*)=0"
      then: [t: "the empty set"]      # phrase('the empty set')
    - else_if: "count(*)=2"
      then:
      - test:
          if: "$Verbosity!='Terse'"
          then: [t: "the"]      # phrase('the' empty set)
      - t: "empty set"      # phrase(the 'empty set')
    - else_if: "count(*[1]/*)=3 and *[1]/*[2][self::m:mo][text()=':' or text()='|' or text()='∣']"
      then:
      - test:
          if: "$Verbosity!='Terse'"
          then: [t: "the"]      # phrase('the' set of all integers)
      - t: "set of"      # phrase(this is a 'set of' numbers)
      - test:
          if: $ClearSpeak_Sets != 'woAll'
          then: [t: "all"]      # phrase(the set of 'all' integers)
      - x: "*[1]/*[1]"
      - t: "such that"      # phrase(the set S 'such that' x is less than y)
      - x: "*[1]/*[3]"
      else:
      - test:
          if: $ClearSpeak_Sets != 'SilentBracket'
          then:
          - test:
              if: "$Verbosity!='Terse'"
              then: [t: "the"]      # phrase('the' set of integers)
          - t: "set"      # phrase(this is a 'set' of integers)
      - x: "*[1]"

- # intervals are controlled by a ClearSpeak Preference -- parens/brackets don't have to match, so we avoid IsBracketed
  # alternatively, we could have four (or ten) rules, but there is a lot of duplication if we do that
  # this one rule handles all ten cases listed as part $ClearSpeak_Paren = 'Interval'
  # note that *[2] is an mrow with X, ",", Y, so getting X or Y is a double index
  name: ClearSpeak-intervals # avoid overriding with default "intervals" name
  variables:
  - is_intervals_start_infinity: "*[1][self::m:negative and *[1][text()='∞']]"
  - is_intervals_end_infinity: "*[2][text()='∞'or (self::m:positive and *[1][text()='∞'])]"
  tag: [open-interval, open-closed-interval, closed-interval, closed-open-interval]
  match: "."
  replace:
  - t: "the interval from"      # phrase('the interval from' a to b)
  - x: "*[1]"
  - t: "to"      # phrase(the interval from a 'to' b)
  - x: "*[2]"
  - pause: short
  - test:
      if: "not($is_intervals_start_infinity)"
      then:
      - test:
          if: "starts-with(name(.), 'open')"
          then: [t: "not"]      # phrase(the interval from a to b 'not' including b)
      - t: "including"      # phrase(the interval from a to b not 'including' b)
      - x: "*[1]"
    # logic to deal with [not] arg #1
  - test:
      if: "not($is_intervals_start_infinity or $is_intervals_end_infinity)"
      then_test:
      - if: "name(.)='open-interval'"
        then: [t: "or"]      # phrase(the interval including a 'or' b )
      - else_if: "name(.)='closed-interval'"
        then: [t: "and"]      # phrase(the interval including a 'and' b)
        else: [t: "but"]      # phrase(the interval including a 'but' not b)
    # some ugly logic dealing with connectives: or, but, but, and (cleaner to be part of next clause?)
  - test:
      if: not($is_intervals_end_infinity)
      then:
      - test:
          # there is some asymmetry to the test because of the and/or/but logic above
          if: not( name(.)='open-interval' or name(.)='closed-interval' ) or $is_intervals_start_infinity
          then:
          - test:
              if: "name(.) = 'open-interval' or name(.) = 'closed-open-interval'"
              then: [t: "not"]      # phrase(the interval 'not' including a)
          - t: "including"      # phrase(the interval not 'including' a)
      - x: "*[2]"

    # onto the [not] [including]... part
- name: binomial-frac-vector
  tag: matrix
  match:
  - "$ClearSpeak_Matrix = 'Combinatorics' and "
  - "count(*[1]/*)=1 and count(*)=2"
  replace:
  - x: "*[1]/*[1]/*" # mtable/mtr/mtd
  - t: "choose"      # phrase(the binomial coefficient n 'choose' m)
  - x: "*[2]/*[1]/*"

- name: ClearSpeak-default
  tag: [mtr, mlabeledtr]
  match: "parent::m:matrix or parent::m:determinant"
  replace:
  - t: "row"      # phrase(the first 'row' of a matrix)
  - x: "count(preceding-sibling::*)+1"
  - test:
      if: .[self::m:mlabeledtr]
      then:
      - t: "with label"      # phrase(the line 'with label' first equation)
      - x: "*[1]/*"
      - pause: short
  - pause: medium
  - test:
      if: .[self::m:mlabeledtr]
      then: [x: "*[position()>1]"]
      else: {x: "*"}

- # handle both log and ln
  name: ClearSpeak-log
  tag: mrow
  variables: [{log_is_simple: "IsNode(*[3],'simple')"}]
  match:
  - "count(*)=3 and"
  - "*[1][self::m:mi][text()='log' or text()='ln'] and"
  - "*[2][self::m:mo][text()='⁡']"
  replace:
  - test:
      if: "$log_is_simple"
      then_test:
      - if: "*[1][text()='log']"
        then: [t: "log"]      # phrase(the 'log' of x)
      - else_if: $ClearSpeak_Log = 'LnAsNaturalLog'
        then: [t: "natural log"]      # phrase(the 'natural log' of the product of 2 numbers)
        else: [spell: "'ln'"]
      else:
      - test:
          if: "$Verbosity!='Terse' and not(log_is_simple)"
          then: [t: "the"]      # phrase('the' square root of 25)
      - test:
        - if: "*[1][text()='log']"
          then: [t: "log"]
        - else_if: $ClearSpeak_Log = 'LnAsNaturalLog'
          then: [t: "natural log"]      # phrase(the 'natural log' of x)
          else: [spell: "'ln'"]
      - t: "of"      # phrase(the natural log 'of' x)
      - pause: short
  - x: "*[3]"

- name: ClearSpeak-multi-line
  tag: [cases, equations, lines] # these are ignored in favor of the ClearSpeak prefs
  match: "."
  replace:
  - x: "count(*)"
  - test:
    - if: $ClearSpeak_MultiLineOverview = 'Auto'
      then:
      - test:
        - if: "($ClearSpeak_MultiLineLabel = 'Auto' and self::m:cases) or $ClearSpeak_MultiLineLabel = 'Case'"
          then: [t: "case"]      # phrase(this is the first 'case' of three cases)
        - else_if: "$ClearSpeak_MultiLineLabel = 'Auto' or $ClearSpeak_MultiLineLabel = 'Line'" # already dealt with Auto/Case
          then: [t: "line"]      # phrase(this is the first 'line' of three lines)
        - else_if: "$ClearSpeak_MultiLineLabel = 'Constraint'"
          then: [t: "constraint"]      # phrase(this is the first 'constraint' of three constraints)
        - else_if: "$ClearSpeak_MultiLineLabel = 'Equation'"
          then: [t: "equation"]      # phrase(this is the first 'equation' of three equations)
        - else_if: "$ClearSpeak_MultiLineLabel = 'Row'"
          then: [t: "row"]      # phrase(this is the first 'row' of three rows)
        - else_if: "$ClearSpeak_MultiLineLabel = 'Step'"
          then: [t: "step"]      # phrase(this is the first 'step' of three steps)
          # else 'None -- don't say anything'
      - test:
        - if: "count(*) > 1 and $ClearSpeak_MultiLineLabel != 'None'"
          then: [ct: "s"] # plural      # phrase(shown by the letter 's')
      - pause: short
  - x: "*"

- name: ClearSpeak-default-multiline
  tag: [mtr, mlabeledtr]
  match: "parent::m:cases or parent::m:equations or parent::m:lines"
  replace:
  - test:
    - if: "($ClearSpeak_MultiLineLabel = 'Auto' and parent::m:cases) or $ClearSpeak_MultiLineLabel = 'Case'"
      then: [t: "case"]      # phrase(in this  'case' x is not equal to y)
    - else_if: "$ClearSpeak_MultiLineLabel = 'Auto' or $ClearSpeak_MultiLineLabel = 'Line'" # already dealt with Auto/Case
      then: [t: "line"]      # phrase(the straight 'line' between x and y)
    - else_if: "$ClearSpeak_MultiLineLabel = 'Constraint'"
      then: [t: "constraint"]      # phrase(there is a 'constraint' on possible values)
    - else_if: "$ClearSpeak_MultiLineLabel = 'Equation'"
      then: [t: "equation"]      # phrase(the 'equation' pi r squared gives the area of a circle)
    - else_if: "$ClearSpeak_MultiLineLabel = 'Row'"
      then: [t: "row"]      # phrase(the values on the top 'row' are relevant)
    - else_if: "$ClearSpeak_MultiLineLabel = 'Step'"
      then: [t: "step"]      # phrase(this is a 'step' by step process)
      # else 'None -- don't say anything'
  - test:
      if: "$ClearSpeak_MultiLineLabel != 'None'"
      then:
      - x: "count(preceding-sibling::*)+1"
      - test:
          if: .[self::m:mlabeledtr]
          then:
          - t: "with label"      # phrase(the item 'with label' complete)
          - x: "*[1]/*"
      - pause: medium
  - test:
      if: .[self::m:mlabeledtr]
      then: [x: "*[position()>1]"]
      else: {x: "*"}
  - test:
      if: "$ClearSpeak_MultiLineLabel != 'None'"
      then: [pause: long]

- name: ClearSpeak_Functions_None
  tag: mo
  match:
  - "text()='⁡' and $ClearSpeak_Functions = 'None' and"
  - "not(preceding-sibling::*[1][IsInDefinition(., 'TrigFunctionNames')])" # Functions=None does not apply to "trig" functions
  replace:
    test:
      if: "$ClearSpeak_ImpliedTimes = 'None'"
      then: [t: ""]
      else: [t: "times"]      # phrase(5 'times' 3 equals 15)

- name: no-times
  tag: mo
  match:
  # Note: this rule is also part of the paren rule so that the parens speak
  - "text()='⁢' and $ClearSpeak_ImpliedTimes = 'None'"
  replace:
  - t: ""

- name: ClearSpeak-times
  tag: mo
  match:
  # say "times" when invisible times is followed by parens or a superscript that has a base with parens or "|"s
  # if we aren't sure if it is times or not, don't say anything
  - "text()='⁢' and (not(@data-function-guess) or $ClearSpeak_Functions = 'None') and"
  - "not(ancestor-or-self::*[contains(@data-intent-property, ':structure:')]) and ("
  - "  $ClearSpeak_ImpliedTimes = 'MoreImpliedTimes'"
  - " or "
  - "  following-sibling::*[1]["
  - "    IsBracketed(., '(', ')') or IsBracketed(., '[', ']') or IsBracketed(., '|', '|') or self::m:binomial or" # followed by parens
  - "    ( (self::m:msup or self::m:msub or self::m:msubsup or self::m:power) and " # followed by msup, etc.
  - "       *[1][self::m:mrow][IsBracketed(., '(', ')') or IsBracketed(., '[', ']') or IsBracketed(., '|', '|')]" # base has parens
  - "    )"
  - "  ]"
  # other possibility is the preceding element has parens (but not the following)
  # this is not mentioned in the ClearSpeak rules or examples but seems like it should say "times". E.g, |x| y
  - " or "
  - "  preceding-sibling::*[1]["
  - "    IsBracketed(., '(', ')') or IsBracketed(., '[', ']') or IsBracketed(., '|', '|')]" # followed by parens
  - " )"
  replace:
  - t: "times"      # phrase(5 'times' 3 equals 15)

- name: no-say-parens
  tag: mrow
  match:
  - "parent::*[not(self::m:msup) and not(self::m:msub) and not(self::m:msubsup) and not(self::m:power) and"
  - "          not(self::m:math) ] and "       # rule out [x] standing alone
  - "( IsBracketed(., '(', ')') or IsBracketed(., '[', ']') ) and "
  - "not( $ClearSpeak_Functions = 'None' and "
  - "     (preceding-sibling::*[1][text()='⁡'] or following-sibling::*[1][text()='⁡']) ) and "
  - "not( $ClearSpeak_ImpliedTimes = 'None' and "
  - "     (preceding-sibling::*[1][text()='⁢'] or following-sibling::*[1][text()='⁢']) ) and "
  - "IsNode(*[2], 'simple') and"
  - "not(ancestor-or-self::*[contains(@data-intent-property, ':structure:')])"
  # missing clause: 'a positive fraction that is spoken as an ordinal
  #   (either by the Ordinal preference or by the default rules)'
  replace:
  - x: "*[2]"

- include: "SharedRules/geometry.yaml"
- include: "SharedRules/linear-algebra.yaml"
- include: "SharedRules/general.yaml"
- include: "SharedRules/default.yaml"<|MERGE_RESOLUTION|>--- conflicted
+++ resolved
@@ -129,14 +129,10 @@
   - "($ClearSpeak_Fractions='Auto' or $ClearSpeak_Fractions='Ordinal' or $ClearSpeak_Fractions='EndFrac') and"
   - "*[1][self::m:mn][not(contains(., '.')) and ($ClearSpeak_Fractions='Ordinal' or text()<20)]   and"
   - "*[2][self::m:mn][not(contains(., '.')) and ($ClearSpeak_Fractions='Ordinal' or (2<= text() and text()<=10))]"
-<<<<<<< HEAD
-  replace: [x: "ToCommonFraction(.)"]
-=======
   variables: [IsPlural: "*[1]!=1"]
   replace:
   - x: "*[1]"
   - x: "ToOrdinal(*[2], true(), $IsPlural)"   # extra args specify fractional ordinal and whether it is plural
->>>>>>> 93ef492c
 
 - name: common-fraction-mixed-number
   tag: fraction
@@ -145,15 +141,11 @@
   - "($ClearSpeak_Fractions='Auto' or $ClearSpeak_Fractions='Ordinal' or $ClearSpeak_Fractions='EndFrac') and"
   - "*[1][self::m:mn][not(contains(., '.')) and ($ClearSpeak_Fractions='Ordinal' or text()<20)]   and"
   - "*[2][self::m:mn][not(contains(., '.')) and ($ClearSpeak_Fractions='Ordinal' or (2<= text() and text()<=10))]"
-<<<<<<< HEAD
-  replace: [x: "ToCommonFraction(.)"]
-=======
   variables: [IsPlural: "*[1]!=1"]
   replace:
   - x: "*[1]"
   - x: "ToOrdinal(*[2], true(), $IsPlural)"   # extra args specify fractional ordinal and whether it is plural
 
->>>>>>> 93ef492c
 
 - name: fraction-over-simple
   tag: fraction
