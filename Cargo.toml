--- conflicted
+++ resolved
@@ -38,15 +38,9 @@
 env_logger = "0.11"
 cfg-if = "1.0"
 [target.'cfg(target_family = "wasm")'.dependencies]
-<<<<<<< HEAD
-zip = { version = "3.0.0", default-features = false, features = ["deflate"] }
-[target.'cfg(not(target_family = "wasm"))'.dependencies]
-zip = { version = "3.0.0", default-features = false, features = ["bzip2"] }
-=======
 zip = { version = "4.0", default-features = false, features = ["deflate"] }
 [target.'cfg(not(target_family = "wasm"))'.dependencies]
 zip = { version = "4.0", default-features = false, features = ["bzip2"] }
->>>>>>> 6cdbccdf
 fastrand = { version = "2.3.0" }
 
 android_logger = {version = "0.15.0", optional = true}
@@ -57,15 +51,9 @@
 bitflags = "2.6"
 error-chain = "0.12.4"
 [target.'cfg(target_family = "wasm")'.build-dependencies]
-<<<<<<< HEAD
-zip = { version = "3.0.0", default-features = false, features = ["deflate"] }
-[target.'cfg(not(target_family = "wasm"))'.build-dependencies]
-zip = { version = "3.0.0", default-features = false, features = ["bzip2"] }
-=======
 zip = { version = "4.0", default-features = false, features = ["deflate"] }
 [target.'cfg(not(target_family = "wasm"))'.build-dependencies]
 zip = { version = "4.0", default-features = false, features = ["bzip2"] }
->>>>>>> 6cdbccdf
 
 [lib]
 name = "libmathcat"
