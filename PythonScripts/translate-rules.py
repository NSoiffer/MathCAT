"""
Translate the English rule files (but not the unicode files) to the target language.
This is done with the function build_all_translations().

The unicode files are not built here because they are large enough to seem to occasionally run into hiccups.

See the end of this file how this is used (typically change 'language' and just run the file)
"""
import re
import os
import sys
sys.stdout.reconfigure(encoding='utf-8')


# Translate text in rules into the target language

# The google translate is done via https://github.com/ffreemt/google-stranslate (pip install itranslate)
# from itranslate import itranslate as translate
# TRANSLATE_URL = "https://translate.google.us"
#
# The google translate is done via googletrans
# Note: needed to use 'pip install googletrans==4.0.0-rc1' and there is some concern this package might go away
from googletrans import Translator
GoogleTranslate = Translator(service_urls=["translate.google.us"])

# Google allows up to 500K chars translation/month, so using a key likely would be free anyway

# Unlike the unicode file, the rule files don't have a lot of text.
#
# To speed things up and avoid getting blocked, two passes are taken:
# 1. For each file, we gather all the text into a list that has "phrase(..'xxx'...)". We prepend <line#>:: to the phrase string.
# 2. Turn the list into a string with separators, translate it, and reconvert to a list
# 3. Reread the file replacing translations (we know the line number) and writing it out

PhraseToTranslate = re.compile(r'phrase\(([^)]+)\)')
WordToTranslate = re.compile(r't: "([^"]+)"')

# run over the file and figure out what words need to be translated
def collect_phrases_to_translate(file_to_translate: str) -> (list[str], list[str]):
    with open(file_to_translate, 'r', encoding='utf8') as in_stream:
        phrases = []
        words = []
        for line in in_stream:
            phrase = PhraseToTranslate.search(line)
            if phrase:
                phrases.append(phrase.group(1))
            word = WordToTranslate.search(line)
            if word:
                words.append(word.group(1))
<<<<<<< HEAD
        print(f"#phrases={len(phrases)}, #words={len(words)}")
=======
>>>>>>> f4048053
        return (phrases, words)

# break up the words into chunks to make google translate happy (and to run faster) and return a dictionary of word: translation
MAX_CHARS_IN_CHUNK = 4500  # 4500 sometimes failed (language code "no")

# try to avoid google banning us
TIMEOUT = 2
import time

def translate_phrases(phrases_to_translate: list[str], lang) -> list[str]:
    if lang=='nb' or lang=='nn':
        lang = 'no'  # google doesn't know those variants, but SRE uses them

    def do_translation_chunk(phrases: list[str]):
        if len(phrases) == 0:
            return phrases             # file with no "phrase(...)"
        # translate doesn't handle a list properly -- use ".\n" to separate phrases
        phrases_string = ".\n".join(phrases)
        # print("***Phrases to translate: {}\n".format(phrases))
        translated_phrases_str = GoogleTranslate.translate(phrases_string, src='en', dest=lang).text.lower()
        translated_phrases_str = translated_phrases_str.replace('。', '.')   # happens for Chinese
<<<<<<< HEAD
        translated_phrases_str = translated_phrases_str.replace('"', "'")    # google occasionally changes single quotes to double quotes
=======
        translated_phrases_str = translated_phrases_str.replace('"', "'").replace("“", "'").replace("”", "'")    # google occasionally changes quotes
        translated_phrases_str = translated_phrases_str.replace("«", "'").replace("»", "'")    # google occasionally changes quotes to this form
        translated_phrases_str = translated_phrases_str.replace("、", ",")   # Chinese comma
>>>>>>> f4048053
        translated_phrases_list = translated_phrases_str.split('.\n')
        if len(translated_phrases_list) != len(phrases):
            print("\n!!!Problem in translation: size of translations ({}) differs from phrases to translate ({})\n".format(len(translated_phrases_list), len(phrases)))
            print("English phrases: {}\n".format(phrases))
            print("Truncated translated phrases: {}\n".format(translated_phrases_list))
            # The Finnish translation (at least) for some reason has a few failures where ".\n" is only "\n" (and translation failed)
            # We try a last attempt by deleting the '.' and splitting at the newline
            print("Retrying by assuming '.' is missing...")
            translated_phrases_list = translated_phrases_str.replace('.','').split('\n')
            if len(translated_phrases_list) != len(phrases):
                print("!!!***Retry failed: size of translations ({}) differs from phrases to translate ({})\n".format(len(translated_phrases_list), len(phrases)))
            print("Phrases to translate:\n{}".format(list(phrases)))
            print("Translations:\n{}".format(list(translated_phrases_list)))
        return translated_phrases_list

    translations = []
    char_count = 0
    phrases_chunks_to_translate = []
    for phrase in phrases_to_translate:
        phrases_chunks_to_translate.append(phrase)
        char_count += len(phrase)
        if char_count >= MAX_CHARS_IN_CHUNK:
            print("char_count={}", char_count)
            translations += do_translation_chunk(phrases_chunks_to_translate)
            print("Translated {} phrases...".format(len(phrases_chunks_to_translate)))
            char_count = 0
            phrases_chunks_to_translate = []
            time.sleep(TIMEOUT)       # try to avoid google banning us
    return translations + do_translation_chunk(phrases_chunks_to_translate)

<<<<<<< HEAD
TargetWord = re.compile(r"'phrase([^']+)'")
TextString = re.compile(r'([ \[{])t: "([^"]+)"')
def substitute_in_translated_phrase(line, translated_phrase, translated_word) -> str:
    target_words = TargetWord.search(translated_phrase)
    text_words = TextString.search(line)
    new_line = line
    if target_words:
        print(f"target_words found -- line: {line}")
        replacement = text_words.group(1) + 't: "' + target_words.group(1) + '"'    # add the surrounding context back
=======
TargetWord = re.compile(r"'([^']+)'")
TextString = re.compile(r'([ \[{][oc]?t: )"([^"]+)"')
def substitute_in_translated_phrase(line, translated_phrase, translated_word) -> str:
    has_phrase = PhraseToTranslate.search(line)
    target_words = TargetWord.search(translated_phrase)
    text_words = TextString.search(line)
    new_line = line
    if has_phrase and target_words and text_words: # test for text_words handles "variables: [....]"
        try:
            replacement = text_words.group(1) + '"' + target_words.group(1) + '"'    # add the surrounding context back
        except AttributeError:
            print(f"text_words={text_words}, target_words={target_words}, line='{line}'")
            exit()

>>>>>>> f4048053
        new_line = TextString.sub(replacement, line)
        # print("fixed line: {}".format(new_line))
    elif text_words:
        print(f"Failed to find quoted part in translation \"{translated_phrase}\", \
               using '{translated_word}\n   original line: {line}")
<<<<<<< HEAD
        replacement = text_words.group(1) + 't: "' + translated_word + '"'    # add the surrounding context back
=======
        replacement = text_words.group(1) + '"' + translated_word + '"'    # add the surrounding context back
>>>>>>> f4048053
        new_line = TextString.sub(replacement, line)
    return new_line


def create_new_file(file_to_translate: str, output_file: str,
                    phrase_translations: list[str], word_translations: list[str]) -> None:
    with open(output_file, 'w', encoding='utf8') as out_stream:
        with open(file_to_translate, 'r', encoding='utf8') as in_stream:
            iPhraseTranslation = 0
            iWordTranslation = 0
            # need to add an extra element to both lists because the indexes are inc'd after last entry but could be more non-translation lines
            phrase_translations.append("dummy")
            word_translations.append("dummy")
            for line in in_stream:
                out_stream.write(substitute_in_translated_phrase(
                    line, phrase_translations[iPhraseTranslation], word_translations[iWordTranslation]))
                if PhraseToTranslate.search(line):
                    iPhraseTranslation += 1
                if WordToTranslate.search(line):
                    iWordTranslation += 1

def build_new_translation(path_to_mathcat: str, lang: str, rule_file_name: str) -> None:
    print("build_new_translation: rule_file_name=", rule_file_name)
    file_to_translate = "{}/Rules/Languages/en/{}".format(path_to_mathcat, rule_file_name)
    (phrases_to_translate, words_to_translate) = collect_phrases_to_translate(file_to_translate)
    phrase_translations = translate_phrases(phrases_to_translate, lang)
    word_translations = translate_phrases(words_to_translate, lang)
<<<<<<< HEAD
    create_new_file(file_to_translate, os.path.join(lang, rule_file_name), phrase_translations, word_translations)
=======
    print(f"file:{rule_file_name}: #phrases={len(phrase_translations)}, #words={len(word_translations)}")
    create_new_file(file_to_translate, os.path.join(lang, rule_file_name), phrase_translations, word_translations)
    print("done\n")
>>>>>>> f4048053

def build_all_translations(path_to_mathcat: str, lang: str, subdir="") -> None:
    dir_to_translate = os.path.join(path_to_mathcat, "Rules", "Languages", "en", subdir)
    entries = os.listdir(dir_to_translate)
    for entry in entries:
        if os.path.isdir(os.path.join(dir_to_translate, entry)):
            build_all_translations(path_to_mathcat, lang, os.path.join(subdir, entry))
        elif entry.endswith('.yaml') and not(entry=="definitions.yaml" or entry=="unicode.yaml" or entry=="unicode-full.yaml"):
            # the excluded files are built in translate-unicode.py and need some manual checking so not included here
            build_new_translation(path_to_mathcat, lang, os.path.join(subdir, entry))            



<<<<<<< HEAD
language = 'zh-TW'
=======
language = 'el'
>>>>>>> f4048053
if not os.path.exists(language):
    os.makedirs(language)
if not os.path.exists(language+"/SharedRules"):
    os.makedirs(language+"/SharedRules")
# build_new_translation("..", language, "ClearSpeak_Rules.yaml")
build_all_translations("..", language)<|MERGE_RESOLUTION|>--- conflicted
+++ resolved
@@ -47,10 +47,8 @@
             word = WordToTranslate.search(line)
             if word:
                 words.append(word.group(1))
-<<<<<<< HEAD
+
         print(f"#phrases={len(phrases)}, #words={len(words)}")
-=======
->>>>>>> f4048053
         return (phrases, words)
 
 # break up the words into chunks to make google translate happy (and to run faster) and return a dictionary of word: translation
@@ -72,13 +70,11 @@
         # print("***Phrases to translate: {}\n".format(phrases))
         translated_phrases_str = GoogleTranslate.translate(phrases_string, src='en', dest=lang).text.lower()
         translated_phrases_str = translated_phrases_str.replace('。', '.')   # happens for Chinese
-<<<<<<< HEAD
-        translated_phrases_str = translated_phrases_str.replace('"', "'")    # google occasionally changes single quotes to double quotes
-=======
+
         translated_phrases_str = translated_phrases_str.replace('"', "'").replace("“", "'").replace("”", "'")    # google occasionally changes quotes
         translated_phrases_str = translated_phrases_str.replace("«", "'").replace("»", "'")    # google occasionally changes quotes to this form
         translated_phrases_str = translated_phrases_str.replace("、", ",")   # Chinese comma
->>>>>>> f4048053
+
         translated_phrases_list = translated_phrases_str.split('.\n')
         if len(translated_phrases_list) != len(phrases):
             print("\n!!!Problem in translation: size of translations ({}) differs from phrases to translate ({})\n".format(len(translated_phrases_list), len(phrases)))
@@ -109,18 +105,7 @@
             time.sleep(TIMEOUT)       # try to avoid google banning us
     return translations + do_translation_chunk(phrases_chunks_to_translate)
 
-<<<<<<< HEAD
-TargetWord = re.compile(r"'phrase([^']+)'")
-TextString = re.compile(r'([ \[{])t: "([^"]+)"')
-def substitute_in_translated_phrase(line, translated_phrase, translated_word) -> str:
-    target_words = TargetWord.search(translated_phrase)
-    text_words = TextString.search(line)
-    new_line = line
-    if target_words:
-        print(f"target_words found -- line: {line}")
-        replacement = text_words.group(1) + 't: "' + target_words.group(1) + '"'    # add the surrounding context back
-=======
-TargetWord = re.compile(r"'([^']+)'")
+argetWord = re.compile(r"'([^']+)'")
 TextString = re.compile(r'([ \[{][oc]?t: )"([^"]+)"')
 def substitute_in_translated_phrase(line, translated_phrase, translated_word) -> str:
     has_phrase = PhraseToTranslate.search(line)
@@ -134,17 +119,13 @@
             print(f"text_words={text_words}, target_words={target_words}, line='{line}'")
             exit()
 
->>>>>>> f4048053
         new_line = TextString.sub(replacement, line)
         # print("fixed line: {}".format(new_line))
     elif text_words:
         print(f"Failed to find quoted part in translation \"{translated_phrase}\", \
                using '{translated_word}\n   original line: {line}")
-<<<<<<< HEAD
-        replacement = text_words.group(1) + 't: "' + translated_word + '"'    # add the surrounding context back
-=======
+
         replacement = text_words.group(1) + '"' + translated_word + '"'    # add the surrounding context back
->>>>>>> f4048053
         new_line = TextString.sub(replacement, line)
     return new_line
 
@@ -172,13 +153,10 @@
     (phrases_to_translate, words_to_translate) = collect_phrases_to_translate(file_to_translate)
     phrase_translations = translate_phrases(phrases_to_translate, lang)
     word_translations = translate_phrases(words_to_translate, lang)
-<<<<<<< HEAD
-    create_new_file(file_to_translate, os.path.join(lang, rule_file_name), phrase_translations, word_translations)
-=======
+
     print(f"file:{rule_file_name}: #phrases={len(phrase_translations)}, #words={len(word_translations)}")
     create_new_file(file_to_translate, os.path.join(lang, rule_file_name), phrase_translations, word_translations)
     print("done\n")
->>>>>>> f4048053
 
 def build_all_translations(path_to_mathcat: str, lang: str, subdir="") -> None:
     dir_to_translate = os.path.join(path_to_mathcat, "Rules", "Languages", "en", subdir)
@@ -192,11 +170,7 @@
 
 
 
-<<<<<<< HEAD
-language = 'zh-TW'
-=======
 language = 'el'
->>>>>>> f4048053
 if not os.path.exists(language):
     os.makedirs(language)
 if not os.path.exists(language+"/SharedRules"):
