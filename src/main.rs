// *** MathCAT doesn't normally want to build a binary ***
// *** This file is here because it is useful for trying out things ***

use libmathcat::interface::*;
use log::*;
use std::time::Instant;


// Maybe also have this speak to test the TTS generation.
// There is a rust winapi crate that mirrors the WinPAI and has "Speak(...)" in it
fn main() {
  env_logger::builder()
      .format_timestamp(None)
      .format_module_path(false)
      .format_indent(None)
      .format_level(false)
      .init();

  //  let expr = "
  //     <math display='block' xmlns='http://www.w3.org/1998/Math/MathML'>
  //     <mrow>
  //      <mrow><mo>[</mo>
  //        <mtable>
  //         <mtr>
  //          <mtd>
  //           <mn>3</mn>
  //          </mtd>
  //          <mtd>
  //           <mn>1</mn>
  //          </mtd>
  //          <mtd>
  //           <mn>4</mn>
  //          </mtd>
  //         </mtr>
  //         <mtr>
  //          <mtd>
  //           <mn>0</mn>
  //          </mtd>
  //          <mtd>
  //           <mn>2</mn>
  //          </mtd>
  //          <mtd>
  //           <mn>6</mn>
  //          </mtd>
  //         </mtr>','
  //        </mtable>
  //      <mo>]</mo></mrow></mrow>
  //    </math>
  // ";

  // let expr = "<math display='inline' xmlns='http://www.w3.org/1998/Math/MathML'>
  //       <msup intent='power($base(2, $base),silly($exp,-1.))'>
  //       <mi arg='base'>x</mi>
  //       <mi arg='exp'>n</mi>
  //     </msup>
  //       </math>
  //     ";
  // let expr = "<mrow intent='pre@prefix(in@infix($a, x))(post@postfix($b))'>
  //     <mi arg='a'>A</mi>
  //     <mover>
  //         <mo intent='map'>⟶</mo>
  //         <mo intent='congruence'>≅</mo>
  //     </mover>
  //     <mi arg='b'>B</mi>
  //   </mrow>";
  // let expr = "<math><mi>Na</mi><mi>S</mi><mo>(</mo><mi>l</mi><mo>)</mo></math>";


  // let expr = "<math xmlns='http://www.w3.org/1998/Math/MathML' display='block'>
  //     <mrow>
  //       <mo stretchy='false'>[</mo>
  //       <mrow>
  //         <mi>Co</mi>
  //       </mrow>
  //       <mo stretchy='false'>(</mo>
  //       <mrow>
  //         <mi>NH</mi>
  //       </mrow>
  //       <msub>
  //         <mrow>
  //           <mrow>
  //             <mpadded width='0'>
  //               <mphantom>
  //                 <mi>A</mi>
  //               </mphantom>
  //             </mpadded>
  //           </mrow>
  //         </mrow>
  //         <mrow>
  //           <mrow>
  //             <mpadded height='0'>
  //               <mn>3</mn>
  //             </mpadded>
  //           </mrow>
  //         </mrow>
  //       </msub>
  //       <mo stretchy='false'>)</mo>
  //       <msub>
  //         <mrow>
  //           <mrow>
  //             <mpadded width='0'>
  //               <mphantom>
  //                 <mi>A</mi>
  //               </mphantom>
  //             </mpadded>
  //           </mrow>
  //         </mrow>
  //         <mrow>
  //           <mrow>
  //             <mpadded height='0'>
  //               <mn>6</mn>
  //             </mpadded>
  //           </mrow>
  //         </mrow>
  //       </msub>
  //       <mo stretchy='false'>]</mo>
  //       <msup>
  //         <mrow>
  //           <mrow>
  //             <mpadded width='0'>
  //               <mphantom>
  //                 <mi>A</mi>
  //               </mphantom>
  //             </mpadded>
  //           </mrow>
  //         </mrow>
  //         <mrow>
  //           <mn>3</mn>
  //           <mo>+</mo>
  //         </mrow>
  //       </msup>
  //       <mtext>&#xA0;</mtext>
  //       <mo stretchy='false'>(</mo>
  //       <mrow>
  //         <mi>Cl</mi>
  //       </mrow>
  //       <msub>
  //         <mrow>
  //           <mrow>
  //             <mpadded width='0'>
  //               <mphantom>
  //                 <mi>A</mi>
  //               </mphantom>
  //             </mpadded>
  //           </mrow>
  //         </mrow>
  //         <mrow>
  //           <mrow>
  //             <mpadded height='0'>
  //               <mn>3</mn>
  //             </mpadded>
  //           </mrow>
  //         </mrow>
  //       </msub>
  //       <mo stretchy='false'>)</mo>
  //       <msup>
  //         <mrow>
  //           <mrow>
  //             <mpadded width='0'>
  //               <mphantom>
  //                 <mi>A</mi>
  //               </mphantom>
  //             </mpadded>
  //           </mrow>
  //         </mrow>
  //         <mrow>
  //           <mo>&#x2212;</mo>
  //         </mrow>
  //       </msup>
  //     </mrow>
  //   </math>";
  let expr=r#"
<<<<<<< HEAD
  <math xmlns="http://www.w3.org/1998/Math/MathML">
  <mover><mi>z</mi><mo>&#xA8;</mo></mover>
  <mover><mi>a</mi><mo>&#x2D9;</mo></mover>
  <mover><mi>a</mi><mo>.</mo></mover>
  </math>
    "#;
=======
  <math><mrow><msubsup><mi mathvariant='normal' ame-texclass='op'>log</mi><mn>3</mn><mn>2</mn></msubsup><mo>&#x2061;</mo><mi>x</mi><mo ame-texclass='bin' stretchy='false'>+</mo><mn>2</mn><msub><mi mathvariant='normal' ame-texclass='op'>log</mi><mn>2</mn></msub><mo>&#x2061;</mo><mi>x</mi><mo ame-texclass='bin' stretchy='false'>+</mo><mn>3</mn><mo ame-texclass='rel' stretchy='false'>=</mo><mn>0</mn></mrow></math>
  "#;
>>>>>>> bb129ed0
//   let expr = "
//   <math display='block'>
//   <mrow displaystyle='true' data-changed='added'>
//     <mrow data-changed='added'>
//       <mi>A</mi>
//       <mo data-changed='added'>&#x2062;</mo>
//       <mi>x</mi>
//     </mrow>
//     <mo>+</mo>
//     <mi>b</mi>
//   </mrow>
//  </math>
//     ";
  // let expr= "<math><mrow><mi>sin</mi><mo>(</mo><mi>x</mi><mo>)</mo><mo>+</mo><mi>f</mi><mo>(</mo><mi>x</mi><mo>)</mo></mrow></math>";
  let instant = Instant::now();
  let rules_dir = std::env::current_exe().unwrap().parent().unwrap().join("../../Rules");
  let rules_dir = rules_dir.as_os_str().to_str().unwrap().to_string();
  if let Err(e) = set_rules_dir(rules_dir) {
    panic!("Error: exiting -- {}", errors_to_string(&e));  }

  info!("Version = '{}'", get_version());
  set_preference("Language".to_string(), "en".to_string()).unwrap();
  set_preference("TTS".to_string(), "None".to_string()).unwrap();
  set_preference("Verbosity".to_string(), "Medium".to_string()).unwrap();
  set_preference("Impairment".to_string(), "Blindness".to_string()).unwrap();
  // set_preference("SpeechOverrides_CapitalLetters".to_string(), "".to_string()).unwrap();
  // set_preference("CapitalLetters_UseWord".to_string(), "true".to_string()).unwrap();
  // set_preference("CapitalLetters_Pitch".to_string(), "30".to_string()).unwrap();
  set_preference("CapitalLetters_Beep".to_string(), "true".to_string()).unwrap();
  set_preference("IntentErrorRecovery".to_string(), "Error".to_string()).unwrap();
  // set_preference("MathRate".to_string(), "77".to_string()).unwrap();
  
  set_preference("Bookmark".to_string(), "false".to_string()).unwrap();
  set_preference("SpeechStyle".to_string(), "SimpleSpeak".to_string()).unwrap();
  if let Err(e) = set_mathml(expr.to_string()) {
    panic!("Error: exiting -- {}", errors_to_string(&e));
  };

  match get_spoken_text() {
    Ok(speech) => info!("Computed speech string:\n   '{}'", speech),
    Err(e) => panic!("{}", errors_to_string(&e)),
  }
  info!("SpeechStyle: {:?}", get_preference("SpeechStyle".to_string()).unwrap());
 
  set_preference("BrailleCode".to_string(), "CMU".to_string()).unwrap();
  match get_braille("".to_string()) {
    Ok(braille) => info!("Computed braille string:\n   '{}'", braille),
    Err(e) => panic!("{}", errors_to_string(&e)),
  }

  info!("Time taken for loading+speech+braille: {}ms", instant.elapsed().as_millis());
  // let instant = Instant::now();
  // match get_spoken_text() {
  //   Ok(speech) => info!("Computed speech string:\n   '{}'", speech),
  //   Err(e) => panic!("{}", errors_to_string(&e)),
  // }
  // info!("Time taken (second time for speech): {}ms", instant.elapsed().as_millis());
  // info!("SpeechStyle: {:?}", get_preference("SpeechStyle".to_string()));
  
  // match get_braille("".to_string()) {
  //   Ok(braille) => info!("Computed braille string:\n   '{}'", braille),
  //   Err(e) => panic!("{}", errors_to_string(&e)),
  // }
  // // let xpath_counts = libmathcat::speech::xpath_count();
  // // info!("#xpath = {}; duplicates = {}", xpath_counts.0, xpath_counts.1);
  // info!("Time taken (second time for speech + braille): {}ms", instant.elapsed().as_millis());

  timing_test(expr, 00);

}

fn timing_test(expr: &str, n_loops: usize) {
  if n_loops == 0 {
    return;
  }
  
  let n_loops_float = n_loops as f64;
  let instant = Instant::now();
  for _ in 0..n_loops {
    if let Err(e) = set_mathml(expr.to_string()) {
      panic!("Error: exiting -- {}", errors_to_string(&e));
    };
    match get_spoken_text() {
      Ok(_) =>( ),
      Err(e) => panic!("{}", errors_to_string(&e)),
    }
    match get_braille("".to_string()) {
      Ok(_) => (),
      Err(e) => panic!("{}", errors_to_string(&e)),
    }
  }
  info!("Time taken (time for set, speech, {} braille averaged over 100 loops): {}ms", get_preference("BrailleCode".to_string()).unwrap(), instant.elapsed().as_millis() as f64/n_loops_float);

  let instant = Instant::now();
  for _ in 0..n_loops {
    if let Err(e) = set_mathml(expr.to_string()) {
      panic!("Error: exiting -- {}", errors_to_string(&e));
    };
  }
  info!("Time taken (time for set averaged over 100 loops): {}ms", instant.elapsed().as_millis() as f64/n_loops_float);

  let instant = Instant::now();
  for _ in 0..n_loops {
    match get_spoken_text() {
      Ok(_) =>( ),
      Err(e) => panic!("{}", errors_to_string(&e)),
    }
  }
  info!("Time taken (time for speech averaged over 100 loops): {}ms", instant.elapsed().as_millis() as f64/n_loops_float);

  set_preference("BrailleCode".to_string(), "Nemeth".to_string()).unwrap();
  get_braille("".to_string()).unwrap();
  let instant = Instant::now();
  for _ in 0..n_loops {
    match get_braille("".to_string()) {
      Ok(_) => (),
      Err(e) => panic!("{}", errors_to_string(&e)),
    }
  }
  info!("Time taken (time for {} braille averaged over 100 loops): {}ms", get_preference("BrailleCode".to_string()).unwrap(), instant.elapsed().as_millis() as f64/n_loops_float);

  set_preference("BrailleCode".to_string(), "UEB".to_string()).unwrap();
  get_braille("".to_string()).unwrap();
  let instant = Instant::now();
  for _ in 0..n_loops {
    match get_braille("".to_string()) {
      Ok(_) => (),
      Err(e) => panic!("{}", errors_to_string(&e)),
    }
  }
  info!("Time taken (time for {} braille averaged over 100 loops): {}ms", get_preference("BrailleCode".to_string()).unwrap(), instant.elapsed().as_millis() as f64/n_loops_float);
}<|MERGE_RESOLUTION|>--- conflicted
+++ resolved
@@ -170,17 +170,18 @@
   //     </mrow>
   //   </math>";
   let expr=r#"
-<<<<<<< HEAD
-  <math xmlns="http://www.w3.org/1998/Math/MathML">
-  <mover><mi>z</mi><mo>&#xA8;</mo></mover>
-  <mover><mi>a</mi><mo>&#x2D9;</mo></mover>
-  <mover><mi>a</mi><mo>.</mo></mover>
-  </math>
-    "#;
-=======
-  <math><mrow><msubsup><mi mathvariant='normal' ame-texclass='op'>log</mi><mn>3</mn><mn>2</mn></msubsup><mo>&#x2061;</mo><mi>x</mi><mo ame-texclass='bin' stretchy='false'>+</mo><mn>2</mn><msub><mi mathvariant='normal' ame-texclass='op'>log</mi><mn>2</mn></msub><mo>&#x2061;</mo><mi>x</mi><mo ame-texclass='bin' stretchy='false'>+</mo><mn>3</mn><mo ame-texclass='rel' stretchy='false'>=</mo><mn>0</mn></mrow></math>
-  "#;
->>>>>>> bb129ed0
+  <math>
+	<mo>|</mo>
+	<mo>|</mo>
+	<mn>-3</mn>
+	<mo>|</mo>
+	<mo>+</mo>
+	<mo>|</mo>
+	<mn>2</mn>
+	<mo>|</mo>
+	<mo>|</mo>
+</math>
+"#;
 //   let expr = "
 //   <math display='block'>
 //   <mrow displaystyle='true' data-changed='added'>
