--- conflicted
+++ resolved
@@ -221,11 +221,8 @@
   }
   info!("SpeechStyle: {:?}", get_preference("SpeechStyle".to_string()).unwrap());
  
-<<<<<<< HEAD
+
   set_preference("BrailleCode".to_string(), "Nemeth".to_string()).unwrap();
-=======
-  set_preference("BrailleCode".to_string(), "CMU".to_string()).unwrap();
->>>>>>> 8d22f83b
   match get_braille("".to_string()) {
     Ok(braille) => info!("Computed braille string:\n   '{}'", braille),
     Err(e) => panic!("{}", errors_to_string(&e)),
