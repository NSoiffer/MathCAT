//! Navigation is controlled by a `Navigation_Rules.yaml` file in conjunction with preferences.
//! See preference documentation for more info on navigation preferences.
#![allow(clippy::needless_return)]

use std::cell::{Ref, RefCell, RefMut};
use sxd_xpath::context::Evaluation;
use sxd_xpath::{Context, Value};
use sxd_document::dom::Element;
use sxd_document::Package;

use std::fmt;
use crate::canonicalize::{name, get_parent};
use crate::pretty_print::mml_to_string;
use crate::speech::{NAVIGATION_RULES, CONCAT_INDICATOR, CONCAT_STRING, SpeechRules, SpeechRulesWithContext};
use crate::infer_intent::add_fixity_children;
use crate::interface::copy_mathml;
#[cfg(not(target_family = "wasm"))]
use std::time::Instant;
use crate::errors::*;
use phf::phf_set;


const MAX_PLACE_MARKERS: usize = 10;

thread_local!{
    /// The current set of navigation rules
    pub static NAVIGATION_STATE: RefCell<NavigationState> =
            RefCell::new( NavigationState::new() );
}

pub static NAV_COMMANDS: phf::Set<&str> = phf_set! {
    "MovePrevious", "MoveNext", "MoveStart", "MoveEnd", "MoveLineStart", "MoveLineEnd", 
    "MoveCellPrevious", "MoveCellNext", "MoveCellUp", "MoveCellDown", "MoveColumnStart", "MoveColumnEnd", 
    "ZoomIn", "ZoomOut", "ZoomOutAll", "ZoomInAll", 
    "MoveLastLocation", 
    "ReadPrevious", "ReadNext", "ReadCurrent", "ReadCellCurrent", "ReadStart", "ReadEnd", "ReadLineStart", "ReadLineEnd", 
    "DescribePrevious", "DescribeNext", "DescribeCurrent", 
    "WhereAmI", "WhereAmIAll", 
    "ToggleZoomLockUp", "ToggleZoomLockDown", "ToggleSpeakMode", 
    "Exit", 
    "MoveTo0","MoveTo1","MoveTo2","MoveTo3","MoveTo4","MoveTo5","MoveTo6","MoveTo7","MoveTo8","MoveTo9",
    "Read0","Read1","Read2","Read3","Read4","Read5","Read6","Read7","Read8","Read9",
    "Describe0","Describe1","Describe2","Describe3","Describe4","Describe5","Describe6","Describe7","Describe8","Describe9",
    "SetPlacemarker0","SetPlacemarker1","SetPlacemarker2","SetPlacemarker3","SetPlacemarker4","SetPlacemarker5","SetPlacemarker6","SetPlacemarker7","SetPlacemarker8","SetPlacemarker9",
};

#[derive(Clone, PartialEq, Debug)]
struct NavigationPosition {
    current_node: String,           // id of current node
    current_node_offset: usize,     // for leaves, what char offset in leaf (default = 0)
}

impl fmt::Display for NavigationPosition {
    fn fmt(&self, f: &mut fmt::Formatter) -> fmt::Result {
        return write!(f, "{}[+{}]", self.current_node, self.current_node_offset);
    }
}

const ILLEGAL_NODE_ID: &str = "!not set";     // an illegal 'id' value
impl Default for NavigationPosition {
    fn default() -> Self {
        NavigationPosition {
            current_node: ILLEGAL_NODE_ID.to_string(), 
            current_node_offset: 0    
        }
     }
}

impl NavigationPosition {
    
}

#[derive(Debug, Clone)]
pub struct NavigationState {
    // it might be better to use a linked for the stacks, with the first node being the top
    // these two stacks should be kept in sync.
    position_stack: Vec<NavigationPosition>,    // all positions, so we can go back to them
    command_stack: Vec<&'static str>,           // all commands, so we can undo them
    place_markers: [NavigationPosition; MAX_PLACE_MARKERS],
    where_am_i: NavigationPosition,             // current 'where am i' location

    #[cfg(target_family = "wasm")]
    where_am_i_start_time: usize,               // FIX: for web
    #[cfg(not(target_family = "wasm"))]
    where_am_i_start_time: Instant,
    mode: String,                               // one of "Character", "Simple", or "Enhanced"
    speak_overview: bool,                       // true => describe after move; false => (standard) speech rules
}

impl fmt::Display for NavigationState {
    fn fmt(&self, f: &mut fmt::Formatter) -> fmt::Result {
        writeln!(f, "NavigationState{{")?;
        write!(f, "  Position Stack: ")?;
        for (i, nav_state) in self.position_stack.iter().enumerate() {
            write!(f, "{}{}", if i==0 {""} else {", "}, nav_state)?;
        }
        writeln!(f)?;
        write!(f, "  Command Stack: ")?;
        for (i, nav_state) in self.command_stack.iter().enumerate() {
            write!(f, "{}{}", if i==0 {""} else {", "}, *nav_state)?;
        }
        writeln!(f)?;
        writeln!(f, "  where_am_i: {}, start_time: {:?}", self.where_am_i, self.where_am_i_start_time)?;
        writeln!(f, "  mode: {}, speak_overview: {}", self.mode, self.speak_overview)?;
        writeln!(f, "}}")?;
        return Ok( () );
    }
}

impl NavigationState {
    fn new() -> NavigationState {
        return NavigationState {
            position_stack: Vec::with_capacity(1024),
            command_stack: Vec::with_capacity(1024),
            place_markers: Default::default(),
            where_am_i: NavigationPosition::default(),
            // FIX: figure this out for the web
            #[cfg(target_family = "wasm")]
            where_am_i_start_time: 0,           // FIX: for web
            #[cfg(not(target_family = "wasm"))]
            where_am_i_start_time: Instant::now(),      // need to give it some value, and "default()" isn't an option
            mode: "".to_string(),                       // set latter when we have some context
            speak_overview: false,                      // set latter when we have some context
        };
    }

    pub fn reset(&mut self) {
        self.position_stack.clear();
        self.command_stack.clear();
        self.where_am_i = NavigationPosition::default();
        self.reset_start_time()
    }


    // defining reset_start_time because of the following message if done inline
    // attributes on expressions are experimental
    // see issue #15701 <https://github.com/rust-lang/rust/issues/15701> for more information
    #[cfg(target_family = "wasm")]
    fn reset_start_time(&mut self) {
         self.where_am_i_start_time = 0;
    }

    #[cfg(not(target_family = "wasm"))]
    fn reset_start_time(&mut self) {
         self.where_am_i_start_time = Instant::now();      // need to give it some value, and "default()" isn't an option
    }


    fn push(&mut self, position: NavigationPosition, command: &'static str) {
        self.position_stack.push(position);
        self.command_stack.push(command);
    }

    fn pop(&mut self) -> Option<(NavigationPosition, &'static str)> {
        assert_eq!(self.position_stack.len(), self.command_stack.len());
        if self.position_stack.is_empty() {
            return None;
        } else {
            return Some( (self.position_stack.pop().unwrap(), self.command_stack.pop().unwrap()) );
        }
    }

    fn top(&self) -> Option<(&NavigationPosition, &'static str)> {
        if self.position_stack.is_empty() {
            return None;
        }
        let last = self.position_stack.len()-1;
        return Some( (&self.position_stack[last], self.command_stack[last]) );
    }

    pub fn get_navigation_mathml<'a>(&self, mathml: Element<'a>) -> Result<(Element<'a>, usize)> {
        if self.position_stack.is_empty() {
            return Ok( (mathml, 0) );
        } else {
            let (position, _) = self.top().unwrap();
            return match get_node_by_id(mathml, &position.current_node) {
                None => bail!("internal error: id '{}' was not found in mathml:\n{}",
                                position.current_node, mml_to_string(mathml)),
                Some(found) => Ok( (found, position.current_node_offset) )
            };
        }
    }

    pub fn get_navigation_mathml_id(&self, mathml: Element) -> (String, usize) {
        if self.position_stack.is_empty() {
            return (mathml.attribute_value("id").unwrap().to_string(), 0);
        } else {
            let (position, _) = self.top().unwrap();
            return (position.current_node.clone(), position.current_node_offset);
        }
    }

    fn init_navigation_context(&self, context: &mut Context, command: &'static str,
                               nav_state_top: Option<(&NavigationPosition, &'static str)>) {
        context.set_variable("NavCommand", command);

        if command == "WhereAmI" && self.where_am_i == NavigationPosition::default() {
            context.set_variable("NavNode", self.where_am_i.current_node.as_str());
            context.set_variable("NavNodeOffset", self.where_am_i.current_node_offset as f64);
        } else {
            let position = &self.position_stack[self.position_stack.len()-1];
            context.set_variable("NavNode", position.current_node.as_str());
            context.set_variable("NavNodeOffset", position.current_node_offset as f64);
        }

        // get the index from command (e.g., '3' in 'SetPlacemarker3 or MoveTo3' and set 'PlaceMarker' to it's position)
        if command.ends_with(|ch: char| ch.is_ascii_digit()) {
            let index = convert_last_char_to_number(command);
            let position = &self.place_markers[index];
            context.set_variable("PlaceMarkerIndex", index as f64);
            context.set_variable("PlaceMarker", position.current_node.as_str());
            context.set_variable("PlaceMarkerOffset", position.current_node_offset as f64);
        }
           
        context.set_variable("Overview", self.speak_overview);
        context.set_variable("ReadZoomLevel", (if self.mode == "Enhanced" {-1} else {1}) as f64);
        context.set_variable("MatchCounter", 0 as f64);

        if command == "MoveLastLocation" {
            let previous_command = match nav_state_top {
                None => "None",
                Some( (_, previous_command) ) => previous_command,
            };
            context.set_variable("PreviousNavCommand", previous_command);
        }

        // used by nav rules for speech -- needs an initial value so tests don't fail
        context.set_variable("SayCommand", "" );
        context.set_variable("Move2D", "" );
        context.set_variable("SpeakExpression", true );    // default is to speak the expr after navigation
        return;

        fn convert_last_char_to_number(str: &str) -> usize {
            let last_char = str.as_bytes()[str.len()-1];
            assert!( last_char.is_ascii_digit() );
            return (last_char - b'0') as usize;
        }
    }
}

// convert the last digit of a Placemarker command to an integer
fn convert_last_char_to_number(str: &str) -> usize {
    let last_char = str.as_bytes()[str.len()-1];
    assert!( last_char.is_ascii_digit() );
    return (last_char - b'0') as usize;
}

/// Get the node associated with 'id'
/// This can be called on an intent tree -- it does not make use of is_leaf()
fn get_node_by_id<'a>(mathml: Element<'a>, id: &str) -> Option<Element<'a>> {
    if let Some(mathml_id) = mathml.attribute_value("id") {
        if mathml_id == id {
            return Some(mathml);
        }
    }

    for child in mathml.children() {
        if let Some(child) = child.element() {
            if let Some(found) = get_node_by_id(child, id) {
                return Some(found);
            }
        }
    }
    return None;
}

/// Search the mathml for the id and set the navigation node to that id
/// Resets the navigation stack
pub fn set_navigation_node_from_id(mathml: Element, id: String, offset: usize) -> Result<()> {
    let node = get_node_by_id(mathml, &id);
    if let Some(node) = node {
        if !crate::xpath_functions::is_leaf(node) && offset != 0 {
            bail!("Id {} is not a leaf in the MathML tree but has non-zero offset={}. Referenced MathML node is {}", id, offset, mml_to_string(node));
        }
        return NAVIGATION_STATE.with(|nav_state| {
            let mut nav_state = nav_state.borrow_mut();
            nav_state.reset();
            nav_state.push(NavigationPosition{
                current_node: id,
                current_node_offset: offset
            }, "None");
            return Ok( () );
        })
    } else {
        bail!("Id {} not found in MathML {}", id, mml_to_string(mathml));
    }

}

/// Get's the Nav Node from the context, with some exceptions such as Toggle commands where it isn't set.
pub fn get_nav_node<'c>(context: &Context<'c>, var_name: &str, mathml: Element<'c>, start_node: Element<'c>, command: &str, nav_mode: &str) -> Result<(Option<String>, Option<f64>)> {
    let start_id = start_node.attribute_value("id").unwrap_or_default();
    if command.starts_with("Toggle") {
        return Ok( (Some(start_id.to_string()), None) );
    } else {
        return context_get_variable(context, var_name, mathml)
                .chain_err(|| format!("When trying to {} starting at id={} in {} mode",
                                                command, start_node.attribute_value("id").unwrap_or_default(), nav_mode));
    }
}

// FIX: think of a better place to put this, and maybe a better interface
pub fn context_get_variable<'c>(context: &Context<'c>, var_name: &str, mathml: Element<'c>) -> Result<(Option<String>, Option<f64>)> {
    // First return tuple value is string-value (if string, bool, or single node) or None
    // Second return tuple value is f64 if variable is a number or None
    // This is slightly roundabout because Context doesn't expose a way to get the values.
    // Instead, we create an "Evaluation", which is just one level of indirection.
    // Note: mathml can be any node. It isn't really used but some Element needs to be part of Evaluate()
    use sxd_xpath::nodeset::Node;
    let evaluation = Evaluation::new(context, Node::Element(mathml));
    return match evaluation.value_of(var_name.into()) {
        Some(value) => match value {
            Value::String(s) => Ok((Some(s.clone()), None)),
            Value::Number(f) => Ok((None, Some(*f))),
<<<<<<< HEAD
            Value::Boolean(b) => Ok((Some(format!("{}", b)), None)),
=======
            Value::Boolean(b) => Ok((Some(format!("{b}")), None)),
>>>>>>> 68b2d630
            Value::Nodeset(nodes) => {
                if nodes.size() == 1 {
                    if let Some(attr) = nodes.document_order_first().unwrap().attribute() {
                        return Ok( (Some(attr.value().to_string()), None) );
                    }
                };
<<<<<<< HEAD
                let mut error_message = format!("Variable '{}' set somewhere in navigate.yaml is nodeset and not an attribute: ", var_name);
                if nodes.size() == 0 {
                    error_message += &format!("0 nodes (false) -- {} set to non-existent (following?/preceding?) node", var_name);
=======
                let mut error_message = format!("Variable '{var_name}' set somewhere in navigate.yaml is nodeset and not an attribute: ");
                if nodes.size() == 0 {
                    error_message += &format!("0 nodes (false) -- {} set to non-existent node in\n{}",
                                              var_name, mml_to_string(mathml));
>>>>>>> 68b2d630
                } else {
                    let singular = nodes.size()==1;
                    error_message += &format!("{} node{}. {}:",
                            nodes.size(),
                            if singular {""} else {"s"},
                            if singular {"Node is"} else {"Nodes are"});
                    nodes.document_order()
                        .iter()
                        .enumerate()
                        .for_each(|(i, node)| {
                            match node {
                                sxd_xpath::nodeset::Node::Element(mathml) =>
                                    error_message += &format!("#{}:\n{}",i, mml_to_string(*mathml)),
<<<<<<< HEAD
                                _ => error_message += &format!("'{:?}'", node),
=======
                                _ => error_message += &format!("'{node:?}'"),
>>>>>>> 68b2d630
                            }   
                        })    
                };
                bail!(error_message);
            },
        },
        None => bail!("Could not find value for navigation variable '{}'", var_name),
    }
}

/// Given a key code along with the modifier keys, the current node is moved accordingly (or value reported in some cases).]
/// The spoken text for the new current node is returned.
pub fn do_mathml_navigate_key_press(mathml: Element,
            key: usize, shift_key: bool, control_key: bool, alt_key: bool, meta_key: bool) -> Result<String> {
    let (command, param) = key_press_to_command_and_param(key, shift_key, control_key, alt_key, meta_key)?;
    return do_navigate_command_and_param(mathml, command, param);
}

fn do_navigate_command_and_param(mathml: Element, command: NavigationCommand, param: NavigationParam) -> Result<String> {
    return do_navigate_command_string(mathml, navigation_command_string(command, param));
}

pub fn do_navigate_command_string(mathml: Element, nav_command: &'static str) -> Result<String> {   
    // first check to see if nav file has been changed -- don't bother checking in loop below
    NAVIGATION_RULES.with(|rules| {
        rules.borrow_mut().read_files()
    })?;

    if mathml.children().is_empty() {
        bail!("MathML has not been set -- can't navigate");
    };

    return NAVIGATION_STATE.with(|nav_state| {
        let mut nav_state = nav_state.borrow_mut();
        // debug!("MathML: {}", mml_to_string(mathml));
        if nav_state.position_stack.is_empty() {
            // initialize to root node
            nav_state.push(NavigationPosition{
                current_node: mathml.attribute_value("id").unwrap().to_string(),
                current_node_offset: 0
            }, "None")
        };

        return NAVIGATION_RULES.with(|rules| {
            let rules = rules.borrow();
            let new_package = Package::new();
            let mut rules_with_context = SpeechRulesWithContext::new(&rules, new_package.as_document(), "");
            
            nav_state.mode = rules.pref_manager.as_ref().borrow().pref_to_string("NavMode");
            nav_state.speak_overview = rules.pref_manager.as_ref().borrow().pref_to_string("Overview") == "true";

            nav_state.init_navigation_context(rules_with_context.get_context(), nav_command, nav_state.top());
            
            // start navigation off at the right node
            if nav_command == "MoveLastLocation" {
                nav_state.pop();
            }

            // If no speech happened for some calls, we try the call again (e.g, no speech for invisible times).
            // To prevent to infinite loop, we limit the number of tries
            const LOOP_LIMIT: usize = 3;
            let mut cumulative_speech = String::with_capacity(120);
            for loop_count in 0..LOOP_LIMIT {
                match apply_navigation_rules(mathml, nav_command, &rules, &mut rules_with_context, &mut nav_state, loop_count) {
                    Ok( (speech, done)) => {
                        cumulative_speech = cumulative_speech + if loop_count==0 {""} else {" "} + speech.trim();
                        if done {
                            let (tts, rate) = {
                                let prefs = rules.pref_manager.borrow();
                                (prefs.pref_to_string("TTS"), prefs.pref_to_string("MathRate"))
                            };
                            if rate != "100" {
                                match tts.as_str() {
                                    "SSML" => if !cumulative_speech.starts_with("<prosody rate") {
                                        cumulative_speech = format!("<prosody rate='{}%'>{}</prosody>", &rate, &cumulative_speech);
                                    }, 
                                    "SAPI5" => if !cumulative_speech.starts_with("<rate speed") {
                                        cumulative_speech = format!("<rate speed='{:.1}'>{}</rate>'>",
                                        10.0*(0.01*rate.parse::<f32>().unwrap_or(100.0)).log(3.0), cumulative_speech);
                                    },
                                    _ => (),  // do nothing
                                }
                            }
                                                return Ok( rules.pref_manager.borrow().get_tts()
                                            .merge_pauses(crate::speech::remove_optional_indicators(
                                                &cumulative_speech.replace(CONCAT_STRING, "")
                                                                    .replace(CONCAT_INDICATOR, "")                            
                                                            )
                                            .trim_start().trim_end_matches([' ', ',', ';'])) );
                        }
                    },
                    Err(e) => {
                        return Err(e);
                    }
                }
            }
            bail!("Internal error: Navigation exceeded limit of number of times no speech generated
                   when attempting to {} in {} mode start at id={} in this MathML:\n{}.",
                   nav_command, nav_state.mode, nav_state.top().unwrap().0.current_node, mml_to_string(mathml));
        });
    });

    fn get_start_node<'m>(mathml: Element<'m>, nav_state: &RefMut<NavigationState>) -> Result<Element<'m>>  {
        let start_node_id =  match nav_state.top() {
            None => mathml.attribute_value("id").unwrap(),
            Some( (position, _) ) => position.current_node.as_str(),
        };

        return match get_node_by_id(mathml, start_node_id) {
            Some(node) => Ok(node),
            None => {
                bail!("Internal Error: didn't find id '{}' while attempting to start navigation. MathML is\n{}",
                      &start_node_id, mml_to_string(mathml));
            }
        };
    }



    fn apply_navigation_rules<'c, 'm:'c>(mathml: Element<'m>, nav_command: &'static str,
            rules: &Ref<SpeechRules>, rules_with_context: &mut SpeechRulesWithContext<'c, '_, 'm>, nav_state: &mut RefMut<NavigationState>,
            loop_count: usize) -> Result<(String, bool)> {
        let context = rules_with_context.get_context();
        context.set_variable("MatchCounter", loop_count as f64);
        nav_state.mode = context_get_variable(context, "NavMode", mathml)?.0.unwrap();

        let mut add_literal = nav_state.mode == "Character";
        let (intent, nav_intent) = if add_literal {
            (mathml, mathml)
        } else {
            let intent = crate::speech::intent_from_mathml(mathml, rules_with_context.get_document())?;
            (intent, add_fixity_children(copy_mathml(intent)))
        };

        let mut properties = "";
        if add_literal {
            properties  = mathml.attribute_value("data-intent-property").unwrap_or_default();
            if properties.contains(":literal:") {
                add_literal = false;
            } else {
                mathml.set_attribute_value("data-intent-property", (":literal:".to_string() + properties).as_str());
            };
        }
        // we should always find the start node.
        // however, if were were navigating by character, then switched the NavMode, the intent tree might not have that node in it
        let start_node = match get_start_node(nav_intent, nav_state) {
            Ok(node) => node,
            Err(_) => {
                // find the node in the other tree (probably mathml) and walk up to find a parent that has an id in both
                let other_tree = if nav_state.mode == "Character" {nav_intent} else {mathml};
                let mut found_node = get_start_node(other_tree, nav_state)?;
                while name(found_node) != "math" {
                    found_node = get_parent(found_node);
                    // debug!("found_node:\n{}", mml_to_string(found_node));
                    if let Some(intent_node) = get_node_by_id(nav_intent, found_node.attribute_value("id").unwrap_or_default()) {
                        found_node = intent_node;
                        break;
                    }
                }
                found_node
            }
        };

        // debug!("intent=\n{}", mml_to_string(intent));
        // debug!("nav intent=\n{}", mml_to_string(nav_intent));
        // debug!("start_node id={}\n{}", nav_state.top().unwrap().0.current_node.as_str(), mml_to_string(start_node));
        // if name(start_node) != "math" {
        //     let mut parent= get_parent(start_node);
        //     if name(parent) != "math" {
        //         parent = get_parent(parent);
        //     }
        //     debug!("parent or grandparent of start_node:\n{}", mml_to_string(parent));
        // }

        let raw_speech_string = rules_with_context.match_pattern::<String>(start_node)
                    .chain_err(|| "Pattern match/replacement failure during math navigation!")?;
        let speech = rules.pref_manager.borrow().get_tts()
                    .merge_pauses(crate::speech::remove_optional_indicators(
                        &raw_speech_string.replace(CONCAT_STRING, "")
                                                .replace(CONCAT_INDICATOR, "")                            
                                    )
                    .trim());
        // debug!("Nav Speech: {}", speech);

        // FIX: add things that need to do a speech replacement based on some marker for "where am i" and others that loop ([Speak: id])???
        // what else needs to be done/set???

        // transfer some values that might have been set into the prefs
        let context = rules_with_context.get_context();
        nav_state.speak_overview = context_get_variable(context, "Overview", intent)?.0.unwrap() == "true";
        nav_state.mode = context_get_variable(context, "NavMode", intent)?.0.unwrap();
        rules.pref_manager.as_ref().borrow_mut().set_user_prefs("NavMode", &nav_state.mode)?;

        let nav_position = match get_nav_node(
                        context, "NavNode", intent, start_node, nav_command, &nav_state.mode)?.0 {
            None => NavigationPosition::default(),
            Some(node) => NavigationPosition {
                current_node: node,
                current_node_offset: context_get_variable(context, "NavNodeOffset", intent)?.1.unwrap() as usize
            }
        };

        // after a command, we either read or describe the new location (part of state)
        // also some commands are DescribeXXX/ReadXXX, so we need to look at the commands also
        let use_read_rules = if nav_command.starts_with("Read") {
            true
        } else if nav_command.starts_with("Describe") {
            false
        } else {
            !nav_state.speak_overview
        };

        { //if (nav_command.starts_with("Move") || nav_command.starts_with("Zoom")) && nav_command != "MoveLastLocation" {
            // push the new location on the stack
            if nav_position != NavigationPosition::default() {
                // debug!("nav_state: pushing on {}", &nav_position);
                let current_node = nav_position.current_node.as_str();
                if current_node != nav_state.top().unwrap().0.current_node && current_node != ILLEGAL_NODE_ID {
                    nav_state.push(nav_position.clone(), nav_command);
                }
            }
        }

        if nav_command.starts_with("SetPlacemarker") {
            if let Some(new_node_id) = get_nav_node(
                            context, "NavNode", intent, start_node, nav_command, &nav_state.mode)?.0 {
                let offset = context_get_variable(context, "NavNodeOffset", intent)?.1.unwrap() as usize;
                nav_state.place_markers[convert_last_char_to_number(nav_command)] = NavigationPosition{ current_node: new_node_id, current_node_offset: offset};
            }
        }

        let nav_mathml = get_node_by_id(intent, &nav_position.current_node);
        if nav_mathml.is_some() && context_get_variable(context, "SpeakExpression", intent)?.0.unwrap() == "true" {
            // Speak/Overview of where we landed (if we are supposed to speak it) -- use intent, not nav_intent
            // Note: NavMode might have changed, so we need to recheck the mode to see if we use LiteralSpeak
            let literal_speak = nav_state.mode == "Character";
            let node_speech = match speak(mathml, intent, &nav_position.current_node, literal_speak, use_read_rules) {
                Ok(speech) => speech,
                Err(e) => {
                    remove_literal_property(mathml, add_literal, properties);
                    if e.to_string() == crate::speech::NAV_NODE_SPEECH_NOT_FOUND {
                        bail!("Internal error: With {}/{} in {} mode, can't {} from expression with id '{}' inside:\n{}",
                              rules.pref_manager.as_ref().borrow().pref_to_string("Language"),
                              rules.pref_manager.as_ref().borrow().pref_to_string("SpeechStyle"),
                              &nav_state.mode, nav_command, &nav_position.current_node, mml_to_string(if literal_speak {mathml} else {intent}));
                    } else {
                        return Err(e);
                    }
                },
            };
            remove_literal_property(mathml, add_literal, properties);

            // debug!("node_speech: '{}'", node_speech);
            if node_speech.is_empty() {
                // try again in loop
                return Ok( (speech, false));
            } else {
                pop_stack(nav_state, loop_count, nav_command);
                // debug!("returning: '{}'", speech.clone() + " " + &node_speech);
                return Ok( (speech + " " + &node_speech, true) );
            }
        } else {
            remove_literal_property(mathml, add_literal, properties);
            pop_stack(nav_state, loop_count, nav_command);
            return Ok( (speech, true) );
        };

        fn remove_literal_property(mathml: Element, add_literal: bool, properties: &str) {
            if add_literal {
                if properties.is_empty() {
                    mathml.remove_attribute("data-intent-property");
                } else {
                    mathml.set_attribute_value("data-intent-property", properties);
                }
            }
        }

    }


    fn pop_stack(nav_state: &mut NavigationState, count: usize, nav_command: &'static str) {
        // save the final state and pop the intermediate states that did nothing
        let push_command_on_stack = (nav_command.starts_with("Move") && nav_command != "MoveLastLocation") || nav_command.starts_with("Zoom");
        // debug!("pop_stack: nav_command={}, count={}, push? {} stack=\n{}", nav_command, count, push_command_on_stack, nav_state);
        if count == 0 {
            if !push_command_on_stack && nav_command == nav_state.top().unwrap().1 {
                nav_state.pop();    // remove ReadXXX, SetPlacemarker, etc. commands that don't change the state
            }
            return;
        }
        let (top_position, top_command) = nav_state.pop().unwrap();
        let mut count = count - 1;
        loop {
            // debug!("  ... loop count={}", count);
            nav_state.pop();
            if count == 0 {
                break;
            };
            count -= 1;
        };
        if push_command_on_stack {
            nav_state.push(top_position, top_command);
        }
        // debug!("END pop_stack: stack=\n{}", nav_state);
    }
}

/// Speak the intent tree at the nav_node_id if that id exists in the intent tree; otherwise use the mathml tree.
/// If full_read is true, we speak the tree, otherwise we use the overview rules.
/// If literal_speak is true, we use the literal speak rules (and use the mathml tree).
fn speak(mathml: Element, intent: Element, nav_node_id: &str, literal_speak: bool, full_read: bool) -> Result<String> {
    if full_read {
        // In something like x^3, we might be looking for the '3', but it will be "cubed", so we don't find it.
        // Or we might be on a "(" surrounding a matrix and that isn't part of the intent
        // We are probably safer in terms of getting the same speech if we retry intent starting at the nav node,
        //  but the node to speak is almost certainly trivial.
        // By speaking the non-intent tree, we are certain to speak on the next try
        if !literal_speak && get_node_by_id(intent, nav_node_id).is_some() {
            // debug!("speak: nav_node_id={}, intent=\n{}", nav_node_id, mml_to_string(intent));
            match crate::speech::speak_mathml(intent, nav_node_id) {
                Ok(speech) => return Ok(speech),
                Err(e) => {
                    if e.to_string() != crate::speech::NAV_NODE_SPEECH_NOT_FOUND {
                        return Err(e);
                    }
                    // else could be something like '3' in 'x^3' ("cubed")
                },
            }
        }
        // debug!("speak (literal): nav_node_id={}, mathml=\n{}", nav_node_id, mml_to_string(mathml));
        let speech = crate::speech::speak_mathml(mathml, nav_node_id);
        // debug!("speech from speak: {:?}", speech);
        return speech;
    } else {
        return crate::speech::overview_mathml(mathml, nav_node_id);
    }
}


// MathPlayer's interface mentions these, so we keep them.
// These (KeyboardEvent.keyCode) are consistent across platforms (mostly?) but are deprecated.
//   KeyboardEvent.code is recommended instead (a string)
const VK_LEFT: usize = 0x25;
const VK_RIGHT: usize = 0x27;
const VK_UP: usize = 0x26;
const VK_DOWN: usize = 0x28;
const VK_RETURN: usize = 0x0D;
const VK_SPACE: usize = 0x20;
const VK_HOME: usize = 0x24;
const VK_END: usize = 0x23;
const VK_BACK: usize = 0x08;
const VK_ESCAPE: usize = 0x1B;

// Utilities that returns one of four commands/params based on shift/control key combinations

enum NavigationCommand {
    Move,
    Zoom,
    MoveLastLocation,
    Read,
    Describe,
    ReadTo,
    Locate,
    ChangeNavMode,
    ToggleSpeakMode,
    SetPlacemarker,
    Exit,
    Last,
}

#[derive(PartialEq, PartialOrd, Clone, Copy)]
enum NavigationParam {
    Placemarker0,
    Placemarker1,
    Placemarker2,
    Placemarker3,
    Placemarker4,
    Placemarker5,
    Placemarker6,
    Placemarker7,
    Placemarker8,
    Placemarker9,
    Previous,
    Current,
    Next,
    Start,
    End,
    LineStart,
    LineEnd,
    CellPrevious,
    CellCurrent,
    CellNext,
    ColStart,
    ColEnd,
    CellUp,
    CellDown,
    Last 
}


fn choose_command(
	shift_key: bool,
	control_key: bool,
	none: NavigationCommand,
	shift: NavigationCommand,
	control: NavigationCommand,
	shift_control: NavigationCommand
) -> NavigationCommand {
	   if shift_key && control_key {
		return shift_control;
    } else if control_key {
        return control;
    } else if shift_key {
		return shift;
	} else {
		return none;
    }
}

fn choose_param(
	shift_key: bool,
	control_key: bool,
	none: NavigationParam,
	shift: NavigationParam,
	control: NavigationParam,
	shift_control: NavigationParam
) -> NavigationParam {
    if shift_key && control_key {
		return shift_control;
    } else if control_key {
        return control;
    } else if shift_key {
		return shift;
	} else {
		return none;
    }
}

fn key_press_to_command_and_param(
    key: usize,
	shift_key: bool,
	control_key: bool,
	alt_key: bool,
	meta_key: bool,
) -> Result<(NavigationCommand, NavigationParam)> {
	// key press mapping should probably be stored externally (registry) with an app that allows changes
	// for now, we build in the defaults

    // this is a hack to map alt+ctl+arrow to ctl+arrow to change table mappings (github.com/NSoiffer/MathCAT/issues/105)
    // if this change sticks, choose_command() needs to be changed and this hack should go away
    let mut alt_key = alt_key;
    if alt_key && control_key && [VK_LEFT, VK_RIGHT, VK_UP, VK_DOWN].contains(&key) {
        alt_key = false;
    }
	if alt_key || meta_key {
        bail!("Invalid argument to key_press_to_command_and_param");
    }

    let command;
    let param;
	match key {
        VK_LEFT => {
            command = choose_command(shift_key, control_key, NavigationCommand::Move,   NavigationCommand::Read,	NavigationCommand::Move,	   NavigationCommand::Describe);
            param =   choose_param(  shift_key, control_key, NavigationParam::Previous, NavigationParam::Previous, NavigationParam::CellPrevious, NavigationParam::Previous);
            },
        VK_RIGHT => {
            command = choose_command(shift_key, control_key, NavigationCommand::Move,	NavigationCommand::Read, NavigationCommand::Move,	  NavigationCommand::Describe);
            param =   choose_param(  shift_key, control_key, NavigationParam::Next, NavigationParam::Next, NavigationParam::CellNext, NavigationParam::Next);
            },
        VK_UP => {
            command = choose_command(shift_key, control_key, NavigationCommand::Zoom,      NavigationCommand::ChangeNavMode, NavigationCommand::Move,   NavigationCommand::Zoom);
            param =   choose_param(  shift_key, control_key, NavigationParam::Previous,  NavigationParam::Previous,      NavigationParam::CellUp, NavigationParam::Start);
            },
        VK_DOWN => {
            command = choose_command(shift_key, control_key, NavigationCommand::Zoom, NavigationCommand::ChangeNavMode, NavigationCommand::Move,     NavigationCommand::Zoom);
            param =   choose_param(  shift_key, control_key, NavigationParam::Next, NavigationParam::Next,          NavigationParam::CellDown, NavigationParam::End);
            },
        VK_RETURN => {
            command = choose_command(shift_key, control_key, NavigationCommand::Locate,  NavigationCommand::Last, NavigationCommand::Locate, NavigationCommand::Last);
            param =   choose_param(  shift_key, control_key, NavigationParam::Previous,NavigationParam::Last, NavigationParam::Last,    NavigationParam::Last);
            },
        VK_SPACE => {
            command = choose_command(shift_key, control_key, NavigationCommand::Read,		NavigationCommand::ToggleSpeakMode,    NavigationCommand::Read,        NavigationCommand::Describe);
            param =   choose_param(  shift_key, control_key, NavigationParam::Current, NavigationParam::Last,                NavigationParam::CellCurrent, NavigationParam::Current);
            },
    
        VK_HOME => {
            command = choose_command(shift_key, control_key, NavigationCommand::Move, NavigationCommand::Move,	   NavigationCommand::Move,      NavigationCommand::ReadTo);
            param =   choose_param(  shift_key, control_key, NavigationParam::Start,NavigationParam::ColStart, NavigationParam::LineStart, NavigationParam::Start);
            },
        VK_END => {
            command = choose_command(shift_key, control_key, NavigationCommand::Move, NavigationCommand::Move,   NavigationCommand::Move,    NavigationCommand::ReadTo);
            param =   choose_param(  shift_key, control_key, NavigationParam::End,  NavigationParam::ColEnd, NavigationParam::LineEnd, NavigationParam::End);
            },
        VK_BACK => {
            command = NavigationCommand::MoveLastLocation;
            param = NavigationParam::Last;
            },
        VK_ESCAPE => {
            command = NavigationCommand::Exit;
            param = NavigationParam::Last;
            },
        0x30..=0x39 => {  // '0' ... '9'
            command = choose_command(shift_key, control_key, NavigationCommand::Move, NavigationCommand::Read, NavigationCommand::SetPlacemarker, NavigationCommand::Describe);
            static PLACE_MARKER: &[NavigationParam] = &[
                NavigationParam::Placemarker0,
                NavigationParam::Placemarker1,
                NavigationParam::Placemarker2,
                NavigationParam::Placemarker3,
                NavigationParam::Placemarker4,
                NavigationParam::Placemarker5,
                NavigationParam::Placemarker6,
                NavigationParam::Placemarker7,
                NavigationParam::Placemarker8,
                NavigationParam::Placemarker9,
            ];
            param = PLACE_MARKER[key-0x30];
        },
        _ => bail!("Unknown key press/command"),
    };
    
	return Ok( (command, param) );
}

// translate the key presses into commands


fn navigation_command_string(command: NavigationCommand, param: NavigationParam) -> &'static str {
	match command {
	    NavigationCommand::Move => {
            return match param {
                NavigationParam::Previous => "MovePrevious",
                NavigationParam::Next => "MoveNext",
                NavigationParam::Start => "MoveStart",
                NavigationParam::End => "MoveEnd",
                NavigationParam::LineStart => "MoveLineStart",
                NavigationParam::LineEnd => "MoveLineEnd",
                NavigationParam::CellPrevious => "MoveCellPrevious",
                NavigationParam::CellNext => "MoveCellNext",
                NavigationParam::CellUp => "MoveCellUp",
                NavigationParam::CellDown => "MoveCellDown",
                NavigationParam::ColStart => "MoveColumnStart",
                NavigationParam::ColEnd => "MoveColumnEnd",
                _ => {
                    if param < NavigationParam::Placemarker0 || param > NavigationParam::Placemarker9 {
                        panic!("Internal Error: Found illegal value for param of NavigationCommand::Move");
                    }
                    static MOVE_TO: &[&str] = &["MoveTo0","MoveTo1","MoveTo2","MoveTo3","MoveTo4","MoveTo5","MoveTo6","MoveTo7","MoveTo8","MoveTo9"];
                    return MOVE_TO[(param as usize) - (NavigationParam::Placemarker0 as usize)];
                }
            }
        },
        NavigationCommand::Zoom => {
            return match param {
                NavigationParam::Next => "ZoomIn",
                NavigationParam::Previous => "ZoomOut",
                NavigationParam::Start => "ZoomOutAll",
                NavigationParam::End => "ZoomInAll",
                _  => panic!("Illegal param for NavigationCommand::Zoom"),
            }
        },
        NavigationCommand::MoveLastLocation => {
            return "MoveLastLocation";
        },
        NavigationCommand::Read => {
            return match param {
                NavigationParam::Previous => "ReadPrevious",
                NavigationParam::Next => "ReadNext",
                NavigationParam::Current => "ReadCurrent",
                NavigationParam::CellCurrent => "ReadCellCurrent",
                NavigationParam::Start => "ReadStart",
                NavigationParam::End => "ReadEnd",
                NavigationParam::LineStart => "ReadLineStart",
                NavigationParam::LineEnd => "ReadLineEnd",
                _ => {
                    if param < NavigationParam::Placemarker0 || param > NavigationParam::Placemarker9 {
                        panic!("Internal Error: Found illegal value for param of NavigationCommand::Move");
                    }
                    static READ_PLACE_MARKERS: &[&str] = &["Read0","Read1","Read2","Read3","Read4","Read5","Read6","Read7","Read8","Read9"];
                    return READ_PLACE_MARKERS[(param as usize) - (NavigationParam::Placemarker0 as usize)];
                },
            }
        },
        NavigationCommand::Describe => {
            return match param {
                NavigationParam::Previous => "DescribePrevious",
                NavigationParam::Next => "DescribeNext",
                NavigationParam::Current => "DescribeCurrent",
                _ => {
                    if param < NavigationParam::Placemarker0 || param > NavigationParam::Placemarker9 {
                        panic!("Internal Error: Found illegal value for param of NavigationCommand::Describe");
                    }
                    static DESCRIBE_PLACE_MARKERS: &[&str] = &["Describe0","Describe1","Describe2","Describe3","Describe4","Describe5","Describe6","Describe7","Describe8","Describe9"];
                    return DESCRIBE_PLACE_MARKERS[(param as usize) - (NavigationParam::Placemarker0 as usize)];
                }
            }
        },
        NavigationCommand::ReadTo => {
            // FIX: implement
            return "Error";
        },
        NavigationCommand::Locate => {
            if param ==NavigationParam::Previous {
                return "WhereAmI";
            } else if param ==NavigationParam::Last {
                return "WhereAmIAll";
            }
        },
        NavigationCommand::ChangeNavMode => {
            if param ==NavigationParam::Previous {
                return "ToggleZoomLockUp";
            } else if param ==NavigationParam::Next {
                return "ToggleZoomLockDown";
            }
        },
        NavigationCommand::ToggleSpeakMode => {
            return "ToggleSpeakMode";
        },
        NavigationCommand::SetPlacemarker => {
            if param < NavigationParam::Placemarker0 || param > NavigationParam::Placemarker9 {
                panic!("Internal Error: Found illegal value for param of NavigationCommand::SetPlacemarker");
            }
            static SET_PLACE_MARKER: &[&str] = &["SetPlacemarker0","SetPlacemarker1","SetPlacemarker2","SetPlacemarker3","SetPlacemarker4","SetPlacemarker5","SetPlacemarker6","SetPlacemarker7","SetPlacemarker8","SetPlacemarker9"];
            return SET_PLACE_MARKER[(param as usize) - (NavigationParam::Placemarker0 as usize)];
        },
        NavigationCommand::Exit => {
            return "Exit";
        },
        NavigationCommand::Last => {
            return "Error";
        }
    };
    return "Error";
}

#[cfg(test)]
mod tests {
    use super::*;
    #[allow(unused_imports)]
    use crate::init_logger;
    use crate::interface::*;

    #[cfg(test)]
    /// Assert if result_id != '' and it doesn't match the id of the result of the move
    /// Returns the speech from the command
    fn test_command(command: &'static str, mathml: Element, result_id: &str) -> String {
        // debug!("\nCommand: {}", command);
        NAVIGATION_STATE.with(|nav_stack| {
            let (start_id, _) = nav_stack.borrow().get_navigation_mathml_id(mathml);
            match do_navigate_command_string(mathml, command) {
                Err(e) => panic!("\nStarting at '{}', '{} failed.\n{}",
                                        start_id, command, &crate::interface::errors_to_string(&e)),
                Ok(nav_speech) => {
                    let nav_speech = nav_speech.trim_end_matches(&[' ', ',', ';']);
                    // debug!("Full speech: {}", nav_speech);
                    if !result_id.is_empty() {
                        let (id, _) = nav_stack.borrow().get_navigation_mathml_id(mathml);
                        assert_eq!(result_id, id, "\nStarting at '{}', '{} failed.", start_id, command);
                    }
                    return nav_speech.to_string();
                }
            };
        })
    }

    fn init_default_prefs(mathml: &str, nav_mode_default: &str) {
        set_rules_dir(super::super::abs_rules_dir_path()).unwrap();
        set_preference("NavMode".to_string(), nav_mode_default.to_string()).unwrap();
        set_preference("NavVerbosity".to_string(), "Verbose".to_string()).unwrap();
        set_preference("AutoZoomOut".to_string(), "True".to_string()).unwrap();
        set_preference("Language".to_string(), "en".to_string()).unwrap();
        set_preference("SpeechStyle".to_string(), "SimpleSpeak".to_string()).unwrap();
        set_preference("Verbosity".to_string(), "Medium".to_string()).unwrap();
        set_preference("Overview".to_string(), "False".to_string()).unwrap();
        set_mathml(mathml.to_string()).unwrap();
    }

    #[test]
    fn zoom_in() -> Result<()> {
        let mathml_str = "<math id='math'><mfrac id='mfrac'>
                <msup id='msup'><mi id='base'>b</mi><mn id='exp'>2</mn></msup>
                <mi id='denom'>d</mi>
            </mfrac></math>";
        init_default_prefs(mathml_str, "Enhanced");
        return MATHML_INSTANCE.with(|package_instance| {
            let package_instance = package_instance.borrow();
            let mathml = get_element(&*package_instance);
            test_command("ZoomIn", mathml, "msup");
            test_command("ZoomIn", mathml, "base");
            test_command("ZoomIn", mathml, "base");
            return Ok( () );
        });
    }

    #[test]
    fn test_init_navigate_move_right() -> Result<()> {
        // this is how navigation typically starts up
        let mathml_str = " <math display='block' id='id-0'>
            <mrow id='id-1'>
                <msup id='msup'><mi id='base'>b</mi><mn id='exp'>2</mn></msup>
                <mo id='id-3'>=</mo>
                <mrow id='id-4'>
                    <mi id='id-5'>a</mi>
                    <mo id='id-6'>-</mo>
                    <mn id='id-7'>2</mn>
                </mrow>
            </mrow>
        </math>";
        init_default_prefs(mathml_str, "Enhanced");
        debug!("--- Enhanced ---");
        MATHML_INSTANCE.with(|package_instance| {
            let package_instance = package_instance.borrow();
            let mathml = get_element(&*package_instance);
            test_command("ZoomIn", mathml, "msup");
            test_command("MoveNext", mathml, "id-3");
        });

        init_default_prefs(mathml_str, "Simple");
        debug!("--- Simple ---");
        MATHML_INSTANCE.with(|package_instance: &RefCell<Package>| {
            let package_instance = package_instance.borrow();
            let mathml = get_element(&*package_instance);
            test_command("ZoomIn", mathml, "msup");
            test_command("MoveNext", mathml, "id-3");
        });
        
        init_default_prefs(mathml_str, "Character");
        debug!("--- Character ---");
        MATHML_INSTANCE.with(|package_instance| {
            let package_instance = package_instance.borrow();
            let mathml = get_element(&*package_instance);
            test_command("ZoomIn", mathml, "base");
            test_command("MoveNext", mathml, "exp");
        });
        return Ok( () );
    }
    
    #[test]
    fn zoom_in_parens() -> Result<()> {
        // (a+b)(c+d) + 1
        let mathml_str = " <math display='block' id='id-0'>
            <mrow id='id-1'>
                <mrow id='id-2'>
                    <mrow id='id-3'>
                    <mo stretchy='false' id='id-4'>(</mo>
                    <mrow id='id-5'>
                        <mi id='id-6'>a</mi>
                        <mo id='id-7'>+</mo>
                        <mi id='id-8'>b</mi>
                    </mrow>
                    <mo stretchy='false' id='id-9'>)</mo>
                    </mrow>
                    <mo id='id-10'>&#x2062;</mo>
                    <mrow id='id-11'>
                    <mo stretchy='false' id='id-12'>(</mo>
                    <mrow id='id-13'>
                        <mi id='id-14'>c</mi>
                        <mo id='id-15'>+</mo>
                        <mi id='id-16'>d</mi>
                    </mrow>
                    <mo stretchy='false' id='id-17'>)</mo>
                    </mrow>
                </mrow>
                <mo id='id-18'>+</mo>
                <mn id='id-19'>1</mn>
            </mrow>
        </math>";
        init_default_prefs(mathml_str, "Enhanced");
        return MATHML_INSTANCE.with(|package_instance| {
            let package_instance = package_instance.borrow();
            let mathml = get_element(&*package_instance);
            set_preference("NavMode".to_string(), "Enhanced".to_string())?;
            debug!("\n------EnhancedMode----------");
            test_command("ZoomIn", mathml, "id-2");
            test_command("ZoomIn", mathml, "id-5");
            test_command("ZoomIn", mathml, "id-6");
            
            // repeat, but this time with "Simple
            set_preference("NavMode".to_string(), "Simple".to_string())?;
            debug!("\n------SimpleMode----------");
            test_command("ZoomOutAll", mathml, "id-1");
            test_command("ZoomIn", mathml, "id-4");
            test_command("ZoomIn", mathml, "id-4");
            return Ok( () );
        });
    }
    
    #[test]
    fn zoom_in_all() -> Result<()> {
        let mathml_str = "<math id='math'><mfrac id='mfrac'>
                <msup id='msup'><mi id='base'>b</mi><mn id='exp'>2</mn></msup>
                <mi id='denom'>d</mi>
            </mfrac></math>";
        init_default_prefs(mathml_str, "Enhanced");
        return MATHML_INSTANCE.with(|package_instance| {
            let package_instance = package_instance.borrow();
            let mathml = get_element(&*package_instance);
            test_command("ZoomInAll", mathml, "base");
            return Ok( () );
        });
    }

    
    #[test]
    fn zoom_out() -> Result<()> {
        let mathml_str = "<math id='math'><mfrac id='mfrac'>
                <msup id='msup'><mi id='base'>b</mi><mn id='exp'>2</mn></msup>
                <mi id='denom'>d</mi>
            </mfrac></math>";
            init_default_prefs(mathml_str, "Enhanced");
            return MATHML_INSTANCE.with(|package_instance| {
            let package_instance = package_instance.borrow();
            let mathml = get_element(&*package_instance);
            NAVIGATION_STATE.with(|nav_stack| {
                nav_stack.borrow_mut().push(NavigationPosition{
                    current_node: "base".to_string(),
                    current_node_offset: 0
                }, "None")
            });
            test_command("ZoomOut", mathml, "msup");

            let _nav_speech = do_navigate_command_and_param(mathml, NavigationCommand::Zoom, NavigationParam::Previous)?;
            NAVIGATION_STATE.with(|nav_stack| {
                let (id, _) = nav_stack.borrow().get_navigation_mathml_id(mathml);
                assert_eq!(id, "mfrac");
            });
            return Ok( () );
        });
    }
    
    #[test]
    fn zoom_out_all() -> Result<()> {
        let mathml_str = "<math id='math'><mfrac id='mfrac'>
                <msup id='msup'><mi id='base'>b</mi><mn id='exp'>2</mn></msup>
                <mi id='denom'>d</mi>
            </mfrac></math>";
            init_default_prefs(mathml_str, "Enhanced");
            return MATHML_INSTANCE.with(|package_instance| {
            let package_instance = package_instance.borrow();
            let mathml = get_element(&*package_instance);
            NAVIGATION_STATE.with(|nav_stack| {
                nav_stack.borrow_mut().push(NavigationPosition{
                    current_node: "base".to_string(),
                    current_node_offset: 0
                }, "None")
            });

            test_command("ZoomOutAll", mathml, "mfrac");
            return Ok( () );
        });
    }
    
    #[test]
    fn move_start_end() -> Result<()> {
        let mathml_str = " <math display='block' id='id-0'>
        <mrow id='id-1'>
          <mi id='id-2'>x</mi>
          <mo id='id-3'>=</mo>
          <mrow id='id-4'>
            <mi id='id-5'>a</mi>
            <mo id='id-6'>-</mo>
            <mn id='id-7'>2</mn>
          </mrow>
        </mrow>
       </math>";
       init_default_prefs(mathml_str, "Enhanced");
       return MATHML_INSTANCE.with(|package_instance| {
            let package_instance = package_instance.borrow();
            let mathml = get_element(&*package_instance);
            NAVIGATION_STATE.with(|nav_stack| {
                nav_stack.borrow_mut().push(NavigationPosition{
                    current_node: "id-4".to_string(),
                    current_node_offset: 0
                }, "None")
            });

            set_preference("NavMode".to_string(), "Character".to_string())?;
            test_command("MoveStart", mathml, "id-2");
            test_command("MoveEnd", mathml, "id-7");
            set_preference("NavMode".to_string(), "Simple".to_string())?;
            test_command("MoveStart", mathml, "id-2");
            test_command("MoveEnd", mathml, "id-7");
            set_preference("NavMode".to_string(), "Enhanced".to_string())?;
            test_command("MoveStart", mathml, "id-2");
            test_command("MovePrevious", mathml, "id-2");
            test_command("MoveEnd", mathml, "id-4");
            test_command("MoveNext", mathml, "id-4");
            return Ok( () );
        });
    }
    
    #[test]
    fn move_line_start_end() -> Result<()> {
        let mathml_str = " <math display='block' id='id-0'>
        <mfrac displaystyle='true' id='id-1'>
          <mi id='id-2'>x</mi>
          <mrow id='id-3'>
            <msup id='id-4'>
              <mi id='id-5'>y</mi>
              <mn id='id-6'>2</mn>
            </msup>
            <mo id='id-7'>+</mo>
            <mn id='id-8'>1</mn>
          </mrow>
        </mfrac>
       </math>";
       init_default_prefs(mathml_str, "Enhanced");
       return MATHML_INSTANCE.with(|package_instance| {
            let package_instance = package_instance.borrow();
            let mathml = get_element(&*package_instance);
            NAVIGATION_STATE.with(|nav_stack| {
                nav_stack.borrow_mut().push(NavigationPosition{
                    current_node: "id-7".to_string(),
                    current_node_offset: 0
                }, "None")
            });

            set_preference("NavMode".to_string(), "Character".to_string())?;
            test_command("MoveLineStart", mathml, "id-5");
            test_command("MoveLineEnd", mathml, "id-8");
            set_preference("NavMode".to_string(), "Simple".to_string())?;
            test_command("MoveLineStart", mathml, "id-4");
            test_command("MoveLineEnd", mathml, "id-8");
            set_preference("NavMode".to_string(), "Enhanced".to_string())?;
            test_command("MoveLineStart", mathml, "id-4");
            test_command("MoveLineEnd", mathml, "id-8");
            test_command("MoveEnd", mathml, "id-3");
            return Ok( () );
        });
    }
    
    #[test]
    fn text_extremes_and_move_last_location() -> Result<()> {
        let mathml_str = "<math id='math'><mfrac id='mfrac'>
                <msup id='msup'><mi id='base'>b</mi><mn id='exp'>2</mn></msup>
                <mi id='denom'>d</mi>
            </mfrac></math>";
            init_default_prefs(mathml_str, "Enhanced");
            return MATHML_INSTANCE.with(|package_instance| {
            let package_instance = package_instance.borrow();
            let mathml = get_element(&*package_instance);
            NAVIGATION_STATE.with(|nav_stack| {
                nav_stack.borrow_mut().push(NavigationPosition{
                    current_node: "base".to_string(),
                    current_node_offset: 0
                }, "None")
            });

            test_command("ZoomOutAll", mathml, "mfrac");
            test_command("ZoomOut", mathml, "mfrac");
            test_command("MoveLastLocation", mathml, "base");       // second zoom out should do nothing

            test_command("ZoomOut", mathml, "msup");
            test_command("ZoomInAll", mathml, "base");
            test_command("ZoomIn", mathml, "base");
            test_command("MoveLastLocation", mathml, "msup");       // second zoom in should do nothing

            return Ok( () );
        });
    }
    
    #[test]
    fn move_to_start() -> Result<()> {
        let mathml_str = "<math id='math'><mfrac id='mfrac'>
                <mrow id='num'><msup id='msup'><mi id='base'>b</mi><mn id='exp'>2</mn></msup><mo id='factorial'>!</mo></mrow>
                <mi id='denom'>d</mi>
            </mfrac></math>";
            init_default_prefs(mathml_str, "Enhanced");
            return MATHML_INSTANCE.with(|package_instance| {
            let package_instance = package_instance.borrow();
            let mathml = get_element(&*package_instance);
            NAVIGATION_STATE.with(|nav_stack| {
                nav_stack.borrow_mut().push(NavigationPosition{
                    current_node: "denom".to_string(),
                    current_node_offset: 0
                }, "None")
            });
            test_command("MoveLineStart", mathml, "denom");

            NAVIGATION_STATE.with(|nav_stack| {
                nav_stack.borrow_mut().push(NavigationPosition{
                    current_node: "factorial".to_string(),
                    current_node_offset: 0
                }, "None")
            });
            test_command("MoveLineStart", mathml, "msup");

            let _nav_speech = do_navigate_command_and_param(mathml, NavigationCommand::Move, NavigationParam::Start)?;
            NAVIGATION_STATE.with(|nav_stack| {
                let (id, _) = nav_stack.borrow().get_navigation_mathml_id(mathml);
                assert_eq!(id, "num");
            });
            return Ok( () );
        });
    }
    
    #[test]
    fn move_right_sup() -> Result<()> {
        let mathml_str = "<math display='block' id='id-0'>
        <mrow id='id-1'>
          <msup id='id-2'>
            <mn id='id-3'>2</mn>
            <mi id='id-4'>q</mi>
          </msup>
          <mo id='id-5'>-</mo>
          <mi id='id-6'>x</mi>
        </mrow>
        </math>";
        init_default_prefs(mathml_str, "Enhanced");
        return MATHML_INSTANCE.with(|package_instance| {
            let package_instance = package_instance.borrow();
            let mathml = get_element(&*package_instance);
            NAVIGATION_STATE.with(|nav_stack| {
                nav_stack.borrow_mut().push(NavigationPosition{
                    current_node: "id-2".to_string(),
                    current_node_offset: 0
                }, "None")
            });
            set_preference("NavMode".to_string(), "Enhanced".to_string())?;
            test_command("MoveNext", mathml, "id-5");

            // reset start and test Simple
            NAVIGATION_STATE.with(|nav_stack| {
                nav_stack.borrow_mut().push(NavigationPosition{
                    current_node: "id-2".to_string(),
                    current_node_offset: 0
                }, "None")
            });
            set_preference("NavMode".to_string(), "Simple".to_string())?;
            test_command("MoveNext", mathml, "id-5");

            // reset start and test Character
            NAVIGATION_STATE.with(|nav_stack| {
                nav_stack.borrow_mut().push(NavigationPosition{
                    current_node: "id-3".to_string(),
                    current_node_offset: 0
                }, "None")
            });
            set_preference("NavMode".to_string(), "Character".to_string())?;
            test_command("MoveNext", mathml, "id-4");
            test_command("MoveNext", mathml, "id-5");
            return Ok( () );
        });
    }

        
    #[test]
    fn move_msubsup_char() -> Result<()> {
        let mathml_str = "<math display='block' id='id-0'>
        <mrow id='id-1'>
          <mn id='id-2'>1</mn>
          <mo id='id-3'>+</mo>
          <msubsup id='id-4'>
            <mi id='id-5'>x</mi>
            <mn id='id-6'>2</mn>
            <mn id='id-7'>3</mn>
          </msubsup>
          <mo id='id-8'>+</mo>
          <mn id='id-9'>4</mn>
        </mrow>
       </math>";
        init_default_prefs(mathml_str, "Character");
        return MATHML_INSTANCE.with(|package_instance| {
            let package_instance = package_instance.borrow();
            let mathml = get_element(&*package_instance);
            assert_eq!("zoomed in all the way; 1", test_command("ZoomInAll", mathml, "id-2"));
            assert_eq!("move right; plus", test_command("MoveNext", mathml, "id-3"));
            assert_eq!("move right; in base; x", test_command("MoveNext", mathml, "id-5"));
            assert_eq!("move right; in subscript; 2", test_command("MoveNext", mathml, "id-6"));
            assert_eq!("move right; in superscript; 3", test_command("MoveNext", mathml, "id-7"));
            assert_eq!("move right; out of superscript; plus", test_command("MoveNext", mathml, "id-8"));
            assert_eq!("move left; in superscript; 3", test_command("MovePrevious", mathml, "id-7"));
            assert_eq!("move left; in subscript; 2", test_command("MovePrevious", mathml, "id-6"));
            assert_eq!("move left; in base; x", test_command("MovePrevious", mathml, "id-5"));
            assert_eq!("move left; out of base; plus", test_command("MovePrevious", mathml, "id-3"));

            return Ok( () );
        });
    }
        
    #[test]
    fn move_mmultiscripts_char() -> Result<()> {
        let mathml_str = "<math display='block' id='id-0'>
            <mmultiscripts data-mjx-texclass='ORD' data-chem-formula='5' id='id-1'>
                <mrow data-chem-formula='3' id='id-2'>
                    <mo stretchy='false' id='id-3'>[</mo>
                    <mmultiscripts data-chem-formula='3' id='id-4'>
                        <mi data-chem-element='3' id='id-5'>Co</mi>
                        <mn id='id-6'>6</mn>
                        <none id='id-7'></none>
                    </mmultiscripts>
                    <mo stretchy='false' id='id-8'>]</mo>
                </mrow>
                <none id='id-9'></none>
                <mrow id='id-10'>
                    <mn id='id-11'>3</mn>
                    <mo id='id-12'>+</mo>
                </mrow>
            </mmultiscripts>
            </math>";
            init_default_prefs(mathml_str, "Character");
            return MATHML_INSTANCE.with(|package_instance| {
            let package_instance = package_instance.borrow();
            let mathml = get_element(&*package_instance);
            assert_eq!("zoomed in all the way; in base; open bracket", test_command("ZoomInAll", mathml, "id-3"));
            assert_eq!("move right; in base; cap c o", test_command("MoveNext", mathml, "id-5"));
            assert_eq!("move right; in subscript; 6", test_command("MoveNext", mathml, "id-6"));
            assert_eq!("move right; out of subscript; close bracket", test_command("MoveNext", mathml, "id-8"));
            assert_eq!("move right; in superscript; 3", test_command("MoveNext", mathml, "id-11"));
            assert_eq!("move right; plus", test_command("MoveNext", mathml, "id-12"));
            assert_eq!("cannot move right, end of math", test_command("MoveNext", mathml, "id-12"));
            assert_eq!("move left; 3", test_command("MovePrevious", mathml, "id-11"));
            assert_eq!("move left; in base; close bracket", test_command("MovePrevious", mathml, "id-8"));
            assert_eq!("move left; in subscript; 6", test_command("MovePrevious", mathml, "id-6"));
            assert_eq!("move left; in base; cap c o", test_command("MovePrevious", mathml, "id-5"));
            assert_eq!("move left; out of base; open bracket", test_command("MovePrevious", mathml, "id-3"));

            return Ok( () );
        });
    }

    #[test]
    fn move_right_char() -> Result<()> {
        let mathml_str = "<math id='id-0'>
        <mrow displaystyle='true' id='id-1'>
          <mi id='id-2'>x</mi>
          <mo id='id-3'>=</mo>
          <mrow id='id-4'>
            <mfrac id='id-5'>
              <mn id='id-6'>1</mn>
              <mrow id='id-7'>
                <mi id='id-8'>a</mi>
                <mo id='id-9'>+</mo>
                <mn id='id-10'>2</mn>
              </mrow>
            </mfrac>
            <mo id='id-11'>+</mo>
            <mrow id='id-12'>
              <mn id='id-13'>3</mn>
              <mo id='id-14'>&#x2062;</mo>
              <mi id='id-15'>b</mi>
            </mrow>
          </mrow>
        </mrow>
        </math>";
        init_default_prefs(mathml_str, "Character");
        return MATHML_INSTANCE.with(|package_instance| {
            let package_instance = package_instance.borrow();
            let mathml = get_element(&*package_instance);
            test_command("ZoomInAll", mathml, "id-2");
            test_command("MoveNext", mathml, "id-3");
            test_command("MoveNext", mathml, "id-6");
            test_command("MoveNext", mathml, "id-8");
            test_command("MoveNext", mathml, "id-9");
            test_command("MoveNext", mathml, "id-10");
            test_command("MoveNext", mathml, "id-11");
            test_command("MoveNext", mathml, "id-13");
            test_command("MoveNext", mathml, "id-15");
            test_command("MoveNext", mathml, "id-15");

            return Ok( () );
        });
    }

    #[test]
    fn char_mode_paren_test() -> Result<()> {
        let mathml_str = "<math display='block' id='id-0'>
            <mrow displaystyle='true' id='id-1'>
                <mrow id='id-2'>
                    <mo id='id-3'>(</mo>
                    <mi id='id-4'>a</mi>
                    <mo id='id-5'>)</mo>
                </mrow>
                <mo id='id-6'>&#x2062;</mo>
                <mrow id='id-7'>
                    <mo id='id-8'>(</mo>
                    <mi id='id-9'>b</mi>
                    <mo id='id-10'>)</mo>
                </mrow>
            </mrow>
        </math>";
        init_default_prefs(mathml_str, "Character");
        return MATHML_INSTANCE.with(|package_instance| {
            let package_instance = package_instance.borrow();
            let mathml = get_element(&*package_instance);
            debug!("Character mode");
            do_commands(mathml)?;
            set_preference("NavMode".to_string(), "Simple".to_string()).unwrap();
            debug!("Simple mode");
            test_command("ZoomIn", mathml, "id-3");  // zooms to the first parenthesis
            do_commands(mathml)?;
            set_preference("NavMode".to_string(), "Enhanced".to_string()).unwrap();
            debug!("Enhanced mode");
            test_command("ZoomIn", mathml, "id-4");
            test_command("MoveNext", mathml, "id-6");
            test_command("MoveNext", mathml, "id-9");
            test_command("MovePrevious", mathml, "id-6");
            test_command("MovePrevious", mathml, "id-4");

            return Ok( () );
        });

        /// Simple and Character mode should behave the same
        fn do_commands(mathml: Element) -> Result<()> {
            test_command("ZoomIn", mathml, "id-3");
            test_command("MoveNext", mathml, "id-4");
            test_command("MoveNext", mathml, "id-5");
            test_command("MoveNext", mathml, "id-8");
            test_command("MoveNext", mathml, "id-9");
            test_command("MoveNext", mathml, "id-10");
            test_command("MovePrevious", mathml, "id-9");
            test_command("MovePrevious", mathml, "id-8");
            test_command("MovePrevious", mathml, "id-5");
            test_command("ZoomOutAll", mathml, "id-1");
            return Ok( () );
        }
    }

    #[test]
    fn char_mode_trig_test() -> Result<()> {
        let mathml_str = "<math id='id-0'>
            <mrow id='id-1'>
            <mi id='id-2'>sin</mi>
            <mo id='id-3'>&#x2061;</mo>
            <mrow id='id-4'>
                <mo id='id-5'>(</mo>
                <mi id='id-6'>x</mi>
                <mo id='id-7'>)</mo>
            </mrow>
            </mrow>
        </math>";
        init_default_prefs(mathml_str, "Character");
        return MATHML_INSTANCE.with(|package_instance| {
            let package_instance = package_instance.borrow();
            let mathml = get_element(&*package_instance);
            do_commands(mathml)?;
            set_preference("NavMode".to_string(), "Simple".to_string()).unwrap();
            do_commands(mathml)?;
            set_preference("NavMode".to_string(), "Enhanced".to_string()).unwrap();
            test_command("ZoomIn", mathml, "id-2");
            test_command("MoveNext", mathml, "id-6");
            test_command("MovePrevious", mathml, "id-2");

            return Ok( () );
        });

        
        /// Simple and Character mode should behave the same
        fn do_commands(mathml: Element) -> Result<()> {
            test_command("ZoomIn", mathml, "id-2");
            test_command("MoveNext", mathml, "id-5");
            test_command("MoveNext", mathml, "id-6");
            test_command("MoveNext", mathml, "id-7");
            test_command("MovePrevious", mathml, "id-6");
            test_command("MovePrevious", mathml, "id-5");
            test_command("MovePrevious", mathml, "id-2");
            return Ok( () );
        }
    }
    
    #[test]
    fn move_char_speech() -> Result<()> {
        let mathml_str = "<math display='block' id='id-0'>
                <mrow id='id-1'>
                <mfrac id='id-2'>
                    <mi id='id-3'>x</mi>
                    <mi id='id-4'>y</mi>
                </mfrac>
                <mo id='id-5'>&#x2062;</mo>
                <mi id='id-6'>z</mi>
                </mrow>
            </math>";
            init_default_prefs(mathml_str, "Character");
            return MATHML_INSTANCE.with(|package_instance| {
            let package_instance = package_instance.borrow();
            let mathml = get_element(&*package_instance);
            test_command("ZoomInAll", mathml, "id-3");
            assert_eq!("move right; in denominator; y", test_command("MoveNext", mathml, "id-4"));
            assert_eq!("move right; out of denominator; z", test_command("MoveNext", mathml, "id-6"));
            assert_eq!("move left; in denominator; y", test_command("MovePrevious", mathml, "id-4"));
            assert_eq!("move left; in numerator; x", test_command("MovePrevious", mathml, "id-3"));

            return Ok( () );
        });
    }
    
    #[test]
    fn move_enhanced_times() -> Result<()> {
        let mathml_str = "<math display='block' id='id-0'>
        <mrow displaystyle='true' id='id-1'>
          <mn id='id-2'>2</mn>
          <mo id='id-3'>&#x2062;</mo>
          <mrow id='id-4'>
            <mo id='id-5'>(</mo>
            <mrow id='id-6'>
              <mn id='id-7'>1</mn>
              <mo id='id-8'>-</mo>
              <mi id='id-9'>x</mi>
            </mrow>
            <mo id='id-10'>)</mo>
          </mrow>
        </mrow>
       </math>";
        init_default_prefs(mathml_str, "Enhanced");
        return MATHML_INSTANCE.with(|package_instance| {
            let package_instance = package_instance.borrow();
            let mathml = get_element(&*package_instance);
            test_command("ZoomIn", mathml, "id-2");
            assert_eq!("move right; times", test_command("MoveNext", mathml, "id-3"));
            assert_eq!("move right; 1 minus x", test_command("MoveNext", mathml, "id-6"));
            assert_eq!("move left; times", test_command("MovePrevious", mathml, "id-3"));
            assert_eq!("move left; 2", test_command("MovePrevious", mathml, "id-2"));

            return Ok( () );
        });
    }
    
    #[test]
    fn move_simple_no_times() -> Result<()> {
        let mathml_str = "<math display='block' id='id-0'>
        <mrow displaystyle='true' id='id-1'>
          <mn id='id-2'>2</mn>
          <mo id='id-3'>&#x2062;</mo>
          <mrow id='id-4'>
            <mo id='id-5'>(</mo>
            <mrow id='id-6'>
              <mn id='id-7'>1</mn>
              <mo id='id-8'>-</mo>
              <mi id='id-9'>x</mi>
            </mrow>
            <mo id='id-10'>)</mo>
          </mrow>
        </mrow>
       </math>";
        init_default_prefs(mathml_str, "Simple");
        set_preference("SpeechStyle".to_string(), "ClearSpeak".to_string()).unwrap();
        return MATHML_INSTANCE.with(|package_instance| {
            let package_instance = package_instance.borrow();
            let mathml = get_element(&*package_instance);
            test_command("ZoomIn", mathml, "id-2");
            assert_eq!("move right; open paren", test_command("MoveNext", mathml, "id-5"));
            assert_eq!("move right; 1", test_command("MoveNext", mathml, "id-7"));
            assert_eq!("move left; open paren", test_command("MovePrevious", mathml, "id-5"));
            assert_eq!("move left; 2", test_command("MovePrevious", mathml, "id-2"));

            return Ok( () );
        });
    }
    
    
    #[test]
    fn move_cell() -> Result<()> {
        let mathml_str = "<math id='nav-0'>
        <mtable id='nav-1'>
          <mtr id='nav-2'>
            <mtd id='nav-3'> <mn id='nav-4'>1</mn></mtd>
            <mtd id='nav-5'> <mn id='nav-6'>2</mn></mtd>
            <mtd id='nav-7'><mn id='nav-8'>3</mn> </mtd>
          </mtr>
          <mtr id='nav-9'>
            <mtd id='nav-10'>
              <mrow id='nav-11'>
                <mi id='nav-12'>x</mi>
                <mo id='nav-13'>-</mo>
                <mi id='nav-14'>y</mi>
              </mrow>
            </mtd>
            <mtd id='nav-15'>
              <mfrac id='nav-16'>
                <mn id='nav-17'>1</mn>
                <mn id='nav-18'>2</mn>
              </mfrac>
            </mtd>
            <mtd id='nav-19'>
              <mi id='nav-20'>z</mi>
            </mtd>
          </mtr>
          <mtr id='nav-21'>
            <mtd id='nav-22'><mn id='nav-23'>7</mn> </mtd>
            <mtd id='nav-24'><mn id='nav-25'>8</mn> </mtd>
            <mtd id='nav-26'> <mn id='nav-27'>9</mn></mtd>
          </mtr>
          <mtr id='nav-28'>
            <mtd id='nav-29'>
              <mrow id='nav-30'>
                <mi id='nav-31'>sin</mi>
                <mo id='nav-32'>&#x2061;</mo>
                <mi id='nav-33'>x</mi>
              </mrow>
            </mtd>
            <mtd id='nav-34'>
              <msup id='nav-35'>
                <mi id='nav-36'>e</mi>
                <mi id='nav-37'>x</mi>
              </msup>
            </mtd>
            <mtd id='nav-38'>
              <mrow id='nav-39'>
                <mn id='nav-40'>2</mn>
                <mo id='nav-41'>-</mo>
                <mi id='nav-42'>y</mi>
              </mrow>
            </mtd>
          </mtr>
        </mtable>
       </math>";
        init_default_prefs(mathml_str, "Enhanced");
        return MATHML_INSTANCE.with(|package_instance| {
            let package_instance = package_instance.borrow();
            let mathml = get_element(&*package_instance);
            test_command("ZoomInAll", mathml, "nav-4");
            test_command("MoveCellNext", mathml, "nav-6");
            test_command("MoveCellNext", mathml, "nav-8");
            test_command("MoveCellNext", mathml, "nav-8");
            test_command("MoveCellDown", mathml, "nav-20");
            test_command("MoveCellDown", mathml, "nav-27");
            let speech = test_command("MoveCellDown", mathml, "nav-39");
            assert_eq!(speech, "move down, row 4, column 3; 2 minus y");
            let speech = test_command("MoveCellDown", mathml, "nav-39");
            assert_eq!(speech, "no next row");
            test_command("MoveCellPrevious", mathml, "nav-35");
            test_command("ZoomIn", mathml, "nav-36");
            test_command("MoveCellUp", mathml, "nav-25");
            test_command("MoveCellUp", mathml, "nav-16");
            test_command("MoveCellUp", mathml, "nav-6");
            test_command("MoveCellUp", mathml, "nav-6");

            return Ok( () );
        });
    }
    
    #[test]
    fn move_cell_char_mode() -> Result<()> {
        let mathml_str = "<math id='nav-0'>
        <mtable id='nav-1'>
          <mtr id='nav-2'>
            <mtd id='nav-3'> <mn id='nav-4'>1</mn></mtd>
            <mtd id='nav-5'> <mn id='nav-6'>2</mn></mtd>
            <mtd id='nav-7'><mn id='nav-8'>3</mn> </mtd>
          </mtr>
          <mtr id='nav-9'>
            <mtd id='nav-10'>
              <mrow id='nav-11'>
                <mi id='nav-12'>x</mi>
                <mo id='nav-13'>-</mo>
                <mi id='nav-14'>y</mi>
              </mrow>
            </mtd>
            <mtd id='nav-15'>
              <mfrac id='nav-16'>
                <mn id='nav-17'>1</mn>
                <mn id='nav-18'>2</mn>
              </mfrac>
            </mtd>
            <mtd id='nav-19'>
              <mi id='nav-20'>z</mi>
            </mtd>
          </mtr>
          <mtr id='nav-21'>
            <mtd id='nav-22'><mn id='nav-23'>7</mn> </mtd>
            <mtd id='nav-24'><mn id='nav-25'>8</mn> </mtd>
            <mtd id='nav-26'> <mn id='nav-27'>9</mn></mtd>
          </mtr>
          <mtr id='nav-28'>
            <mtd id='nav-29'>
              <mrow id='nav-30'>
                <mi id='nav-31'>sin</mi>
                <mo id='nav-32'>&#x2061;</mo>
                <mi id='nav-33'>x</mi>
              </mrow>
            </mtd>
            <mtd id='nav-34'>
              <msup id='nav-35'>
                <mi id='nav-36'>e</mi>
                <mi id='nav-37'>x</mi>
              </msup>
            </mtd>
            <mtd id='nav-38'>
              <mrow id='nav-39'>
                <mn id='nav-40'>2</mn>
                <mo id='nav-41'>-</mo>
                <mi id='nav-42'>y</mi>
              </mrow>
            </mtd>
          </mtr>
        </mtable>
       </math>";
       init_default_prefs(mathml_str, "Character");
       return MATHML_INSTANCE.with(|package_instance| {
            let package_instance = package_instance.borrow();
            let mathml = get_element(&*package_instance);
            NAVIGATION_STATE.with(|nav_stack| {
                nav_stack.borrow_mut().push(NavigationPosition{
                    current_node: "nav-8".to_string(),
                    current_node_offset: 0
                }, "None")
            });
            test_command("MoveNext", mathml, "nav-12");
            test_command("MoveNext", mathml, "nav-13");
            test_command("MoveNext", mathml, "nav-14");
            test_command("MoveNext", mathml, "nav-17");
            test_command("MovePrevious", mathml, "nav-14");
            test_command("MoveCellNext", mathml, "nav-17");
            test_command("MoveCellPrevious", mathml, "nav-14");
            test_command("MovePrevious", mathml, "nav-13");
            test_command("MovePrevious", mathml, "nav-12");
            test_command("MoveCellPrevious", mathml, "nav-12");
            test_command("MovePrevious", mathml, "nav-8");
            test_command("MoveCellDown", mathml, "nav-20");
            test_command("MoveCellDown", mathml, "nav-27");
            test_command("MoveCellDown", mathml, "nav-40");
            test_command("MoveCellDown", mathml, "nav-40");
            test_command("MoveCellPrevious", mathml, "nav-37");
            test_command("MoveCellUp", mathml, "nav-25");

            return Ok( () );
        });
    }
    
    #[test]
    fn placemarker() -> Result<()> {
        let mathml_str = "<math display='block' id='math'>
        <mrow displaystyle='true' id='mrow'>
          <mi id='a'>a</mi>
          <mo id='plus-1'>+</mo>
          <mi id='b'>b</mi>
          <mo id='plus-2'>+</mo>
          <mi id='c'>c</mi>
        </mrow>
        </math>";
        init_default_prefs(mathml_str, "Character");
        return MATHML_INSTANCE.with(|package_instance| {
            let package_instance = package_instance.borrow();
            let mathml = get_element(&*package_instance);
            test_command("MoveStart", mathml, "a");
            test_command("SetPlacemarker0", mathml, "a");
            test_command("MoveEnd", mathml, "c");
            test_command("Read0", mathml, "c");
            test_command("Describe0", mathml, "c");
            test_command("SetPlacemarker1", mathml, "c");
            test_command("MoveTo0", mathml, "a");
            test_command("MoveTo1", mathml, "c");
            test_command("MoveLastLocation", mathml, "a");
            
            return Ok( () );
        });
    }

    #[test]
    fn where_am_i_all() -> Result<()> {
        let mathml_str = "<math id='math'><mfrac id='mfrac'>
                <msup id='msup'><mi id='base'>b</mi><mn id='exp'>2</mn></msup>
                <mi id='denom'>d</mi>
            </mfrac></math>";
        init_default_prefs(mathml_str, "Enhanced");
        set_preference("SpeechStyle".to_string(), "ClearSpeak".to_string()).unwrap();
        return MATHML_INSTANCE.with(|package_instance| {
            let package_instance = package_instance.borrow();
            let mathml = get_element(&*package_instance);
            NAVIGATION_STATE.with(|nav_stack| {
                nav_stack.borrow_mut().push(NavigationPosition{
                    current_node: "exp".to_string(),
                    current_node_offset: 0
                }, "None")
            });
            // WhereAmIAll doesn't change the stack
            let speech =test_command("WhereAmIAll", mathml, "exp");
            // should be 2 "inside" strings corresponding to steps to the root
            assert_eq!(speech, "2; inside; b squared; inside; the fraction with numerator; b squared; and denominator d");
            return Ok( () );
        });
    }

    #[test]
    fn auto_zoom_out_mrow() -> Result<()> {
        let mathml_str = "<math id='math'>
        <mrow id='id-1'>
          <mrow id='id-2'>
            <mrow id='2ax'>
              <mn id='2'>2</mn>
              <mo id='id-5'>&#x2062;</mo>
              <mi id='a'>a</mi>
              <mo id='id-7'>&#x2062;</mo>
              <mi id='x'>x</mi>
            </mrow>
            <mo id='plus'>+</mo>
            <mi id='b'>b</mi>
          </mrow>
          <mo id='equal'>=</mo>
          <mn id='10'>10</mn>
        </mrow>
       </math>";
        init_default_prefs(mathml_str, "Enhanced");
        set_preference("AutoZoomOut".to_string(), "False".to_string())?;
        return MATHML_INSTANCE.with(|package_instance| {
            let package_instance = package_instance.borrow();
            let mathml = get_element(&*package_instance);
            test_command("ZoomInAll", mathml, "2");
            test_command("MoveNext", mathml, "a");
            test_command("MoveNext", mathml, "x");
            test_command("MoveNext", mathml, "plus");
            test_command("MovePrevious", mathml, "2ax");
            return Ok( () );
        });
    }

    #[test]
    fn auto_zoom_out_fraction() -> Result<()> {
        let mathml_str = "<math id='math'>
            <mrow id='mrow'>
                <mfrac id='frac'>
                    <mrow id='num'><mi id='a'>a</mi><mo id='plus'>+</mo><mn id='1'>1</mn></mrow>
                    <mrow id='denom'><mn id='2'>2</mn><mo id='invisible-times'>&#x2062;</mo><mi id='b'>b</mi></mrow>
                </mfrac>
                <mo id='minus'>-</mo>
                <mn id='3'>3</mn>
            </mrow>
        </math>";
        init_default_prefs(mathml_str, "Enhanced");
        set_preference("AutoZoomOut".to_string(), "False".to_string())?;
        return MATHML_INSTANCE.with(|package_instance| {
            let package_instance = package_instance.borrow();
            let mathml = get_element(&*package_instance);
            test_command("ZoomIn", mathml, "frac");
            test_command("ZoomIn", mathml, "num");
            test_command("MoveNext", mathml, "denom");
            test_command("MoveNext", mathml, "denom");
            test_command("MovePrevious", mathml, "num");
            test_command("MovePrevious", mathml, "num");
            test_command("ZoomOut", mathml, "frac");
            test_command("MoveNext", mathml, "minus");
            return Ok( () );
        });
    }

    #[test]
    fn zoom_root() -> Result<()> {
        let mathml_str = r#"<math display='block' id='id-0'>
        <mrow id='id-1'>
            <mo id='id-9'>±</mo>
            <msqrt id='id-10'>
                <mrow id='id-11'>
                    <msup id='id-12'> <mi id='id-13'>b</mi> <mn id='id-14'>2</mn> </msup>
                    <mo id='id-15'>-</mo>
                    <mn id='id-17'>4</mn>
                </mrow>
            </msqrt>
        </mrow>
        </math>"#;

        test_mode(mathml_str, "Enhanced")?;
        test_mode(mathml_str, "Simple")?;
        test_mode(mathml_str, "Character")?;
        return Ok( () );

        fn test_mode(mathml_str: &str, mode: &str) -> Result<()> {
            init_default_prefs(mathml_str, mode);
            set_preference("AutoZoomOut".to_string(), "False".to_string())?;
            return MATHML_INSTANCE.with(|package_instance| {
                debug!("--- Testing mode {mode} ---");
                let package_instance = package_instance.borrow();
                let mathml = get_element(&*package_instance);
                test_command("ZoomIn", mathml, "id-9");
                debug!("\nStart zoom in");
                match mode {
                    "Enhanced" => {
                        test_command("MoveNext", mathml, "id-10");
                        let speech = test_command("ZoomIn", mathml, "id-11");
                        assert_eq!(speech, "zoom in; in root; b squared minus 4");  // only one arg, so don't say "in root"
                        let speech = test_command("ZoomIn", mathml, "id-12");
                        assert_eq!(speech, "zoom in; b squared");  // only one arg, so don't say "in root"
                        let speech = test_command("ZoomIn", mathml, "id-13");
                        assert_eq!(speech, "zoom in; in base; b");
                    },
                    "Simple" => {
                        test_command("MoveNext", mathml, "id-10");
                        let speech = test_command("ZoomIn", mathml, "id-12");
                        assert_eq!(speech, "zoom in; in root; b squared");
                        let speech = test_command("ZoomIn", mathml, "id-13");
                        assert_eq!(speech, "zoom in; in base; b");
                    },
                    _ => { // "Character"
                        let speech = test_command("MoveNext", mathml, "id-13");
                        assert_eq!(speech, "move right; in root; in base; b");
                    }
                }
                let squared_speech = if mode == "Character" {"b super 2 end super"} else {"b squared"};
                let sqrt_speech = if mode == "Character" {"root"} else {"square root"};
                let speech = test_command("ZoomOut", mathml, "id-12");
                assert_eq!(speech, format!("zoom out; out of base; {squared_speech}"));
                let speech = test_command("ZoomOut", mathml, "id-11");
                assert_eq!(speech, format!("zoom out; {squared_speech} minus 4"));
                let speech = test_command("ZoomOut", mathml, "id-10");
                assert_eq!(speech, format!("zoom out; out of root; the {sqrt_speech} of {squared_speech} minus 4, end root",));
                return Ok( () );
            });
        }
    }

    #[test]
    fn matrix_speech() -> Result<()> {
        let mathml_str = r#"<math id='math'>
            <mrow id='mrow'>
            <mo id='open'>[</mo>
            <mtable columnspacing='1em' rowspacing='4pt' id='table'>
                <mtr id='row-1'>
                    <mtd id='1-1'><mn id='id-6'>9</mn></mtd>
                    <mtd id='1-2'><mrow id='id-8'><mo id='id-9'>-</mo><mn id='id-10'>13</mn></mrow></mtd>
                </mtr>
                <mtr id='row-2'>
                    <mtd id='2-1'><mn id='id-13'>5</mn></mtd>
                    <mtd id='2-2'><mo id='id-16'>-</mo><mn id='id-17'>6</mn></mtd>
                </mtr>
            </mtable>
            <mo id='close'>]</mo>
            </mrow>
        </math>"#;
        init_default_prefs(mathml_str, "Enhanced");
        return MATHML_INSTANCE.with(|package_instance| {
            let package_instance = package_instance.borrow();
            let mathml = get_element(&*package_instance);
            test_command("ZoomIn", mathml, "row-1");
            let speech = test_command("MoveNext", mathml, "row-2");
            assert_eq!(speech, "move right; row 2; 5, negative 6");
            let speech = test_command("ZoomIn", mathml, "id-13");
            assert_eq!(speech, "zoom in; column 1; 5");
            let speech = test_command("ZoomOut", mathml, "row-2");
            assert_eq!(speech, "zoom out; row 2; 5, negative 6");
            let speech = test_command("ZoomOut", mathml, "table");
            assert_eq!(speech, "zoom out; the 2 by 2 matrix; row 1; 9, negative 13; row 2; 5, negative 6");
        return Ok( () );
        });
    }

    #[test]
    fn chem_speech() -> Result<()> {
        // this comes from bug 218
        let mathml_str = "<math display='block' id='id-0'>
            <mrow data-chem-formula='5' id='id-1'>
                <msub data-chem-formula='1' id='id-2'>
                    <mi data-chem-element='1' id='id-3'>H</mi>
                    <mn id='id-4'>2</mn>
                </msub>
                <mo data-chem-formula-op='0' id='id-5'>&#x2063;</mo>
                <mi data-chem-element='1' id='id-6'>S</mi>
                <mo data-chem-formula-op='0' id='id-7'>&#x2063;</mo>
                <msub data-chem-formula='1' id='id-8'>
                    <mi data-chem-element='1' id='id-9'>O</mi>
                    <mn id='id-10'>4</mn>
                </msub>
            </mrow>
        </math>";
        init_default_prefs(mathml_str, "Enhanced");
        return MATHML_INSTANCE.with(|package_instance| {
            let package_instance = package_instance.borrow();
            let mathml = get_element(&*package_instance);
            test_command("ZoomIn", mathml, "id-2");
            let speech = test_command("MoveNext", mathml, "id-6");
            // tables need to check their parent for proper speech
            assert_eq!(speech, "move right; cap s");
            return Ok( () );
        });
    }

    #[test]
    fn determinant_speech() -> Result<()> {
        let mathml_str = "<math id='math'>
            <mrow id='mrow'>
            <mo id='open'>|</mo>
            <mtable columnspacing='1em' rowspacing='4pt' id='table'>
                <mtr id='row-1'>
                    <mtd id='1-1'><mn id='id-6'>9</mn></mtd>
                    <mtd id='1-2'><mrow id='id-8'><mo id='id-9'>-</mo><mn id='id-10'>13</mn></mrow></mtd>
                </mtr>
                <mtr id='row-2'>
                    <mtd id='2-1'><mn id='id-13'>5</mn></mtd>
                    <mtd id='2-2'><mrow id='row2-negative'><mo id='id-16'>-</mo><mn id='id-17'>6</mn></mrow></mtd>
                </mtr>
            </mtable>
            <mo id='close'>|</mo>
            </mrow>
        </math>";
        init_default_prefs(mathml_str, "Enhanced");
        set_preference("SpeechStyle".to_string(), "ClearSpeak".to_string()).unwrap();
        return MATHML_INSTANCE.with(|package_instance| {
            let package_instance = package_instance.borrow();
            let mathml = get_element(&*package_instance);
            let speech = test_command("ZoomIn", mathml, "row-1");
            assert_eq!(speech, "zoom in; row 1; 9, negative 13");
            let speech = test_command("MoveNext", mathml, "row-2");
            assert_eq!(speech, "move right; row 2; 5, negative 6");
            let speech = test_command("MoveNext", mathml, "row-2");
            assert_eq!(speech, "cannot move right, end of math");
            let speech = test_command("ZoomIn", mathml, "id-13");
            assert_eq!(speech, "zoom in; column 1; 5");
            let speech = test_command("MoveNext", mathml, "row2-negative");
            assert_eq!(speech, "move right; column 2, negative 6");
            let speech = test_command("ZoomOutAll", mathml, "table");
            assert_eq!(speech, "zoomed out all the way; the 2 by 2 determinant; row 1; 9, negative 13; row 2; 5, negative 6");
            return Ok( () );
        });
    }

    #[test]
    fn cases_speech() -> Result<()> {
        let mathml_str = "<math id='id-0'>
        <mrow id='id-1'>
          <mo id='open'>{</mo>
          <mtable columnalign='left left' columnspacing='1em' displaystyle='false' rowspacing='.2em' id='table'>
            <mtr id='row-1'>
              <mtd id='id-5'><mrow id='id-6'><mrow id='id-7'><mo id='id-8'>-</mo><mi id='id-9'>x</mi></mrow><mo id='id-10'>,</mo></mrow></mtd>
              <mtd id='id-11'><mrow id='id-12'><mrow id='id-13'><mtext id='id-14'>if</mtext><mo id='id-15'>&#x2062;</mo><mi id='id-16'>x</mi></mrow><mo id='id-17'>&lt;</mo><mn id='id-18'>0</mn></mrow></mtd>
            </mtr>
            <mtr id='row-2'>
              <mtd id='id-20'><mrow id='id-21'><mrow id='id-22'><mo id='id-23'>+</mo><mi id='id-24'>x</mi></mrow><mo id='id-25'>,</mo></mrow></mtd>
              <mtd id='id-26'><mrow id='id-27'><mrow id='id-28'><mtext id='id-29'>if</mtext><mo id='id-30'>&#x2062;</mo><mi id='id-31'>x</mi></mrow><mo id='id-32'>≥</mo><mn id='id-33'>0</mn></mrow></mtd>
            </mtr>
          </mtable>
        </mrow>
       </math>";
        init_default_prefs(mathml_str, "Enhanced");
        set_preference("SpeechStyle".to_string(), "ClearSpeak".to_string()).unwrap();
        return MATHML_INSTANCE.with(|package_instance| {
            let package_instance = package_instance.borrow();
            let mathml = get_element(&*package_instance);
            test_command("ZoomIn", mathml, "row-1");
            let speech = test_command("MovePrevious", mathml, "row-1");
            assert_eq!(speech, "move left; start of math");
            let speech = test_command("MoveNext", mathml, "row-2");
            assert_eq!(speech, "move right; case 2; positive x comma; if x, is greater than or equal to 0");
            let speech = test_command("ZoomOut", mathml, "table");
            assert_eq!(speech, "zoom out; 2 cases; case 1; negative x comma; if x is less than 0; case 2; positive x comma; if x, is greater than or equal to 0");
            let speech = test_command("ZoomIn", mathml, "row-1");
            assert_eq!(speech, "zoom in; case 1; negative x comma; if x is less than 0");
            set_preference("NavMode".to_string(), "Character".to_string()).unwrap();
            let speech = test_command("MovePrevious", mathml, "open");
            assert_eq!(speech, "move left; open brace");
            return Ok( () );
        });
    }

    #[test]
    fn base_superscript() -> Result<()> {
        // bug #217 -- zoom into base of parenthesized script 
        let mathml_str = "<math display='block' id='id-0'>
            <msup id='id-1'>
                <mrow id='id-2'>
                    <mo stretchy='false' id='id-3'>(</mo>
                    <mrow id='id-4'>
                        <mn id='id-5'>2</mn>
                        <mo id='id-6'>&#x2062;</mo>
                        <mi id='id-7'>x</mi>
                    </mrow>
                    <mo stretchy='false' id='id-8'>)</mo>
                </mrow>
                <mn id='id-9'>2</mn>
            </msup>
        </math>";
        init_default_prefs(mathml_str, "Enhanced");
        set_preference("SpeechStyle".to_string(), "ClearSpeak".to_string()).unwrap();
        return MATHML_INSTANCE.with(|package_instance| {
            let package_instance = package_instance.borrow();
            let mathml = get_element(&*package_instance);
            let speech = test_command("ZoomIn", mathml, "id-4");
            assert_eq!(speech, "zoom in; in base; 2 x");
            let speech = test_command("MoveNext", mathml, "id-9");
            assert_eq!(speech, "move right; in exponent; 2");
            return Ok( () );
        });
    }

    #[test]
    fn binomial_intent() -> Result<()> {
        let mathml_str = "<math display='block' id='id-0'>
                    <mrow intent='binomial($n,$k)' id='id-1'>
                        <mo id='id-2'>(</mo>
                        <mfrac linethickness='0pt' id='id-3'>
                            <mi arg='n' id='id-4'>n</mi>
                            <mi arg='k' id='id-5'>k</mi>
                        </mfrac>
                    <mo id='id-6'>)</mo>
                    </mrow>
                </math>";
        init_default_prefs(mathml_str, "Character");
        set_preference("SpeechStyle".to_string(), "ClearSpeak".to_string()).unwrap();
        return MATHML_INSTANCE.with(|package_instance| {
            let package_instance = package_instance.borrow();
            let mathml = get_element(&*package_instance);
            debug!("Character mode");
            let speech = test_command("MoveStart", mathml, "id-2");
            assert_eq!(speech, "move to start of math; open paren");
            let speech = test_command("MoveNext", mathml, "id-4");
            // I'm not keen on the use of numerator/denominator here, but character mode turns off intent
            assert_eq!(speech, "move right; in numerator; n");
            let speech = test_command("MoveNext", mathml, "id-5");
            assert_eq!(speech, "move right; in denominator; k");
            debug!("before zoom out");
            let speech = test_command("ZoomOut", mathml, "id-3");
            assert_eq!(speech, "zoom out; out of denominator; n over k");
            // let speech = test_command("ZoomOut", mathml, "id-1");
            // assert_eq!(speech, "zoom out; open paren n over k, close paren");

            set_preference("NavMode".to_string(), "Simple".to_string()).unwrap();
            debug!("Simple mode");
            let speech = test_command("ZoomIn", mathml, "id-4");
            assert_eq!(speech, "zoom in; in part 1; n");
            let speech = test_command("MoveNext", mathml, "id-5");
            assert_eq!(speech, "move right; in part 2; k");
            let speech = test_command("MoveNext", mathml, "id-5");
            assert_eq!(speech, "cannot move right, end of math");
            let speech = test_command("ZoomOut", mathml, "id-1");
            assert_eq!(speech, "zoom out; out of part 2; n choose k");

            set_preference("NavMode".to_string(), "Enhanced".to_string()).unwrap();
            debug!("Enhanced mode");
            let speech = test_command("ZoomIn", mathml, "id-4");
            assert_eq!(speech, "zoom in; in part 1; n");
            let speech = test_command("MoveNext", mathml, "id-5");
            assert_eq!(speech, "move right; in part 2; k");
            let speech = test_command("MoveNext", mathml, "id-5");
            assert_eq!(speech, "cannot move right, end of math");
            let speech = test_command("ZoomOut", mathml, "id-1");
            assert_eq!(speech, "zoom out; out of part 2; n choose k");

            return Ok( () );
        });
    }

    #[test]
    fn absolute_value() -> Result<()> {
        let mathml_str = "<math id='math'>
                <mrow id='expr'>
                    <mn id='2'>2</mn>
                    <mrow id='abs'>
                        <mo id='start'>|</mo>
                        <mi id='x'>x</mi>
                        <mo id='end'>|</mo>
                    </mrow>
                </mrow>
            </math>";
        init_default_prefs(mathml_str, "Enhanced");
        set_preference("SpeechStyle".to_string(), "ClearSpeak".to_string()).unwrap();
        return MATHML_INSTANCE.with(|package_instance| {
            let package_instance = package_instance.borrow();
            let mathml = get_element(&*package_instance);
            let speech = test_command("ZoomIn", mathml, "2");
            assert_eq!(speech, "zoom in; 2");
            let speech = test_command("MoveNext", mathml, "abs");
            assert_eq!(speech, "move right; the absolute value of x");
            let speech = test_command("ZoomIn", mathml, "x");
            assert_eq!(speech, "zoom in; in absolute value; x");
            let speech = test_command("MoveNext", mathml, "x");
            assert_eq!(speech, "cannot move right, end of math");
            set_preference("NavMode".to_string(), "Character".to_string()).unwrap();
            let speech = test_command("MoveNext", mathml, "end");
            assert_eq!(speech, "move right; vertical line");
            let speech = test_command("MoveLineStart", mathml, "2");
            assert_eq!(speech, "move to start of line; 2");
            let speech = test_command("MoveNext", mathml, "start");
            assert_eq!(speech, "move right; vertical line");
            return Ok( () );
        });
    }

    #[test]
    fn read_and_describe_fraction() -> Result<()> {
        let mathml_str = "<math id='math'>
            <mrow id='mrow'>
                <mfrac id='frac'>
                    <mrow id='numerator'><mi>b</mi><mo>+</mo><mn>1</mn></mrow>
                <mn id='denom'>3</mn>
                </mfrac>
                <mo id='minus'>-</mo>
                <mn id='3'>3</mn>
            </mrow>
        </math>";
        init_default_prefs(mathml_str, "Enhanced");
        set_preference("SpeechStyle".to_string(), "SimpleSpeak".to_string()).unwrap();
        return MATHML_INSTANCE.with(|package_instance| {
            let package_instance = package_instance.borrow();
            let mathml = get_element(&*package_instance);
            test_command("ZoomIn", mathml, "frac");
            let speech = test_command("ReadCurrent", mathml, "frac");
            assert_eq!(speech, "read current; fraction, b plus 1, over 3, end fraction");
            let speech = test_command("DescribeCurrent", mathml, "frac");
            assert_eq!(speech, "describe current; fraction");
            return Ok( () );
        });
    }


    #[test]
    fn read_and_describe_mrow() -> Result<()> {
        let mathml_str = "<math id='math'>
            <mrow id='mrow'>
                <mn>1</mn><mo>+</mo>
                <mn>2</mn><mo>+</mo>
                <mn>3</mn><mo>+</mo>
                <mn>4</mn><mo>+</mo>
                <mn>5</mn><mo>+</mo>
                <mn>6</mn><mo>+</mo>
                <mn>7</mn>
            </mrow>
        </math>";
        init_default_prefs(mathml_str, "Enhanced");
        set_preference("SpeechStyle".to_string(), "SimpleSpeak".to_string()).unwrap();
        return MATHML_INSTANCE.with(|package_instance| {
            let package_instance = package_instance.borrow();
            let mathml = get_element(&*package_instance);
            let speech = test_command("ZoomOutAll", mathml, "mrow");
            assert_eq!(speech, "zoomed out all the way; 1 plus 2 plus 3 plus 4 plus 5 plus 6 plus 7");
            let speech = test_command("ReadCurrent", mathml, "mrow");
            assert_eq!(speech, "read current; 1 plus 2 plus 3 plus 4 plus 5 plus 6 plus 7");
            let speech = test_command("DescribeCurrent", mathml, "mrow");
            assert_eq!(speech, "describe current; 1 plus 2 plus 3 and so on");
            return Ok( () );
        });
    }


    #[test]
    fn read_next_invisible_char() -> Result<()> {
        let mathml_str = "<math id='id-0'>
            <mrow id='id-1'>
                <mi id='id-2'>x</mi>
                <mo id='id-3'>&#x2062;</mo>
                <mi id='id-4'>y</mi>
            </mrow>
            </math>";
        init_default_prefs(mathml_str, "Simple");
        set_preference("SpeechStyle".to_string(), "SimpleSpeak".to_string()).unwrap();
        return MATHML_INSTANCE.with(|package_instance| {
            let package_instance = package_instance.borrow();
            let mathml = get_element(&*package_instance);
            let speech = test_command("ZoomIn", mathml, "id-2");
            assert_eq!(speech, "zoom in; x");
            let speech = test_command("ToggleZoomLockUp", mathml, "id-2");
            assert_eq!(speech, "enhanced mode; x");
            let speech = test_command("ReadNext", mathml, "id-2");
            assert_eq!(speech, "read right; y");
            return Ok( () );
        });
    }

    
    #[test]
    fn basic_language_test() -> Result<()> {
        // this is basically a sanity check that all the language's navigation.yaml files are at least syntactically correct
        // FIX: should look through the Languages dir and figure this is out
        let mathml_str = "<math id='math'>
                <mrow id='contents'>
                    <mrow id='lhs'>
                        <mrow id='term'>
                            <mn id='2'>2</mn>
                            <mo id='invisible-times'>&#x2062;</mo>
                            <msup id='msup'>
                                <mi id='x'>x</mi>
                                <mn id='3'>3</mn>
                            </msup>
                        </mrow>
                        <mo id='plus'>+</mo>
                        <mn id='1'>1</mn>
                    </mrow>
                <mo id='id-11'>=</mo>
                <mi id='id-12'>y</mi>
                </mrow>
            </math>";
        
        set_rules_dir(super::super::abs_rules_dir_path()).unwrap();
        for lang in get_supported_languages() {
            test_language(&lang, mathml_str);
        }
        return Ok( () );

        fn test_language(lang: &str, mathml_str: &str) {
            init_default_prefs(mathml_str, "Enhanced");
            set_preference("Language".to_string(), lang.to_string()).unwrap();

            set_preference("NavMode".to_string(), "Enhanced".to_string()).unwrap();
            MATHML_INSTANCE.with(|package_instance| {
                let package_instance = package_instance.borrow();
                let mathml = get_element(&*package_instance);
                test_command("ZoomInAll", mathml, "2");
                test_command("MoveNext", mathml, "msup");
                test_command("MoveNext", mathml, "plus");
                test_command("MovePrevious", mathml, "term");
                test_command("MovePrevious", mathml, "term");
                test_command("ZoomOutAll", mathml, "contents");
            });
    
            set_preference("NavMode".to_string(), "Simple".to_string()).unwrap();
            MATHML_INSTANCE.with(|package_instance: &RefCell<Package>| {
                let package_instance = package_instance.borrow();
                let mathml = get_element(&*package_instance);
                test_command("ZoomInAll", mathml, "2");
                test_command("MoveNext", mathml, "msup");
                test_command("MoveNext", mathml, "plus");
                test_command("MovePrevious", mathml, "msup");
                test_command("MovePrevious", mathml, "2");
                test_command("MovePrevious", mathml, "2");
                test_command("ZoomOutAll", mathml, "contents");
            });
            
            set_preference("NavMode".to_string(), "Character".to_string()).unwrap();
            MATHML_INSTANCE.with(|package_instance| {
                let package_instance = package_instance.borrow();
                let mathml = get_element(&*package_instance);
                test_command("ZoomIn", mathml, "2");
                test_command("MoveNext", mathml, "x");
                test_command("MoveNext", mathml, "3");
                test_command("MoveNext", mathml, "plus");
                test_command("MovePrevious", mathml, "3");
                test_command("MovePrevious", mathml, "x");
                test_command("MovePrevious", mathml, "2");
                test_command("MovePrevious", mathml, "2");
            });
            
            // simple sanity check that "overview.yaml" doesn't have a syntax error
            set_preference("Overview".to_string(), "True".to_string()).unwrap();
            set_preference("NavMode".to_string(), "Character".to_string()).unwrap();
            MATHML_INSTANCE.with(|package_instance| {
                let package_instance = package_instance.borrow();
                let mathml = get_element(&*package_instance);
                test_command("ZoomIn", mathml, "2");
            });
        }
    }
}<|MERGE_RESOLUTION|>--- conflicted
+++ resolved
@@ -312,27 +312,17 @@
         Some(value) => match value {
             Value::String(s) => Ok((Some(s.clone()), None)),
             Value::Number(f) => Ok((None, Some(*f))),
-<<<<<<< HEAD
-            Value::Boolean(b) => Ok((Some(format!("{}", b)), None)),
-=======
             Value::Boolean(b) => Ok((Some(format!("{b}")), None)),
->>>>>>> 68b2d630
             Value::Nodeset(nodes) => {
                 if nodes.size() == 1 {
                     if let Some(attr) = nodes.document_order_first().unwrap().attribute() {
                         return Ok( (Some(attr.value().to_string()), None) );
                     }
                 };
-<<<<<<< HEAD
-                let mut error_message = format!("Variable '{}' set somewhere in navigate.yaml is nodeset and not an attribute: ", var_name);
-                if nodes.size() == 0 {
-                    error_message += &format!("0 nodes (false) -- {} set to non-existent (following?/preceding?) node", var_name);
-=======
                 let mut error_message = format!("Variable '{var_name}' set somewhere in navigate.yaml is nodeset and not an attribute: ");
                 if nodes.size() == 0 {
                     error_message += &format!("0 nodes (false) -- {} set to non-existent node in\n{}",
                                               var_name, mml_to_string(mathml));
->>>>>>> 68b2d630
                 } else {
                     let singular = nodes.size()==1;
                     error_message += &format!("{} node{}. {}:",
@@ -346,11 +336,7 @@
                             match node {
                                 sxd_xpath::nodeset::Node::Element(mathml) =>
                                     error_message += &format!("#{}:\n{}",i, mml_to_string(*mathml)),
-<<<<<<< HEAD
-                                _ => error_message += &format!("'{:?}'", node),
-=======
                                 _ => error_message += &format!("'{node:?}'"),
->>>>>>> 68b2d630
                             }   
                         })    
                 };
