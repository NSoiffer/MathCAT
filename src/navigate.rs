//! Navigation is controlled by a `Navigation_Rules.yaml` file in conjunction with preferences.
//! See preference documentation for more info on navigation preferences.
#![allow(clippy::needless_return)]

use std::cell::{Ref, RefCell, RefMut};
use sxd_xpath::context::Evaluation;
use sxd_xpath::Value;
use sxd_document::dom::Element;
use sxd_document::Package;

use std::fmt;
use crate::canonicalize::{name, get_parent};
use crate::pretty_print::mml_to_string;
use crate::speech::{NAVIGATION_RULES, CONCAT_INDICATOR, CONCAT_STRING, SpeechRules, SpeechRulesWithContext};
use crate::infer_intent::add_fixity_children;
use crate::interface::copy_mathml;
#[cfg(not(target_family = "wasm"))]
use std::time::Instant;
use crate::errors::*;
use phf::phf_set;

pub const ID_OFFSET: &str = "data-id-offset";

const MAX_PLACE_MARKERS: usize = 10;

thread_local!{
    /// The current set of navigation rules
    pub static NAVIGATION_STATE: RefCell<NavigationState> =
            RefCell::new( NavigationState::new() );
}

pub static NAV_COMMANDS: phf::Set<&str> = phf_set! {
    "MovePrevious", "MoveNext", "MoveStart", "MoveEnd", "MoveLineStart", "MoveLineEnd", 
    "MoveCellPrevious", "MoveCellNext", "MoveCellUp", "MoveCellDown", "MoveColumnStart", "MoveColumnEnd", 
    "ZoomIn", "ZoomOut", "ZoomOutAll", "ZoomInAll", 
    "MoveLastLocation", 
    "ReadPrevious", "ReadNext", "ReadCurrent", "ReadCellCurrent", "ReadStart", "ReadEnd", "ReadLineStart", "ReadLineEnd", 
    "DescribePrevious", "DescribeNext", "DescribeCurrent", 
    "WhereAmI", "WhereAmIAll", 
    "ToggleZoomLockUp", "ToggleZoomLockDown", "ToggleSpeakMode", 
    "Exit", 
    "MoveTo0","MoveTo1","MoveTo2","MoveTo3","MoveTo4","MoveTo5","MoveTo6","MoveTo7","MoveTo8","MoveTo9",
    "Read0","Read1","Read2","Read3","Read4","Read5","Read6","Read7","Read8","Read9",
    "Describe0","Describe1","Describe2","Describe3","Describe4","Describe5","Describe6","Describe7","Describe8","Describe9",
    "SetPlacemarker0","SetPlacemarker1","SetPlacemarker2","SetPlacemarker3","SetPlacemarker4","SetPlacemarker5","SetPlacemarker6","SetPlacemarker7","SetPlacemarker8","SetPlacemarker9",
};

#[derive(Clone, PartialEq, Debug)]
struct NavigationPosition {
    current_node: String,           // id of current node
    current_node_offset: usize,     // for leaves, char offset in leaf (default = 0), otherwise id for artificial intent node
}

impl fmt::Display for NavigationPosition {
    fn fmt(&self, f: &mut fmt::Formatter) -> fmt::Result {
        return write!(f, "{}[+{}]", self.current_node, self.current_node_offset);
    }
}

const ILLEGAL_NODE_ID: &str = "!not set";     // an illegal 'id' value
impl Default for NavigationPosition {
    fn default() -> Self {
        NavigationPosition {
            current_node: ILLEGAL_NODE_ID.to_string(), 
            current_node_offset: 0    
        }
     }
}

impl NavigationPosition {
    
}

#[derive(Debug, Clone)]
pub struct NavigationState {
    // it might be better to use a linked for the stacks, with the first node being the top
    // these two stacks should be kept in sync.
    position_stack: Vec<NavigationPosition>,    // all positions, so we can go back to them
    command_stack: Vec<&'static str>,           // all commands, so we can undo them
    place_markers: [NavigationPosition; MAX_PLACE_MARKERS],
    where_am_i: NavigationPosition,             // current 'where am i' location

    #[cfg(target_family = "wasm")]
    where_am_i_start_time: usize,               // FIX: for web
    #[cfg(not(target_family = "wasm"))]
    where_am_i_start_time: Instant,
    mode: String,                               // one of "Character", "Simple", or "Enhanced"
    speak_overview: bool,                       // true => describe after move; false => (standard) speech rules
}

impl fmt::Display for NavigationState {
    fn fmt(&self, f: &mut fmt::Formatter) -> fmt::Result {
        writeln!(f, "NavigationState{{")?;
        write!(f, "  Position Stack: ")?;
        for (i, nav_state) in self.position_stack.iter().enumerate() {
            write!(f, "{}{}", if i==0 {""} else {", "}, nav_state)?;
        }
        writeln!(f)?;
        write!(f, "  Command Stack: ")?;
        for (i, nav_state) in self.command_stack.iter().enumerate() {
            write!(f, "{}{}", if i==0 {""} else {", "}, *nav_state)?;
        }
        writeln!(f)?;
        writeln!(f, "  where_am_i: {}, start_time: {:?}", self.where_am_i, self.where_am_i_start_time)?;
        writeln!(f, "  mode: {}, speak_overview: {}", self.mode, self.speak_overview)?;
        writeln!(f, "}}")?;
        return Ok( () );
    }
}

impl NavigationState {
    fn new() -> NavigationState {
        return NavigationState {
            position_stack: Vec::with_capacity(1024),
            command_stack: Vec::with_capacity(1024),
            place_markers: Default::default(),
            where_am_i: NavigationPosition::default(),
            // FIX: figure this out for the web
            #[cfg(target_family = "wasm")]
            where_am_i_start_time: 0,           // FIX: for web
            #[cfg(not(target_family = "wasm"))]
            where_am_i_start_time: Instant::now(),      // need to give it some value, and "default()" isn't an option
            mode: "".to_string(),                       // set latter when we have some context
            speak_overview: false,                      // set latter when we have some context
        };
    }

    pub fn reset(&mut self) {
        self.position_stack.clear();
        self.command_stack.clear();
        self.where_am_i = NavigationPosition::default();
        self.reset_start_time()
    }


    // defining reset_start_time because of the following message if done inline
    // attributes on expressions are experimental
    // see issue #15701 <https://github.com/rust-lang/rust/issues/15701> for more information
    #[cfg(target_family = "wasm")]
    fn reset_start_time(&mut self) {
         self.where_am_i_start_time = 0;
    }

    #[cfg(not(target_family = "wasm"))]
    fn reset_start_time(&mut self) {
         self.where_am_i_start_time = Instant::now();      // need to give it some value, and "default()" isn't an option
    }


    fn push(&mut self, position: NavigationPosition, command: &'static str) {
        self.position_stack.push(position);
        self.command_stack.push(command);
    }

    fn pop(&mut self) -> Option<(NavigationPosition, &'static str)> {
        assert_eq!(self.position_stack.len(), self.command_stack.len());
        if self.position_stack.is_empty() {
            return None;
        } else {
            return Some( (self.position_stack.pop().unwrap(), self.command_stack.pop().unwrap()) );
        }
    }

    fn top(&self) -> Option<(&NavigationPosition, &'static str)> {
        if self.position_stack.is_empty() {
            return None;
        }
        let last = self.position_stack.len()-1;
        return Some( (&self.position_stack[last], self.command_stack[last]) );
    }

    pub fn get_navigation_mathml<'a>(&self, mathml: Element<'a>) -> Result<(Element<'a>, usize)> {
        if self.position_stack.is_empty() {
            return Ok( (mathml, 0) );
        } else {
            let (position, _) = self.top().unwrap();
            return match get_node_by_id(mathml, position) {
                None => bail!("internal error: id '{}' was not found in mathml:\n{}",
                                position.current_node, mml_to_string(mathml)),
                Some(found) => Ok( (found, position.current_node_offset) )
            };
        }
    }

    pub fn get_navigation_mathml_id(&self, mathml: Element) -> (String, usize) {
        if self.position_stack.is_empty() {
            return (mathml.attribute_value("id").unwrap().to_string(), 0);
        } else {
            let (position, _) = self.top().unwrap();
            return (position.current_node.clone(), position.current_node_offset);
        }
    }

    fn init_navigation_context(&self, context: &mut sxd_xpath::Context, command: &'static str,
                               nav_state_top: Option<(&NavigationPosition, &'static str)>) {
        context.set_variable("NavCommand", command);

        if command == "WhereAmI" && self.where_am_i == NavigationPosition::default() {
            context.set_variable("NavNode", self.where_am_i.current_node.as_str());
            context.set_variable("NavNodeOffset", self.where_am_i.current_node_offset as f64);
        } else {
            let position = &self.position_stack[self.position_stack.len()-1];
            context.set_variable("NavNode", position.current_node.as_str());
            context.set_variable("NavNodeOffset", position.current_node_offset as f64);
        }

        // get the index from command (e.g., '3' in 'SetPlacemarker3 or MoveTo3' and set 'PlaceMarker' to it's position)
        if command.ends_with(|ch: char| ch.is_ascii_digit()) {
            let index = convert_last_char_to_number(command);
            let position = &self.place_markers[index];
            context.set_variable("PlaceMarkerIndex", index as f64);
            context.set_variable("PlaceMarker", position.current_node.as_str());
            context.set_variable("PlaceMarkerOffset", position.current_node_offset as f64);
        }
           
        context.set_variable("Overview", self.speak_overview);
        context.set_variable("ReadZoomLevel", (if self.mode == "Enhanced" {-1} else {1}) as f64);
        context.set_variable("MatchCounter", 0 as f64);

        if command == "MoveLastLocation" {
            let previous_command = match nav_state_top {
                None => "None",
                Some( (_, previous_command) ) => previous_command,
            };
            context.set_variable("PreviousNavCommand", previous_command);
        }

        // used by nav rules for speech -- needs an initial value so tests don't fail
        context.set_variable("SayCommand", "" );
        context.set_variable("Move2D", "" );
        context.set_variable("SpeakExpression", true );    // default is to speak the expr after navigation
        return;

        fn convert_last_char_to_number(str: &str) -> usize {
            let last_char = str.as_bytes()[str.len()-1];
            assert!( last_char.is_ascii_digit() );
            return (last_char - b'0') as usize;
        }
    }
}

// convert the last digit of a Placemarker command to an integer
fn convert_last_char_to_number(str: &str) -> usize {
    let last_char = str.as_bytes()[str.len()-1];
    assert!( last_char.is_ascii_digit() );
    return (last_char - b'0') as usize;
}

/// Get the node associated with a `NavigationPosition`.
/// This can be called on an intent tree -- it does not make use of is_leaf().
fn get_node_by_id<'a>(mathml: Element<'a>, pos: &NavigationPosition) -> Option<Element<'a>> {
    if let Some(mathml_id) = mathml.attribute_value("id") {
        if mathml_id == pos.current_node.as_str() &&
           mathml.attribute_value(ID_OFFSET).unwrap_or("0") == pos.current_node_offset.to_string() {
            return Some(mathml);
        }
    }

    for child in mathml.children() {
        if let Some(child) = child.element() {
            if let Some(found) = get_node_by_id(child, pos) {
                return Some(found);
            }
        }
    }
    return None;
}

/// Search the mathml for the id and set the navigation node to that id
/// Resets the navigation stack
pub fn set_navigation_node_from_id(mathml: Element, id: String, offset: usize) -> Result<()> {
    let pos = NavigationPosition { current_node: id.clone(), current_node_offset: offset };
    let node = get_node_by_id(mathml, &pos);
    if node.is_some() {
        return NAVIGATION_STATE.with(|nav_state| {
            let mut nav_state = nav_state.borrow_mut();
            nav_state.reset();
            nav_state.push(NavigationPosition{
                current_node: id,
                current_node_offset: offset
            }, "None");
            return Ok( () );
        })
    } else {
        bail!("Id {} not found in MathML {}", id, mml_to_string(mathml));
    }
}

/// Get's the Nav Node from the context, with some exceptions such as Toggle commands where it isn't set.
<<<<<<< HEAD
/// Note: mathml can be any node. It isn't really used but some Element needs to be part of Evaluate().
pub fn get_nav_node<'c>(context: &Context<'c>, var_name: &str, mathml: Element<'c>, start_node: Element<'c>, command: &str, nav_mode: &str) -> Result<(Option<String>, Option<f64>)> {
=======
pub fn get_nav_node<'c>(context: &sxd_xpath::Context<'c>, var_name: &str, mathml: Element<'c>, start_node: Element<'c>, command: &str, nav_mode: &str) -> Result<(Option<String>, Option<f64>)> {
>>>>>>> 0f264b2c
    let start_id = start_node.attribute_value("id").unwrap_or_default();
    if command.starts_with("Toggle") {
        return Ok( (Some(start_id.to_string()), None) );
    } else {
        return context_get_variable(context, var_name, mathml)
                .with_context(|| format!("When trying to {} starting at id={} in {} mode",
                                                command, start_node.attribute_value("id").unwrap_or_default(), nav_mode));
    }
}

// FIX: think of a better place to put this, and maybe a better interface
/// Note: mathml can be any node. It isn't really used but some Element needs to be part of Evaluate().
/// First return tuple value is string-value (if string, bool, or single node) or None
/// Second return tuple value is f64 if variable is a number or None
pub fn context_get_variable<'c>(context: &sxd_xpath::Context<'c>, var_name: &str, mathml: Element<'c>) -> Result<(Option<String>, Option<f64>)> {
    // This is slightly roundabout because Context doesn't expose a way to get the values.
    // Instead, we create an "Evaluation", which is just one level of indirection.
    use sxd_xpath::nodeset::Node;
    let evaluation = Evaluation::new(context, Node::Element(mathml));
    return match evaluation.value_of(var_name.into()) {
        Some(value) => match value {
            Value::String(s) => Ok((Some(s.clone()), None)),
            Value::Number(f) => Ok((None, Some(*f))),
            Value::Boolean(b) => Ok((Some(format!("{b}")), None)),
            Value::Nodeset(nodes) => {
                if nodes.size() == 1 {
                    if let Some(attr) = nodes.document_order_first().unwrap().attribute() {
                        return Ok( (Some(attr.value().to_string()), None) );
                    }
                };
                let mut error_message = format!("Variable '{var_name}' set somewhere in navigate.yaml is nodeset and not an attribute: ");
                if nodes.size() == 0 {
                    error_message += &format!("0 nodes (false) -- {} set to non-existent node in\n{}",
                                              var_name, mml_to_string(mathml));
                } else {
                    let singular = nodes.size()==1;
                    error_message += &format!("{} node{}. {}:",
                            nodes.size(),
                            if singular {""} else {"s"},
                            if singular {"Node is"} else {"Nodes are"});
                    nodes.document_order()
                        .iter()
                        .enumerate()
                        .for_each(|(i, node)| {
                            match node {
                                sxd_xpath::nodeset::Node::Element(mathml) =>
                                    error_message += &format!("#{}:\n{}",i, mml_to_string(*mathml)),
                                _ => error_message += &format!("'{node:?}'"),
                            }   
                        })    
                };
                bail!(error_message);
            },
        },
        None => bail!("Could not find value for navigation variable '{}'", var_name),
    }
}

/// Given a key code along with the modifier keys, the current node is moved accordingly (or value reported in some cases).]
/// The spoken text for the new current node is returned.
pub fn do_mathml_navigate_key_press(mathml: Element,
            key: usize, shift_key: bool, control_key: bool, alt_key: bool, meta_key: bool) -> Result<String> {
    let (command, param) = key_press_to_command_and_param(key, shift_key, control_key, alt_key, meta_key)?;
    return do_navigate_command_and_param(mathml, command, param);
}

fn do_navigate_command_and_param(mathml: Element, command: NavigationCommand, param: NavigationParam) -> Result<String> {
    return do_navigate_command_string(mathml, navigation_command_string(command, param));
}

pub fn do_navigate_command_string(mathml: Element, nav_command: &'static str) -> Result<String> {   
    // first check to see if nav file has been changed -- don't bother checking in loop below
    NAVIGATION_RULES.with(|rules| {
        rules.borrow_mut().read_files()
    })?;

    if mathml.children().is_empty() {
        bail!("MathML has not been set -- can't navigate");
    };

    return NAVIGATION_STATE.with(|nav_state| {
        let mut nav_state = nav_state.borrow_mut();
        // debug!("MathML: {}", mml_to_string(mathml));
        if nav_state.position_stack.is_empty() {
            // initialize to root node
            nav_state.push(NavigationPosition{
                current_node: mathml.attribute_value("id").unwrap().to_string(),
                current_node_offset: 0
            }, "None")
        };

        return NAVIGATION_RULES.with(|rules| {
            let rules = rules.borrow();
            let new_package = Package::new();
            let mut rules_with_context = SpeechRulesWithContext::new(&rules, new_package.as_document(), "", 0);
            
            nav_state.mode = rules.pref_manager.as_ref().borrow().pref_to_string("NavMode");
            nav_state.speak_overview = rules.pref_manager.as_ref().borrow().pref_to_string("Overview") == "true";

            nav_state.init_navigation_context(rules_with_context.get_context(), nav_command, nav_state.top());
            
            // start navigation off at the right node
            if nav_command == "MoveLastLocation" {
                nav_state.pop();
            }

            // If no speech happened for some calls, we try the call again (e.g, no speech for invisible times).
            // To prevent to infinite loop, we limit the number of tries
            const LOOP_LIMIT: usize = 3;
            let mut cumulative_speech = String::with_capacity(120);
            for loop_count in 0..LOOP_LIMIT {
                match apply_navigation_rules(mathml, nav_command, &rules, &mut rules_with_context, &mut nav_state, loop_count) {
                    Ok( (speech, done)) => {
                        cumulative_speech = cumulative_speech + if loop_count==0 {""} else {" "} + speech.trim();
                        if done {
                            let (tts, rate) = {
                                let prefs = rules.pref_manager.borrow();
                                (prefs.pref_to_string("TTS"), prefs.pref_to_string("MathRate"))
                            };
                            if rate != "100" {
                                match tts.as_str() {
                                    "SSML" => if !cumulative_speech.starts_with("<prosody rate") {
                                        cumulative_speech = format!("<prosody rate='{}%'>{}</prosody>", &rate, &cumulative_speech);
                                    }, 
                                    "SAPI5" => if !cumulative_speech.starts_with("<rate speed") {
                                        cumulative_speech = format!("<rate speed='{:.1}'>{}</rate>'>",
                                        10.0*(0.01*rate.parse::<f32>().unwrap_or(100.0)).log(3.0), cumulative_speech);
                                    },
                                    _ => (),  // do nothing
                                }
                            }
                                                return Ok( rules.pref_manager.borrow().get_tts()
                                            .merge_pauses(crate::speech::remove_optional_indicators(
                                                &cumulative_speech.replace(CONCAT_STRING, "")
                                                                    .replace(CONCAT_INDICATOR, "")                            
                                                            )
                                            .trim_start().trim_end_matches([' ', ',', ';'])) );
                        }
                    },
                    Err(e) => {
                        return Err(e);
                    }
                }
            }
            bail!("Internal error: Navigation exceeded limit of number of times no speech generated
                   when attempting to {} in {} mode start at id={} in this MathML:\n{}.",
                   nav_command, nav_state.mode, nav_state.top().unwrap().0.current_node, mml_to_string(mathml));
        });
    });

    fn get_start_node<'m>(mathml: Element<'m>, nav_state: &RefMut<NavigationState>) -> Result<Element<'m>>  {
        let (start_node_id, start_node_offset) = match nav_state.top() {
            None => (mathml.attribute_value("id").unwrap(), 0usize),
            Some( (position, _) ) => (position.current_node.as_str(), position.current_node_offset),
        };

        let temp_pos = NavigationPosition { current_node: start_node_id.to_string(), current_node_offset: start_node_offset };

        return match get_node_by_id(mathml, &temp_pos) {
            Some(node) => Ok(node),
            None => {
                bail!("Internal Error: didn't find id '{}' while attempting to start navigation. MathML is\n{}",
                      &start_node_id, mml_to_string(mathml));
            }
        };
    }



    fn apply_navigation_rules<'c, 'm:'c>(mathml: Element<'m>, nav_command: &'static str,
            rules: &Ref<SpeechRules>, rules_with_context: &mut SpeechRulesWithContext<'c, '_, 'm>, nav_state: &mut RefMut<NavigationState>,
            loop_count: usize) -> Result<(String, bool)> {
        {
            let context = rules_with_context.get_context();
            context.set_variable("MatchCounter", loop_count as f64);
            nav_state.mode = context_get_variable(context, "NavMode", mathml)?.0.unwrap();
        }

        let mut add_literal = nav_state.mode == "Character";
        let (intent, nav_intent) = if add_literal {
            (mathml, mathml)
        } else {
            let intent = crate::speech::intent_from_mathml(mathml, rules_with_context.get_document())?;
            (intent, add_fixity_children(copy_mathml(intent)))
        };

        let mut properties = "";
        if add_literal {
            properties  = mathml.attribute_value("data-intent-property").unwrap_or_default();
            if properties.contains(":literal:") {
                add_literal = false;
            } else {
                mathml.set_attribute_value("data-intent-property", (":literal:".to_string() + properties).as_str());
            };
        }
        // we should always find the start node.
        // however, if were were navigating by character, then switched the NavMode, the intent tree might not have that node in it
        let start_node = match get_start_node(nav_intent, nav_state) {
            Ok(node) => node,
            Err(_) => {
                // find the node in the other tree (probably mathml) and walk up to find a parent that has an id in both
                debug!("Could not find start_node in nav_intent -- trying other_tree");
                let other_tree = if nav_state.mode == "Character" {nav_intent} else {mathml};
                let mut found_node = get_start_node(other_tree, nav_state)?;
                while name(found_node) != "math" {
                    found_node = get_parent(found_node);
                    // debug!("found_node:\n{}", mml_to_string(found_node));
                    let found_id = found_node.attribute_value("id").unwrap_or_default().to_string();
                    let found_offset = found_node.attribute_value(ID_OFFSET).unwrap_or_default().parse::<usize>().unwrap_or(0);
                    let temp_pos = NavigationPosition { current_node: found_id.clone(), current_node_offset: found_offset };
                    if let Some(intent_node) = get_node_by_id(nav_intent, &temp_pos) {
                        found_node = intent_node;
                        break;
                    }
                }
                found_node
            }
        };

        // debug!("intent=\n{}", mml_to_string(intent));
        // debug!("nav intent=\n{}", mml_to_string(nav_intent));
        // debug!("start_node id={}\n{}", nav_state.top().unwrap().0.current_node.as_str(), mml_to_string(start_node));
        // if name(start_node) != "math" {
        //     let mut parent= get_parent(start_node);
        //     if name(parent) != "math" {
        //         parent = get_parent(parent);
        //     }
        //     debug!("parent or grandparent of start_node:\n{}", mml_to_string(parent));
        // }
        let offset = context_get_variable(rules_with_context.get_context(), "NavNodeOffset", intent)?.1.unwrap_or(0.) as usize;
        rules_with_context.set_nav_node_offset(offset);
        debug!("starting nav_position: {}, start node ={}", nav_state.top().unwrap().0, name(start_node));

        let raw_speech_string = rules_with_context.match_pattern::<String>(start_node)
                    .context("Pattern match/replacement failure during math navigation!")?;
        let speech = rules.pref_manager.borrow().get_tts()
                    .merge_pauses(crate::speech::remove_optional_indicators(
                        &raw_speech_string.replace(CONCAT_STRING, "")
                                                .replace(CONCAT_INDICATOR, "")                            
                                    )
                    .trim());
        // debug!("Nav Speech: {}", speech);

        // FIX: add things that need to do a speech replacement based on some marker for "where am i" and others that loop ([Speak: id])???
        // what else needs to be done/set???

        // transfer some values that might have been set into the prefs
        let offset = context_get_variable(rules_with_context.get_context(), "NavNodeOffset", intent)?.0
                                                    .unwrap_or("0".to_string()).parse::<usize>().unwrap_or(0);
        rules_with_context.set_nav_node_offset(offset);
        let context = rules_with_context.get_context();
        nav_state.speak_overview = context_get_variable(context, "Overview", intent)?.0.unwrap() == "true";
        nav_state.mode = context_get_variable(context, "NavMode", intent)?.0.unwrap();
        rules.pref_manager.as_ref().borrow_mut().set_user_prefs("NavMode", &nav_state.mode)?;

        debug!("context value of NavNodeOffset: {:?}", context_get_variable(context, "NavNodeOffset", intent)?);
        let nav_position = match get_nav_node(
                        context, "NavNode", intent, start_node, nav_command, &nav_state.mode)?.0 {
            None => NavigationPosition::default(),
            Some(node) => NavigationPosition {
                current_node: node,
                current_node_offset: context_get_variable(context, "NavNodeOffset", intent)?.0.
                                                          unwrap_or("0".to_string()).parse::<usize>().unwrap_or(0)
            }
        };

        // after a command, we either read or describe the new location (part of state)
        // also some commands are DescribeXXX/ReadXXX, so we need to look at the commands also
        let use_read_rules = if nav_command.starts_with("Read") {
            true
        } else if nav_command.starts_with("Describe") {
            false
        } else {
            !nav_state.speak_overview
        };

        debug!("after match nav_position: {}", nav_position);
        // push the new location on the stack
        if nav_position != NavigationPosition::default() && &nav_position != nav_state.top().unwrap().0 {
            nav_state.push(nav_position.clone(), nav_command);
        }

        if nav_command.starts_with("SetPlacemarker") {
            if let Some(new_node_id) = get_nav_node(
                            context, "NavNode", intent, start_node, nav_command, &nav_state.mode)?.0 {
                let offset = context_get_variable(context, "NavNodeOffset", intent)?.0.unwrap_or("0".to_string()).parse::<usize>().unwrap_or(0);
                nav_state.place_markers[convert_last_char_to_number(nav_command)] = NavigationPosition{ current_node: new_node_id, current_node_offset: offset};
            }
        }

        let nav_mathml = get_node_by_id(intent, &nav_position);
        if nav_mathml.is_some() && context_get_variable(context, "SpeakExpression", intent)?.0.unwrap() == "true" {
            // Speak/Overview of where we landed (if we are supposed to speak it) -- use intent, not nav_intent
            // Note: NavMode might have changed, so we need to recheck the mode to see if we use LiteralSpeak
            let literal_speak = nav_state.mode == "Character";
            let node_speech = match speak(mathml, intent, &nav_position, literal_speak, use_read_rules) {
                Ok(speech) => speech,
                Err(e) => {
                    remove_literal_property(mathml, add_literal, properties);
                    if e.to_string() == crate::speech::NAV_NODE_SPEECH_NOT_FOUND {
                        bail!("Internal error: With {}/{} in {} mode, can't {} from expression with id '{}' inside:\n{}",
                              rules.pref_manager.as_ref().borrow().pref_to_string("Language"),
                              rules.pref_manager.as_ref().borrow().pref_to_string("SpeechStyle"),
                              &nav_state.mode, nav_command, &nav_position.current_node, mml_to_string(if literal_speak {mathml} else {intent}));
                    } else {
                        return Err(e);
                    }
                },
            };
            remove_literal_property(mathml, add_literal, properties);

            // debug!("node_speech: '{}'", node_speech);
            if node_speech.is_empty() {
                // try again in loop
                return Ok( (speech, false));
            } else {
                pop_stack(nav_state, loop_count, nav_command);
                // debug!("returning: '{}'", speech.clone() + " " + &node_speech);
                return Ok( (speech + " " + &node_speech, true) );
            }
        } else {
            remove_literal_property(mathml, add_literal, properties);
            pop_stack(nav_state, loop_count, nav_command);
            return Ok( (speech, true) );
        };

        fn remove_literal_property(mathml: Element, add_literal: bool, properties: &str) {
            if add_literal {
                if properties.is_empty() {
                    mathml.remove_attribute("data-intent-property");
                } else {
                    mathml.set_attribute_value("data-intent-property", properties);
                }
            }
        }

    }


    fn pop_stack(nav_state: &mut NavigationState, count: usize, nav_command: &'static str) {
        // save the final state and pop the intermediate states that did nothing
        let push_command_on_stack = (nav_command.starts_with("Move") && nav_command != "MoveLastLocation") || nav_command.starts_with("Zoom");
        // debug!("pop_stack: nav_command={}, count={}, push? {} stack=\n{}", nav_command, count, push_command_on_stack, nav_state);
        if count == 0 {
            if !push_command_on_stack && nav_command == nav_state.top().unwrap().1 {
                nav_state.pop();    // remove ReadXXX, SetPlacemarker, etc. commands that don't change the state
            }
            return;
        }
        let (top_position, top_command) = nav_state.pop().unwrap();
        let mut count = count - 1;
        loop {
            // debug!("  ... loop count={}", count);
            nav_state.pop();
            if count == 0 {
                break;
            };
            count -= 1;
        };
        if push_command_on_stack {
            nav_state.push(top_position, top_command);
        }
        // debug!("END pop_stack: stack=\n{}", nav_state);
    }
}

/// Speak the intent tree at the nav_node_id if that id exists in the intent tree; otherwise use the mathml tree.
/// If full_read is true, we speak the tree, otherwise we use the overview rules.
/// If literal_speak is true, we use the literal speak rules (and use the mathml tree).
fn speak(mathml: Element, intent: Element, nav_position: &NavigationPosition, literal_speak: bool, full_read: bool) -> Result<String> {
    if full_read {
        // In something like x^3, we might be looking for the '3', but it will be "cubed", so we don't find it.
        // Or we might be on a "(" surrounding a matrix and that isn't part of the intent
        // We are probably safer in terms of getting the same speech if we retry intent starting at the nav node,
        //  but the node to speak is almost certainly trivial.
        // By speaking the non-intent tree, we are certain to speak on the next try
        if !literal_speak && get_node_by_id(intent, nav_position).is_some() {
                // debug!("speak: nav_node_id={}, intent=\n{}", nav_node_id, mml_to_string(intent));
            match crate::speech::speak_mathml(intent, &nav_position.current_node, nav_position.current_node_offset) {
                Ok(speech) => return Ok(speech),
                Err(e) => {
                    if e.to_string() != crate::speech::NAV_NODE_SPEECH_NOT_FOUND {
                        return Err(e);
                    }
                    // else could be something like '3' in 'x^3' ("cubed")
                },
            }
        }
        // debug!("speak (literal): nav_node_id={}, mathml=\n{}", nav_node_id, mml_to_string(mathml));
        let speech = crate::speech::speak_mathml(mathml, &nav_position.current_node, nav_position.current_node_offset);
        // debug!("speech from speak: {:?}", speech);
        return speech;
    } else {
        return crate::speech::overview_mathml(mathml, &nav_position.current_node, nav_position.current_node_offset);
    }
}


// MathPlayer's interface mentions these, so we keep them.
// These (KeyboardEvent.keyCode) are consistent across platforms (mostly?) but are deprecated.
//   KeyboardEvent.code is recommended instead (a string)
const VK_LEFT: usize = 0x25;
const VK_RIGHT: usize = 0x27;
const VK_UP: usize = 0x26;
const VK_DOWN: usize = 0x28;
const VK_RETURN: usize = 0x0D;
const VK_SPACE: usize = 0x20;
const VK_HOME: usize = 0x24;
const VK_END: usize = 0x23;
const VK_BACK: usize = 0x08;
const VK_ESCAPE: usize = 0x1B;

// Utilities that returns one of four commands/params based on shift/control key combinations

enum NavigationCommand {
    Move,
    Zoom,
    MoveLastLocation,
    Read,
    Describe,
    ReadTo,
    Locate,
    ChangeNavMode,
    ToggleSpeakMode,
    SetPlacemarker,
    Exit,
    Last,
}

#[derive(PartialEq, PartialOrd, Clone, Copy)]
enum NavigationParam {
    Placemarker0,
    Placemarker1,
    Placemarker2,
    Placemarker3,
    Placemarker4,
    Placemarker5,
    Placemarker6,
    Placemarker7,
    Placemarker8,
    Placemarker9,
    Previous,
    Current,
    Next,
    Start,
    End,
    LineStart,
    LineEnd,
    CellPrevious,
    CellCurrent,
    CellNext,
    ColStart,
    ColEnd,
    CellUp,
    CellDown,
    Last 
}


fn choose_command(
	shift_key: bool,
	control_key: bool,
	none: NavigationCommand,
	shift: NavigationCommand,
	control: NavigationCommand,
	shift_control: NavigationCommand
) -> NavigationCommand {
	   if shift_key && control_key {
		return shift_control;
    } else if control_key {
        return control;
    } else if shift_key {
		return shift;
	} else {
		return none;
    }
}

fn choose_param(
	shift_key: bool,
	control_key: bool,
	none: NavigationParam,
	shift: NavigationParam,
	control: NavigationParam,
	shift_control: NavigationParam
) -> NavigationParam {
    if shift_key && control_key {
		return shift_control;
    } else if control_key {
        return control;
    } else if shift_key {
		return shift;
	} else {
		return none;
    }
}

fn key_press_to_command_and_param(
    key: usize,
	shift_key: bool,
	control_key: bool,
	alt_key: bool,
	meta_key: bool,
) -> Result<(NavigationCommand, NavigationParam)> {
	// key press mapping should probably be stored externally (registry) with an app that allows changes
	// for now, we build in the defaults

    // this is a hack to map alt+ctl+arrow to ctl+arrow to change table mappings (github.com/NSoiffer/MathCAT/issues/105)
    // if this change sticks, choose_command() needs to be changed and this hack should go away
    let mut alt_key = alt_key;
    if alt_key && control_key && [VK_LEFT, VK_RIGHT, VK_UP, VK_DOWN].contains(&key) {
        alt_key = false;
    }
	if alt_key || meta_key {
        bail!("Invalid argument to key_press_to_command_and_param");
    }

    let command;
    let param;
	match key {
        VK_LEFT => {
            command = choose_command(shift_key, control_key, NavigationCommand::Move,   NavigationCommand::Read,	NavigationCommand::Move,	   NavigationCommand::Describe);
            param =   choose_param(  shift_key, control_key, NavigationParam::Previous, NavigationParam::Previous, NavigationParam::CellPrevious, NavigationParam::Previous);
            },
        VK_RIGHT => {
            command = choose_command(shift_key, control_key, NavigationCommand::Move,	NavigationCommand::Read, NavigationCommand::Move,	  NavigationCommand::Describe);
            param =   choose_param(  shift_key, control_key, NavigationParam::Next, NavigationParam::Next, NavigationParam::CellNext, NavigationParam::Next);
            },
        VK_UP => {
            command = choose_command(shift_key, control_key, NavigationCommand::Zoom,      NavigationCommand::ChangeNavMode, NavigationCommand::Move,   NavigationCommand::Zoom);
            param =   choose_param(  shift_key, control_key, NavigationParam::Previous,  NavigationParam::Previous,      NavigationParam::CellUp, NavigationParam::Start);
            },
        VK_DOWN => {
            command = choose_command(shift_key, control_key, NavigationCommand::Zoom, NavigationCommand::ChangeNavMode, NavigationCommand::Move,     NavigationCommand::Zoom);
            param =   choose_param(  shift_key, control_key, NavigationParam::Next, NavigationParam::Next,          NavigationParam::CellDown, NavigationParam::End);
            },
        VK_RETURN => {
            command = choose_command(shift_key, control_key, NavigationCommand::Locate,  NavigationCommand::Last, NavigationCommand::Locate, NavigationCommand::Last);
            param =   choose_param(  shift_key, control_key, NavigationParam::Previous,NavigationParam::Last, NavigationParam::Last,    NavigationParam::Last);
            },
        VK_SPACE => {
            command = choose_command(shift_key, control_key, NavigationCommand::Read,		NavigationCommand::ToggleSpeakMode,    NavigationCommand::Read,        NavigationCommand::Describe);
            param =   choose_param(  shift_key, control_key, NavigationParam::Current, NavigationParam::Last,                NavigationParam::CellCurrent, NavigationParam::Current);
            },
    
        VK_HOME => {
            command = choose_command(shift_key, control_key, NavigationCommand::Move, NavigationCommand::Move,	   NavigationCommand::Move,      NavigationCommand::ReadTo);
            param =   choose_param(  shift_key, control_key, NavigationParam::Start,NavigationParam::ColStart, NavigationParam::LineStart, NavigationParam::Start);
            },
        VK_END => {
            command = choose_command(shift_key, control_key, NavigationCommand::Move, NavigationCommand::Move,   NavigationCommand::Move,    NavigationCommand::ReadTo);
            param =   choose_param(  shift_key, control_key, NavigationParam::End,  NavigationParam::ColEnd, NavigationParam::LineEnd, NavigationParam::End);
            },
        VK_BACK => {
            command = NavigationCommand::MoveLastLocation;
            param = NavigationParam::Last;
            },
        VK_ESCAPE => {
            command = NavigationCommand::Exit;
            param = NavigationParam::Last;
            },
        0x30..=0x39 => {  // '0' ... '9'
            command = choose_command(shift_key, control_key, NavigationCommand::Move, NavigationCommand::Read, NavigationCommand::SetPlacemarker, NavigationCommand::Describe);
            static PLACE_MARKER: &[NavigationParam] = &[
                NavigationParam::Placemarker0,
                NavigationParam::Placemarker1,
                NavigationParam::Placemarker2,
                NavigationParam::Placemarker3,
                NavigationParam::Placemarker4,
                NavigationParam::Placemarker5,
                NavigationParam::Placemarker6,
                NavigationParam::Placemarker7,
                NavigationParam::Placemarker8,
                NavigationParam::Placemarker9,
            ];
            param = PLACE_MARKER[key-0x30];
        },
        _ => bail!("Unknown key press/command"),
    };
    
	return Ok( (command, param) );
}

// translate the key presses into commands


fn navigation_command_string(command: NavigationCommand, param: NavigationParam) -> &'static str {
	match command {
	    NavigationCommand::Move => {
            return match param {
                NavigationParam::Previous => "MovePrevious",
                NavigationParam::Next => "MoveNext",
                NavigationParam::Start => "MoveStart",
                NavigationParam::End => "MoveEnd",
                NavigationParam::LineStart => "MoveLineStart",
                NavigationParam::LineEnd => "MoveLineEnd",
                NavigationParam::CellPrevious => "MoveCellPrevious",
                NavigationParam::CellNext => "MoveCellNext",
                NavigationParam::CellUp => "MoveCellUp",
                NavigationParam::CellDown => "MoveCellDown",
                NavigationParam::ColStart => "MoveColumnStart",
                NavigationParam::ColEnd => "MoveColumnEnd",
                _ => {
                    if param < NavigationParam::Placemarker0 || param > NavigationParam::Placemarker9 {
                        panic!("Internal Error: Found illegal value for param of NavigationCommand::Move");
                    }
                    static MOVE_TO: &[&str] = &["MoveTo0","MoveTo1","MoveTo2","MoveTo3","MoveTo4","MoveTo5","MoveTo6","MoveTo7","MoveTo8","MoveTo9"];
                    return MOVE_TO[(param as usize) - (NavigationParam::Placemarker0 as usize)];
                }
            }
        },
        NavigationCommand::Zoom => {
            return match param {
                NavigationParam::Next => "ZoomIn",
                NavigationParam::Previous => "ZoomOut",
                NavigationParam::Start => "ZoomOutAll",
                NavigationParam::End => "ZoomInAll",
                _  => panic!("Illegal param for NavigationCommand::Zoom"),
            }
        },
        NavigationCommand::MoveLastLocation => {
            return "MoveLastLocation";
        },
        NavigationCommand::Read => {
            return match param {
                NavigationParam::Previous => "ReadPrevious",
                NavigationParam::Next => "ReadNext",
                NavigationParam::Current => "ReadCurrent",
                NavigationParam::CellCurrent => "ReadCellCurrent",
                NavigationParam::Start => "ReadStart",
                NavigationParam::End => "ReadEnd",
                NavigationParam::LineStart => "ReadLineStart",
                NavigationParam::LineEnd => "ReadLineEnd",
                _ => {
                    if param < NavigationParam::Placemarker0 || param > NavigationParam::Placemarker9 {
                        panic!("Internal Error: Found illegal value for param of NavigationCommand::Move");
                    }
                    static READ_PLACE_MARKERS: &[&str] = &["Read0","Read1","Read2","Read3","Read4","Read5","Read6","Read7","Read8","Read9"];
                    return READ_PLACE_MARKERS[(param as usize) - (NavigationParam::Placemarker0 as usize)];
                },
            }
        },
        NavigationCommand::Describe => {
            return match param {
                NavigationParam::Previous => "DescribePrevious",
                NavigationParam::Next => "DescribeNext",
                NavigationParam::Current => "DescribeCurrent",
                _ => {
                    if param < NavigationParam::Placemarker0 || param > NavigationParam::Placemarker9 {
                        panic!("Internal Error: Found illegal value for param of NavigationCommand::Describe");
                    }
                    static DESCRIBE_PLACE_MARKERS: &[&str] = &["Describe0","Describe1","Describe2","Describe3","Describe4","Describe5","Describe6","Describe7","Describe8","Describe9"];
                    return DESCRIBE_PLACE_MARKERS[(param as usize) - (NavigationParam::Placemarker0 as usize)];
                }
            }
        },
        NavigationCommand::ReadTo => {
            todo!("ReadTo navigation command")
        },
        NavigationCommand::Locate => {
            if param ==NavigationParam::Previous {
                return "WhereAmI";
            } else if param ==NavigationParam::Last {
                return "WhereAmIAll";
            }
        },
        NavigationCommand::ChangeNavMode => {
            if param ==NavigationParam::Previous {
                return "ToggleZoomLockUp";
            } else if param ==NavigationParam::Next {
                return "ToggleZoomLockDown";
            }
        },
        NavigationCommand::ToggleSpeakMode => {
            return "ToggleSpeakMode";
        },
        NavigationCommand::SetPlacemarker => {
            if param < NavigationParam::Placemarker0 || param > NavigationParam::Placemarker9 {
                panic!("Internal Error: Found illegal value for param of NavigationCommand::SetPlacemarker");
            }
            static SET_PLACE_MARKER: &[&str] = &["SetPlacemarker0","SetPlacemarker1","SetPlacemarker2","SetPlacemarker3","SetPlacemarker4","SetPlacemarker5","SetPlacemarker6","SetPlacemarker7","SetPlacemarker8","SetPlacemarker9"];
            return SET_PLACE_MARKER[(param as usize) - (NavigationParam::Placemarker0 as usize)];
        },
        NavigationCommand::Exit => {
            return "Exit";
        },
        NavigationCommand::Last => {
            return "Error";
        }
    };
    return "Error";
}

#[cfg(test)]
mod tests {
    use super::*;
    #[allow(unused_imports)]
    use crate::init_logger;
    use crate::interface::*;

    #[cfg(test)]
    /// Assert if result_id != '' and it doesn't match the id of the result of the move
    /// Returns the speech from the command
    fn test_command(command: &'static str, mathml: Element, result_id: &str) -> String {
        // debug!("\nCommand: {}", command);
        NAVIGATION_STATE.with(|nav_stack| {
            let (start_id, _) = nav_stack.borrow().get_navigation_mathml_id(mathml);
            match do_navigate_command_string(mathml, command) {
                Err(e) => panic!("\nStarting at '{}', '{} failed.\n{}",
                                        start_id, command, &crate::interface::errors_to_string(&e)),
                Ok(nav_speech) => {
                    let nav_speech = nav_speech.trim_end_matches(&[' ', ',', ';']);
                    // debug!("Full speech: {}", nav_speech);
                    if !result_id.is_empty() {
                        let (id, _) = nav_stack.borrow().get_navigation_mathml_id(mathml);
                        assert_eq!(result_id, id, "\nStarting at '{}', '{} failed.", start_id, command);
                    }
                    return nav_speech.to_string();
                }
            };
        })
    }

    fn init_default_prefs(mathml: &str, nav_mode_default: &str) {
        set_rules_dir(super::super::abs_rules_dir_path()).unwrap();
        set_preference("NavMode".to_string(), nav_mode_default.to_string()).unwrap();
        set_preference("NavVerbosity".to_string(), "Verbose".to_string()).unwrap();
        set_preference("AutoZoomOut".to_string(), "True".to_string()).unwrap();
        set_preference("Language".to_string(), "en".to_string()).unwrap();
        set_preference("SpeechStyle".to_string(), "SimpleSpeak".to_string()).unwrap();
        set_preference("Verbosity".to_string(), "Medium".to_string()).unwrap();
        set_preference("Overview".to_string(), "False".to_string()).unwrap();
        set_mathml(mathml.to_string()).unwrap();
    }

    #[test]
    fn zoom_in() -> Result<()> {
        let mathml_str = "<math id='math'><mfrac id='mfrac'>
                <msup id='msup'><mi id='base'>b</mi><mn id='exp'>2</mn></msup>
                <mi id='denom'>d</mi>
            </mfrac></math>";
        init_default_prefs(mathml_str, "Enhanced");
        return MATHML_INSTANCE.with(|package_instance| {
            let package_instance = package_instance.borrow();
            let mathml = get_element(&*package_instance);
            test_command("ZoomIn", mathml, "msup");
            test_command("ZoomIn", mathml, "base");
            test_command("ZoomIn", mathml, "base");
            return Ok( () );
        });
    }

    #[test]
    fn test_init_navigate_move_right() -> Result<()> {
        // this is how navigation typically starts up
        let mathml_str = " <math display='block' id='id-0'>
            <mrow id='id-1'>
                <msup id='msup'><mi id='base'>b</mi><mn id='exp'>2</mn></msup>
                <mo id='id-3'>=</mo>
                <mrow id='id-4'>
                    <mi id='id-5'>a</mi>
                    <mo id='id-6'>-</mo>
                    <mn id='id-7'>2</mn>
                </mrow>
            </mrow>
        </math>";
        init_default_prefs(mathml_str, "Enhanced");
        debug!("--- Enhanced ---");
        MATHML_INSTANCE.with(|package_instance| {
            let package_instance = package_instance.borrow();
            let mathml = get_element(&*package_instance);
            test_command("ZoomIn", mathml, "msup");
            test_command("MoveNext", mathml, "id-3");
        });

        init_default_prefs(mathml_str, "Simple");
        debug!("--- Simple ---");
        MATHML_INSTANCE.with(|package_instance: &RefCell<Package>| {
            let package_instance = package_instance.borrow();
            let mathml = get_element(&*package_instance);
            test_command("ZoomIn", mathml, "msup");
            test_command("MoveNext", mathml, "id-3");
        });
        
        init_default_prefs(mathml_str, "Character");
        debug!("--- Character ---");
        MATHML_INSTANCE.with(|package_instance| {
            let package_instance = package_instance.borrow();
            let mathml = get_element(&*package_instance);
            test_command("ZoomIn", mathml, "base");
            test_command("MoveNext", mathml, "exp");
        });
        return Ok( () );
    }
    
    #[test]
    fn zoom_in_parens() -> Result<()> {
        // (a+b)(c+d) + 1
        let mathml_str = " <math display='block' id='id-0'>
            <mrow id='id-1'>
                <mrow id='id-2'>
                    <mrow id='id-3'>
                    <mo stretchy='false' id='id-4'>(</mo>
                    <mrow id='id-5'>
                        <mi id='id-6'>a</mi>
                        <mo id='id-7'>+</mo>
                        <mi id='id-8'>b</mi>
                    </mrow>
                    <mo stretchy='false' id='id-9'>)</mo>
                    </mrow>
                    <mo id='id-10'>&#x2062;</mo>
                    <mrow id='id-11'>
                    <mo stretchy='false' id='id-12'>(</mo>
                    <mrow id='id-13'>
                        <mi id='id-14'>c</mi>
                        <mo id='id-15'>+</mo>
                        <mi id='id-16'>d</mi>
                    </mrow>
                    <mo stretchy='false' id='id-17'>)</mo>
                    </mrow>
                </mrow>
                <mo id='id-18'>+</mo>
                <mn id='id-19'>1</mn>
            </mrow>
        </math>";
        init_default_prefs(mathml_str, "Enhanced");
        return MATHML_INSTANCE.with(|package_instance| {
            let package_instance = package_instance.borrow();
            let mathml = get_element(&*package_instance);
            set_preference("NavMode".to_string(), "Enhanced".to_string())?;
            debug!("\n------EnhancedMode----------");
            test_command("ZoomIn", mathml, "id-2");
            test_command("ZoomIn", mathml, "id-5");
            test_command("ZoomIn", mathml, "id-6");
            
            // repeat, but this time with "Simple
            set_preference("NavMode".to_string(), "Simple".to_string())?;
            debug!("\n------SimpleMode----------");
            test_command("ZoomOutAll", mathml, "id-1");
            test_command("ZoomIn", mathml, "id-4");
            test_command("ZoomIn", mathml, "id-4");
            return Ok( () );
        });
    }
    
    #[test]
    fn zoom_in_all() -> Result<()> {
        let mathml_str = "<math id='math'><mfrac id='mfrac'>
                <msup id='msup'><mi id='base'>b</mi><mn id='exp'>2</mn></msup>
                <mi id='denom'>d</mi>
            </mfrac></math>";
        init_default_prefs(mathml_str, "Enhanced");
        return MATHML_INSTANCE.with(|package_instance| {
            let package_instance = package_instance.borrow();
            let mathml = get_element(&*package_instance);
            test_command("ZoomInAll", mathml, "base");
            return Ok( () );
        });
    }

    
    #[test]
    fn zoom_out() -> Result<()> {
        let mathml_str = "<math id='math'><mfrac id='mfrac'>
                <msup id='msup'><mi id='base'>b</mi><mn id='exp'>2</mn></msup>
                <mi id='denom'>d</mi>
            </mfrac></math>";
            init_default_prefs(mathml_str, "Enhanced");
            return MATHML_INSTANCE.with(|package_instance| {
            let package_instance = package_instance.borrow();
            let mathml = get_element(&*package_instance);
            NAVIGATION_STATE.with(|nav_stack| {
                nav_stack.borrow_mut().push(NavigationPosition{
                    current_node: "base".to_string(),
                    current_node_offset: 0
                }, "None")
            });
            test_command("ZoomOut", mathml, "msup");

            let _nav_speech = do_navigate_command_and_param(mathml, NavigationCommand::Zoom, NavigationParam::Previous)?;
            NAVIGATION_STATE.with(|nav_stack| {
                let (id, _) = nav_stack.borrow().get_navigation_mathml_id(mathml);
                assert_eq!(id, "mfrac");
            });
            return Ok( () );
        });
    }
    
    #[test]
    fn zoom_out_all() -> Result<()> {
        let mathml_str = "<math id='math'><mfrac id='mfrac'>
                <msup id='msup'><mi id='base'>b</mi><mn id='exp'>2</mn></msup>
                <mi id='denom'>d</mi>
            </mfrac></math>";
            init_default_prefs(mathml_str, "Enhanced");
            return MATHML_INSTANCE.with(|package_instance| {
            let package_instance = package_instance.borrow();
            let mathml = get_element(&*package_instance);
            NAVIGATION_STATE.with(|nav_stack| {
                nav_stack.borrow_mut().push(NavigationPosition{
                    current_node: "base".to_string(),
                    current_node_offset: 0
                }, "None")
            });

            test_command("ZoomOutAll", mathml, "mfrac");
            return Ok( () );
        });
    }
    
    #[test]
    fn move_start_end() -> Result<()> {
        let mathml_str = " <math display='block' id='id-0'>
        <mrow id='id-1'>
          <mi id='id-2'>x</mi>
          <mo id='id-3'>=</mo>
          <mrow id='id-4'>
            <mi id='id-5'>a</mi>
            <mo id='id-6'>-</mo>
            <mn id='id-7'>2</mn>
          </mrow>
        </mrow>
       </math>";
       init_default_prefs(mathml_str, "Enhanced");
       return MATHML_INSTANCE.with(|package_instance| {
            let package_instance = package_instance.borrow();
            let mathml = get_element(&*package_instance);
            NAVIGATION_STATE.with(|nav_stack| {
                nav_stack.borrow_mut().push(NavigationPosition{
                    current_node: "id-4".to_string(),
                    current_node_offset: 0
                }, "None")
            });

            set_preference("NavMode".to_string(), "Character".to_string())?;
            test_command("MoveStart", mathml, "id-2");
            test_command("MoveEnd", mathml, "id-7");
            set_preference("NavMode".to_string(), "Simple".to_string())?;
            test_command("MoveStart", mathml, "id-2");
            test_command("MoveEnd", mathml, "id-7");
            set_preference("NavMode".to_string(), "Enhanced".to_string())?;
            test_command("MoveStart", mathml, "id-2");
            test_command("MovePrevious", mathml, "id-2");
            test_command("MoveEnd", mathml, "id-4");
            test_command("MoveNext", mathml, "id-4");
            return Ok( () );
        });
    }
    
    #[test]
    fn move_line_start_end() -> Result<()> {
        let mathml_str = " <math display='block' id='id-0'>
        <mfrac displaystyle='true' id='id-1'>
          <mi id='id-2'>x</mi>
          <mrow id='id-3'>
            <msup id='id-4'>
              <mi id='id-5'>y</mi>
              <mn id='id-6'>2</mn>
            </msup>
            <mo id='id-7'>+</mo>
            <mn id='id-8'>1</mn>
          </mrow>
        </mfrac>
       </math>";
       init_default_prefs(mathml_str, "Enhanced");
       return MATHML_INSTANCE.with(|package_instance| {
            let package_instance = package_instance.borrow();
            let mathml = get_element(&*package_instance);
            NAVIGATION_STATE.with(|nav_stack| {
                nav_stack.borrow_mut().push(NavigationPosition{
                    current_node: "id-7".to_string(),
                    current_node_offset: 0
                }, "None")
            });

            set_preference("NavMode".to_string(), "Character".to_string())?;
            test_command("MoveLineStart", mathml, "id-5");
            test_command("MoveLineEnd", mathml, "id-8");
            set_preference("NavMode".to_string(), "Simple".to_string())?;
            test_command("MoveLineStart", mathml, "id-4");
            test_command("MoveLineEnd", mathml, "id-8");
            set_preference("NavMode".to_string(), "Enhanced".to_string())?;
            test_command("MoveLineStart", mathml, "id-4");
            test_command("MoveLineEnd", mathml, "id-8");
            test_command("MoveEnd", mathml, "id-3");
            return Ok( () );
        });
    }
    
    #[test]
    fn text_extremes_and_move_last_location() -> Result<()> {
        let mathml_str = "<math id='math'><mfrac id='mfrac'>
                <msup id='msup'><mi id='base'>b</mi><mn id='exp'>2</mn></msup>
                <mi id='denom'>d</mi>
            </mfrac></math>";
            init_default_prefs(mathml_str, "Enhanced");
            return MATHML_INSTANCE.with(|package_instance| {
            let package_instance = package_instance.borrow();
            let mathml = get_element(&*package_instance);
            NAVIGATION_STATE.with(|nav_stack| {
                nav_stack.borrow_mut().push(NavigationPosition{
                    current_node: "base".to_string(),
                    current_node_offset: 0
                }, "None")
            });

            test_command("ZoomOutAll", mathml, "mfrac");
            test_command("ZoomOut", mathml, "mfrac");
            test_command("MoveLastLocation", mathml, "base");       // second zoom out should do nothing

            test_command("ZoomOut", mathml, "msup");
            test_command("ZoomInAll", mathml, "base");
            test_command("ZoomIn", mathml, "base");
            test_command("MoveLastLocation", mathml, "msup");       // second zoom in should do nothing

            return Ok( () );
        });
    }
    
    #[test]
    fn move_to_start() -> Result<()> {
        let mathml_str = "<math id='math'><mfrac id='mfrac'>
                <mrow id='num'><msup id='msup'><mi id='base'>b</mi><mn id='exp'>2</mn></msup><mo id='factorial'>!</mo></mrow>
                <mi id='denom'>d</mi>
            </mfrac></math>";
            init_default_prefs(mathml_str, "Enhanced");
            return MATHML_INSTANCE.with(|package_instance| {
            let package_instance = package_instance.borrow();
            let mathml = get_element(&*package_instance);
            NAVIGATION_STATE.with(|nav_stack| {
                nav_stack.borrow_mut().push(NavigationPosition{
                    current_node: "denom".to_string(),
                    current_node_offset: 0
                }, "None")
            });
            test_command("MoveLineStart", mathml, "denom");

            NAVIGATION_STATE.with(|nav_stack| {
                nav_stack.borrow_mut().push(NavigationPosition{
                    current_node: "factorial".to_string(),
                    current_node_offset: 0
                }, "None")
            });
            test_command("MoveLineStart", mathml, "msup");

            let _nav_speech = do_navigate_command_and_param(mathml, NavigationCommand::Move, NavigationParam::Start)?;
            NAVIGATION_STATE.with(|nav_stack| {
                let (id, _) = nav_stack.borrow().get_navigation_mathml_id(mathml);
                assert_eq!(id, "num");
            });
            return Ok( () );
        });
    }
    
    #[test]
    fn move_right_sup() -> Result<()> {
        let mathml_str = "<math display='block' id='id-0'>
        <mrow id='id-1'>
          <msup id='id-2'>
            <mn id='id-3'>2</mn>
            <mi id='id-4'>q</mi>
          </msup>
          <mo id='id-5'>-</mo>
          <mi id='id-6'>x</mi>
        </mrow>
        </math>";
        init_default_prefs(mathml_str, "Enhanced");
        return MATHML_INSTANCE.with(|package_instance| {
            let package_instance = package_instance.borrow();
            let mathml = get_element(&*package_instance);
            NAVIGATION_STATE.with(|nav_stack| {
                nav_stack.borrow_mut().push(NavigationPosition{
                    current_node: "id-2".to_string(),
                    current_node_offset: 0
                }, "None")
            });
            set_preference("NavMode".to_string(), "Enhanced".to_string())?;
            test_command("MoveNext", mathml, "id-5");

            // reset start and test Simple
            NAVIGATION_STATE.with(|nav_stack| {
                nav_stack.borrow_mut().push(NavigationPosition{
                    current_node: "id-2".to_string(),
                    current_node_offset: 0
                }, "None")
            });
            set_preference("NavMode".to_string(), "Simple".to_string())?;
            test_command("MoveNext", mathml, "id-5");

            // reset start and test Character
            NAVIGATION_STATE.with(|nav_stack| {
                nav_stack.borrow_mut().push(NavigationPosition{
                    current_node: "id-3".to_string(),
                    current_node_offset: 0
                }, "None")
            });
            set_preference("NavMode".to_string(), "Character".to_string())?;
            test_command("MoveNext", mathml, "id-4");
            test_command("MoveNext", mathml, "id-5");
            return Ok( () );
        });
    }

        
    #[test]
    fn move_msubsup_char() -> Result<()> {
        let mathml_str = "<math display='block' id='id-0'>
        <mrow id='id-1'>
          <mn id='id-2'>1</mn>
          <mo id='id-3'>+</mo>
          <msubsup id='id-4'>
            <mi id='id-5'>x</mi>
            <mn id='id-6'>2</mn>
            <mn id='id-7'>3</mn>
          </msubsup>
          <mo id='id-8'>+</mo>
          <mn id='id-9'>4</mn>
        </mrow>
       </math>";
        init_default_prefs(mathml_str, "Character");
        return MATHML_INSTANCE.with(|package_instance| {
            let package_instance = package_instance.borrow();
            let mathml = get_element(&*package_instance);
            assert_eq!("zoomed in all of the way; 1", test_command("ZoomInAll", mathml, "id-2"));
            assert_eq!("move right; plus", test_command("MoveNext", mathml, "id-3"));
            assert_eq!("move right; in base; x", test_command("MoveNext", mathml, "id-5"));
            assert_eq!("move right; in subscript; 2", test_command("MoveNext", mathml, "id-6"));
            assert_eq!("move right; in superscript; 3", test_command("MoveNext", mathml, "id-7"));
            assert_eq!("move right; out of superscript; plus", test_command("MoveNext", mathml, "id-8"));
            assert_eq!("move left; in superscript; 3", test_command("MovePrevious", mathml, "id-7"));
            assert_eq!("move left; in subscript; 2", test_command("MovePrevious", mathml, "id-6"));
            assert_eq!("move left; in base; x", test_command("MovePrevious", mathml, "id-5"));
            assert_eq!("move left; out of base; plus", test_command("MovePrevious", mathml, "id-3"));

            return Ok( () );
        });
    }
        
    #[test]
    fn move_mmultiscripts_char() -> Result<()> {
        let mathml_str = "<math display='block' id='id-0'>
            <mmultiscripts data-mjx-texclass='ORD' data-chem-formula='5' id='id-1'>
                <mrow data-chem-formula='3' id='id-2'>
                    <mo stretchy='false' id='id-3'>[</mo>
                    <mmultiscripts data-chem-formula='3' id='id-4'>
                        <mi data-chem-element='3' id='id-5'>Co</mi>
                        <mn id='id-6'>6</mn>
                        <none id='id-7'></none>
                    </mmultiscripts>
                    <mo stretchy='false' id='id-8'>]</mo>
                </mrow>
                <none id='id-9'></none>
                <mrow id='id-10'>
                    <mn id='id-11'>3</mn>
                    <mo id='id-12'>+</mo>
                </mrow>
            </mmultiscripts>
            </math>";
            init_default_prefs(mathml_str, "Character");
            return MATHML_INSTANCE.with(|package_instance| {
            let package_instance = package_instance.borrow();
            let mathml = get_element(&*package_instance);
            assert_eq!("zoomed in all of the way; in base; open bracket", test_command("ZoomInAll", mathml, "id-3"));
            assert_eq!("move right; in base; cap c o", test_command("MoveNext", mathml, "id-5"));
            assert_eq!("move right; in subscript; 6", test_command("MoveNext", mathml, "id-6"));
            assert_eq!("move right; out of subscript; close bracket", test_command("MoveNext", mathml, "id-8"));
            assert_eq!("move right; in superscript; 3", test_command("MoveNext", mathml, "id-11"));
            assert_eq!("move right; plus", test_command("MoveNext", mathml, "id-12"));
            assert_eq!("cannot move right, end of math", test_command("MoveNext", mathml, "id-12"));
            assert_eq!("move left; 3", test_command("MovePrevious", mathml, "id-11"));
            assert_eq!("move left; in base; close bracket", test_command("MovePrevious", mathml, "id-8"));
            assert_eq!("move left; in subscript; 6", test_command("MovePrevious", mathml, "id-6"));
            assert_eq!("move left; in base; cap c o", test_command("MovePrevious", mathml, "id-5"));
            assert_eq!("move left; out of base; open bracket", test_command("MovePrevious", mathml, "id-3"));

            return Ok( () );
        });
    }

    #[test]
    fn move_right_char() -> Result<()> {
        let mathml_str = "<math id='id-0'>
        <mrow displaystyle='true' id='id-1'>
          <mi id='id-2'>x</mi>
          <mo id='id-3'>=</mo>
          <mrow id='id-4'>
            <mfrac id='id-5'>
              <mn id='id-6'>1</mn>
              <mrow id='id-7'>
                <mi id='id-8'>a</mi>
                <mo id='id-9'>+</mo>
                <mn id='id-10'>2</mn>
              </mrow>
            </mfrac>
            <mo id='id-11'>+</mo>
            <mrow id='id-12'>
              <mn id='id-13'>3</mn>
              <mo id='id-14'>&#x2062;</mo>
              <mi id='id-15'>b</mi>
            </mrow>
          </mrow>
        </mrow>
        </math>";
        init_default_prefs(mathml_str, "Character");
        return MATHML_INSTANCE.with(|package_instance| {
            let package_instance = package_instance.borrow();
            let mathml = get_element(&*package_instance);
            test_command("ZoomInAll", mathml, "id-2");
            test_command("MoveNext", mathml, "id-3");
            test_command("MoveNext", mathml, "id-6");
            test_command("MoveNext", mathml, "id-8");
            test_command("MoveNext", mathml, "id-9");
            test_command("MoveNext", mathml, "id-10");
            test_command("MoveNext", mathml, "id-11");
            test_command("MoveNext", mathml, "id-13");
            test_command("MoveNext", mathml, "id-15");
            test_command("MoveNext", mathml, "id-15");

            return Ok( () );
        });
    }

    #[test]
    fn char_mode_paren_test() -> Result<()> {
        let mathml_str = "<math display='block' id='id-0'>
            <mrow displaystyle='true' id='id-1'>
                <mrow id='id-2'>
                    <mo id='id-3'>(</mo>
                    <mi id='id-4'>a</mi>
                    <mo id='id-5'>)</mo>
                </mrow>
                <mo id='id-6'>&#x2062;</mo>
                <mrow id='id-7'>
                    <mo id='id-8'>(</mo>
                    <mi id='id-9'>b</mi>
                    <mo id='id-10'>)</mo>
                </mrow>
            </mrow>
        </math>";
        init_default_prefs(mathml_str, "Character");
        return MATHML_INSTANCE.with(|package_instance| {
            let package_instance = package_instance.borrow();
            let mathml = get_element(&*package_instance);
            debug!("Character mode");
            do_commands(mathml)?;
            set_preference("NavMode".to_string(), "Simple".to_string()).unwrap();
            debug!("Simple mode");
            test_command("ZoomIn", mathml, "id-3");  // zooms to the first parenthesis
            do_commands(mathml)?;
            set_preference("NavMode".to_string(), "Enhanced".to_string()).unwrap();
            debug!("Enhanced mode");
            test_command("ZoomIn", mathml, "id-4");
            test_command("MoveNext", mathml, "id-6");
            test_command("MoveNext", mathml, "id-9");
            test_command("MovePrevious", mathml, "id-6");
            test_command("MovePrevious", mathml, "id-4");

            return Ok( () );
        });

        /// Simple and Character mode should behave the same
        fn do_commands(mathml: Element) -> Result<()> {
            test_command("ZoomIn", mathml, "id-3");
            test_command("MoveNext", mathml, "id-4");
            test_command("MoveNext", mathml, "id-5");
            test_command("MoveNext", mathml, "id-8");
            test_command("MoveNext", mathml, "id-9");
            test_command("MoveNext", mathml, "id-10");
            test_command("MovePrevious", mathml, "id-9");
            test_command("MovePrevious", mathml, "id-8");
            test_command("MovePrevious", mathml, "id-5");
            test_command("ZoomOutAll", mathml, "id-1");
            return Ok( () );
        }
    }

    #[test]
    fn char_mode_trig_test() -> Result<()> {
        let mathml_str = "<math id='id-0'>
            <mrow id='id-1'>
            <mi id='id-2'>sin</mi>
            <mo id='id-3'>&#x2061;</mo>
            <mrow id='id-4'>
                <mo id='id-5'>(</mo>
                <mi id='id-6'>x</mi>
                <mo id='id-7'>)</mo>
            </mrow>
            </mrow>
        </math>";
        init_default_prefs(mathml_str, "Simple");
        return MATHML_INSTANCE.with(|package_instance| {
            let package_instance = package_instance.borrow();
            let mathml = get_element(&*package_instance);
            do_commands(mathml)?;
            set_preference("NavMode".to_string(), "Simple".to_string()).unwrap();
            do_commands(mathml)?;
            set_preference("NavMode".to_string(), "Enhanced".to_string()).unwrap();
            test_command("ZoomIn", mathml, "id-2");
            test_command("MoveNext", mathml, "id-6");
            test_command("MovePrevious", mathml, "id-2");

            return Ok( () );
        });

        
        /// Simple and Character mode should behave the same
        fn do_commands(mathml: Element) -> Result<()> {
            test_command("ZoomIn", mathml, "id-2");
            test_command("MoveNext", mathml, "id-5");
            test_command("MoveNext", mathml, "id-6");
            test_command("MoveNext", mathml, "id-7");
            test_command("MovePrevious", mathml, "id-6");
            test_command("MovePrevious", mathml, "id-5");
            test_command("MovePrevious", mathml, "id-2");
            test_command("ZoomOutAll", mathml, "id-1");
            return Ok( () );
        }
    }
    
    #[test]
    fn move_char_speech() -> Result<()> {
        let mathml_str = "<math display='block' id='id-0'>
                <mrow id='id-1'>
                <mfrac id='id-2'>
                    <mi id='id-3'>x</mi>
                    <mi id='id-4'>y</mi>
                </mfrac>
                <mo id='id-5'>&#x2062;</mo>
                <mi id='id-6'>z</mi>
                </mrow>
            </math>";
            init_default_prefs(mathml_str, "Character");
            return MATHML_INSTANCE.with(|package_instance| {
            let package_instance = package_instance.borrow();
            let mathml = get_element(&*package_instance);
            test_command("ZoomInAll", mathml, "id-3");
            assert_eq!("move right; in denominator; y", test_command("MoveNext", mathml, "id-4"));
            assert_eq!("move right; out of denominator; z", test_command("MoveNext", mathml, "id-6"));
            assert_eq!("move left; in denominator; y", test_command("MovePrevious", mathml, "id-4"));
            assert_eq!("move left; in numerator; x", test_command("MovePrevious", mathml, "id-3"));

            return Ok( () );
        });
    }
    
    #[test]
    fn move_inside_leaves() -> Result<()> {
        init_logger();
        let mathml_str = "<math display='block' id='id-0'>
                <mrow id='id-1'>
                    <mfrac id='id-2'>
                        <mi id='id-3'>top</mi>
                        <mi id='id-4'>αβγ</mi>
                    </mfrac>
                </mrow>
            </math>";
        init_default_prefs(mathml_str, "Character");
        return MATHML_INSTANCE.with(|package_instance| {
        let package_instance = package_instance.borrow();
        let mathml = get_element(&*package_instance);
        test_command("ZoomInAll", mathml, "id-3");
        assert_eq!("zoomed in to first character; t", test_command("ZoomIn", mathml, "id-3"));
        assert_eq!("move right; o", test_command("MoveNext", mathml, "id-3"));
        assert_eq!("move right; p", test_command("MoveNext", mathml, "id-3"));
        assert_eq!("move right; in denominator; αβγ", test_command("MoveNext", mathml, "id-4"));
        assert_eq!("zoomed in to first character; alpha", test_command("ZoomIn", mathml, "id-4"));
        assert_eq!("move right; beta", test_command("MoveNext", mathml, "id-4"));
        assert_eq!("move right; gamma", test_command("MoveNext", mathml, "id-4"));
        assert_eq!("cannot move right, end of math", test_command("MoveNext", mathml, "id-4"));
        assert_eq!("move left; beta", test_command("MovePrevious", mathml, "id-4"));
        assert_eq!("zoom out; αβγ", test_command("ZoomOut", mathml, "id-4"));

        return Ok( () );
        });
    }
    
    #[test]
    fn move_enhanced_times() -> Result<()> {
        let mathml_str = "<math display='block' id='id-0'>
        <mrow displaystyle='true' id='id-1'>
          <mn id='id-2'>2</mn>
          <mo id='id-3'>&#x2062;</mo>
          <mrow id='id-4'>
            <mo id='id-5'>(</mo>
            <mrow id='id-6'>
              <mn id='id-7'>1</mn>
              <mo id='id-8'>-</mo>
              <mi id='id-9'>x</mi>
            </mrow>
            <mo id='id-10'>)</mo>
          </mrow>
        </mrow>
       </math>";
        init_default_prefs(mathml_str, "Enhanced");
        return MATHML_INSTANCE.with(|package_instance| {
            let package_instance = package_instance.borrow();
            let mathml = get_element(&*package_instance);
            test_command("ZoomIn", mathml, "id-2");
            assert_eq!("move right; times", test_command("MoveNext", mathml, "id-3"));
            assert_eq!("move right; 1 minus x", test_command("MoveNext", mathml, "id-6"));
            assert_eq!("move left; times", test_command("MovePrevious", mathml, "id-3"));
            assert_eq!("move left; 2", test_command("MovePrevious", mathml, "id-2"));

            return Ok( () );
        });
    }
    
    #[test]
    fn move_simple_no_times() -> Result<()> {
        let mathml_str = "<math display='block' id='id-0'>
        <mrow displaystyle='true' id='id-1'>
          <mn id='id-2'>2</mn>
          <mo id='id-3'>&#x2062;</mo>
          <mrow id='id-4'>
            <mo id='id-5'>(</mo>
            <mrow id='id-6'>
              <mn id='id-7'>1</mn>
              <mo id='id-8'>-</mo>
              <mi id='id-9'>x</mi>
            </mrow>
            <mo id='id-10'>)</mo>
          </mrow>
        </mrow>
       </math>";
        init_default_prefs(mathml_str, "Simple");
        set_preference("SpeechStyle".to_string(), "ClearSpeak".to_string()).unwrap();
        return MATHML_INSTANCE.with(|package_instance| {
            let package_instance = package_instance.borrow();
            let mathml = get_element(&*package_instance);
            test_command("ZoomIn", mathml, "id-2");
            assert_eq!("move right; open paren", test_command("MoveNext", mathml, "id-5"));
            assert_eq!("move right; 1", test_command("MoveNext", mathml, "id-7"));
            assert_eq!("move left; open paren", test_command("MovePrevious", mathml, "id-5"));
            assert_eq!("move left; 2", test_command("MovePrevious", mathml, "id-2"));

            return Ok( () );
        });
    }
    
    
    #[test]
    fn move_cell() -> Result<()> {
        let mathml_str = "<math id='nav-0'>
        <mtable id='nav-1'>
          <mtr id='nav-2'>
            <mtd id='nav-3'> <mn id='nav-4'>1</mn></mtd>
            <mtd id='nav-5'> <mn id='nav-6'>2</mn></mtd>
            <mtd id='nav-7'><mn id='nav-8'>3</mn> </mtd>
          </mtr>
          <mtr id='nav-9'>
            <mtd id='nav-10'>
              <mrow id='nav-11'>
                <mi id='nav-12'>x</mi>
                <mo id='nav-13'>-</mo>
                <mi id='nav-14'>y</mi>
              </mrow>
            </mtd>
            <mtd id='nav-15'>
              <mfrac id='nav-16'>
                <mn id='nav-17'>1</mn>
                <mn id='nav-18'>2</mn>
              </mfrac>
            </mtd>
            <mtd id='nav-19'>
              <mi id='nav-20'>z</mi>
            </mtd>
          </mtr>
          <mtr id='nav-21'>
            <mtd id='nav-22'><mn id='nav-23'>7</mn> </mtd>
            <mtd id='nav-24'><mn id='nav-25'>8</mn> </mtd>
            <mtd id='nav-26'> <mn id='nav-27'>9</mn></mtd>
          </mtr>
          <mtr id='nav-28'>
            <mtd id='nav-29'>
              <mrow id='nav-30'>
                <mi id='nav-31'>sin</mi>
                <mo id='nav-32'>&#x2061;</mo>
                <mi id='nav-33'>x</mi>
              </mrow>
            </mtd>
            <mtd id='nav-34'>
              <msup id='nav-35'>
                <mi id='nav-36'>e</mi>
                <mi id='nav-37'>x</mi>
              </msup>
            </mtd>
            <mtd id='nav-38'>
              <mrow id='nav-39'>
                <mn id='nav-40'>2</mn>
                <mo id='nav-41'>-</mo>
                <mi id='nav-42'>y</mi>
              </mrow>
            </mtd>
          </mtr>
        </mtable>
       </math>";
        init_default_prefs(mathml_str, "Enhanced");
        return MATHML_INSTANCE.with(|package_instance| {
            let package_instance = package_instance.borrow();
            let mathml = get_element(&*package_instance);
            test_command("ZoomInAll", mathml, "nav-4");
            test_command("MoveCellNext", mathml, "nav-6");
            test_command("MoveCellNext", mathml, "nav-8");
            test_command("MoveCellNext", mathml, "nav-8");
            test_command("MoveCellDown", mathml, "nav-20");
            test_command("MoveCellDown", mathml, "nav-27");
            let speech = test_command("MoveCellDown", mathml, "nav-39");
            assert_eq!(speech, "move down, row 4, column 3; 2 minus y");
            let speech = test_command("MoveCellDown", mathml, "nav-39");
            assert_eq!(speech, "no next row");
            test_command("MoveCellPrevious", mathml, "nav-35");
            test_command("ZoomIn", mathml, "nav-36");
            test_command("MoveCellUp", mathml, "nav-25");
            test_command("MoveCellUp", mathml, "nav-16");
            test_command("MoveCellUp", mathml, "nav-6");
            test_command("MoveCellUp", mathml, "nav-6");

            return Ok( () );
        });
    }
    
    #[test]
    fn move_cell_char_mode() -> Result<()> {
        let mathml_str = "<math id='nav-0'>
        <mtable id='nav-1'>
          <mtr id='nav-2'>
            <mtd id='nav-3'> <mn id='nav-4'>1</mn></mtd>
            <mtd id='nav-5'> <mn id='nav-6'>2</mn></mtd>
            <mtd id='nav-7'><mn id='nav-8'>3</mn> </mtd>
          </mtr>
          <mtr id='nav-9'>
            <mtd id='nav-10'>
              <mrow id='nav-11'>
                <mi id='nav-12'>x</mi>
                <mo id='nav-13'>-</mo>
                <mi id='nav-14'>y</mi>
              </mrow>
            </mtd>
            <mtd id='nav-15'>
              <mfrac id='nav-16'>
                <mn id='nav-17'>1</mn>
                <mn id='nav-18'>2</mn>
              </mfrac>
            </mtd>
            <mtd id='nav-19'>
              <mi id='nav-20'>z</mi>
            </mtd>
          </mtr>
          <mtr id='nav-21'>
            <mtd id='nav-22'><mn id='nav-23'>7</mn> </mtd>
            <mtd id='nav-24'><mn id='nav-25'>8</mn> </mtd>
            <mtd id='nav-26'> <mn id='nav-27'>9</mn></mtd>
          </mtr>
          <mtr id='nav-28'>
            <mtd id='nav-29'>
              <mrow id='nav-30'>
                <mi id='nav-31'>sin</mi>
                <mo id='nav-32'>&#x2061;</mo>
                <mi id='nav-33'>x</mi>
              </mrow>
            </mtd>
            <mtd id='nav-34'>
              <msup id='nav-35'>
                <mi id='nav-36'>e</mi>
                <mi id='nav-37'>x</mi>
              </msup>
            </mtd>
            <mtd id='nav-38'>
              <mrow id='nav-39'>
                <mn id='nav-40'>2</mn>
                <mo id='nav-41'>-</mo>
                <mi id='nav-42'>y</mi>
              </mrow>
            </mtd>
          </mtr>
        </mtable>
       </math>";
       init_default_prefs(mathml_str, "Character");
       return MATHML_INSTANCE.with(|package_instance| {
            let package_instance = package_instance.borrow();
            let mathml = get_element(&*package_instance);
            NAVIGATION_STATE.with(|nav_stack| {
                nav_stack.borrow_mut().push(NavigationPosition{
                    current_node: "nav-8".to_string(),
                    current_node_offset: 0
                }, "None")
            });
            test_command("MoveNext", mathml, "nav-12");
            test_command("MoveNext", mathml, "nav-13");
            test_command("MoveNext", mathml, "nav-14");
            test_command("MoveNext", mathml, "nav-17");
            test_command("MovePrevious", mathml, "nav-14");
            test_command("MoveCellNext", mathml, "nav-17");
            test_command("MoveCellPrevious", mathml, "nav-14");
            test_command("MovePrevious", mathml, "nav-13");
            test_command("MovePrevious", mathml, "nav-12");
            test_command("MoveCellPrevious", mathml, "nav-12");
            test_command("MovePrevious", mathml, "nav-8");
            test_command("MoveCellDown", mathml, "nav-20");
            test_command("MoveCellDown", mathml, "nav-27");
            test_command("MoveCellDown", mathml, "nav-40");
            test_command("MoveCellDown", mathml, "nav-40");
            test_command("MoveCellPrevious", mathml, "nav-37");
            test_command("MoveCellUp", mathml, "nav-25");

            return Ok( () );
        });
    }
    
    #[test]
    fn placemarker() -> Result<()> {
        let mathml_str = "<math display='block' id='math'>
        <mrow displaystyle='true' id='mrow'>
          <mi id='a'>a</mi>
          <mo id='plus-1'>+</mo>
          <mi id='b'>b</mi>
          <mo id='plus-2'>+</mo>
          <mi id='c'>c</mi>
        </mrow>
        </math>";
        init_default_prefs(mathml_str, "Character");
        return MATHML_INSTANCE.with(|package_instance| {
            let package_instance = package_instance.borrow();
            let mathml = get_element(&*package_instance);
            test_command("MoveStart", mathml, "a");
            test_command("SetPlacemarker0", mathml, "a");
            test_command("MoveEnd", mathml, "c");
            test_command("Read0", mathml, "c");
            test_command("Describe0", mathml, "c");
            test_command("SetPlacemarker1", mathml, "c");
            test_command("MoveTo0", mathml, "a");
            test_command("MoveTo1", mathml, "c");
            test_command("MoveLastLocation", mathml, "a");
            
            return Ok( () );
        });
    }

    #[test]
    fn where_am_i_all() -> Result<()> {
        let mathml_str = "<math id='math'><mfrac id='mfrac'>
                <msup id='msup'><mi id='base'>b</mi><mn id='exp'>2</mn></msup>
                <mi id='denom'>d</mi>
            </mfrac></math>";
        init_default_prefs(mathml_str, "Enhanced");
        set_preference("SpeechStyle".to_string(), "ClearSpeak".to_string()).unwrap();
        return MATHML_INSTANCE.with(|package_instance| {
            let package_instance = package_instance.borrow();
            let mathml = get_element(&*package_instance);
            NAVIGATION_STATE.with(|nav_stack| {
                nav_stack.borrow_mut().push(NavigationPosition{
                    current_node: "exp".to_string(),
                    current_node_offset: 0
                }, "None")
            });
            // WhereAmIAll doesn't change the stack
            let speech =test_command("WhereAmIAll", mathml, "exp");
            // should be 2 "inside" strings corresponding to steps to the root
            assert_eq!(speech, "2; inside; b squared; inside; the fraction with numerator; b squared; and denominator d");
            return Ok( () );
        });
    }

    #[test]
    fn auto_zoom_out_mrow() -> Result<()> {
        let mathml_str = "<math id='math'>
        <mrow id='id-1'>
          <mrow id='id-2'>
            <mrow id='2ax'>
              <mn id='2'>2</mn>
              <mo id='id-5'>&#x2062;</mo>
              <mi id='a'>a</mi>
              <mo id='id-7'>&#x2062;</mo>
              <mi id='x'>x</mi>
            </mrow>
            <mo id='plus'>+</mo>
            <mi id='b'>b</mi>
          </mrow>
          <mo id='equal'>=</mo>
          <mn id='10'>10</mn>
        </mrow>
       </math>";
        init_default_prefs(mathml_str, "Enhanced");
        set_preference("AutoZoomOut".to_string(), "False".to_string())?;
        return MATHML_INSTANCE.with(|package_instance| {
            let package_instance = package_instance.borrow();
            let mathml = get_element(&*package_instance);
            test_command("ZoomInAll", mathml, "2");
            test_command("MoveNext", mathml, "a");
            test_command("MoveNext", mathml, "x");
            test_command("MoveNext", mathml, "plus");
            test_command("MovePrevious", mathml, "2ax");
            return Ok( () );
        });
    }

    #[test]
    fn auto_zoom_out_fraction() -> Result<()> {
        let mathml_str = "<math id='math'>
            <mrow id='mrow'>
                <mfrac id='frac'>
                    <mrow id='num'><mi id='a'>a</mi><mo id='plus'>+</mo><mn id='1'>1</mn></mrow>
                    <mrow id='denom'><mn id='2'>2</mn><mo id='invisible-times'>&#x2062;</mo><mi id='b'>b</mi></mrow>
                </mfrac>
                <mo id='minus'>-</mo>
                <mn id='3'>3</mn>
            </mrow>
        </math>";
        init_default_prefs(mathml_str, "Enhanced");
        set_preference("AutoZoomOut".to_string(), "False".to_string())?;
        return MATHML_INSTANCE.with(|package_instance| {
            let package_instance = package_instance.borrow();
            let mathml = get_element(&*package_instance);
            test_command("ZoomIn", mathml, "frac");
            test_command("ZoomIn", mathml, "num");
            test_command("MoveNext", mathml, "denom");
            test_command("MoveNext", mathml, "denom");
            test_command("MovePrevious", mathml, "num");
            test_command("MovePrevious", mathml, "num");
            test_command("ZoomOut", mathml, "frac");
            test_command("MoveNext", mathml, "minus");
            return Ok( () );
        });
    }

    #[test]
    fn zoom_root() -> Result<()> {
        let mathml_str = r#"<math display='block' id='id-0'>
        <mrow id='id-1'>
            <mo id='id-9'>±</mo>
            <msqrt id='id-10'>
                <mrow id='id-11'>
                    <msup id='id-12'> <mi id='id-13'>b</mi> <mn id='id-14'>2</mn> </msup>
                    <mo id='id-15'>-</mo>
                    <mn id='id-17'>4</mn>
                </mrow>
            </msqrt>
        </mrow>
        </math>"#;

        test_mode(mathml_str, "Enhanced")?;
        test_mode(mathml_str, "Simple")?;
        test_mode(mathml_str, "Character")?;
        return Ok( () );

        fn test_mode(mathml_str: &str, mode: &str) -> Result<()> {
            init_default_prefs(mathml_str, mode);
            set_preference("AutoZoomOut".to_string(), "False".to_string())?;
            return MATHML_INSTANCE.with(|package_instance| {
                debug!("--- Testing mode {mode} ---");
                let package_instance = package_instance.borrow();
                let mathml = get_element(&*package_instance);
                test_command("ZoomIn", mathml, "id-9");
                debug!("\nStart zoom in");
                match mode {
                    "Enhanced" => {
                        test_command("MoveNext", mathml, "id-10");
                        let speech = test_command("ZoomIn", mathml, "id-11");
                        assert_eq!(speech, "zoom in; in root; b squared minus 4");  // only one arg, so don't say "in root"
                        let speech = test_command("ZoomIn", mathml, "id-12");
                        assert_eq!(speech, "zoom in; b squared");  // only one arg, so don't say "in root"
                        let speech = test_command("ZoomIn", mathml, "id-13");
                        assert_eq!(speech, "zoom in; in base; b");
                    },
                    "Simple" => {
                        test_command("MoveNext", mathml, "id-10");
                        let speech = test_command("ZoomIn", mathml, "id-12");
                        assert_eq!(speech, "zoom in; in root; b squared");
                        let speech = test_command("ZoomIn", mathml, "id-13");
                        assert_eq!(speech, "zoom in; in base; b");
                    },
                    _ => { // "Character"
                        let speech = test_command("MoveNext", mathml, "id-13");
                        assert_eq!(speech, "move right; in root; in base; b");
                    }
                }
                let squared_speech = if mode == "Character" {"b super 2 end super"} else {"b squared"};
                let sqrt_speech = if mode == "Character" {"root"} else {"square root"};
                let speech = test_command("ZoomOut", mathml, "id-12");
                assert_eq!(speech, format!("zoom out; out of base; {squared_speech}"));
                let speech = test_command("ZoomOut", mathml, "id-11");
                assert_eq!(speech, format!("zoom out; {squared_speech} minus 4"));
                let speech = test_command("ZoomOut", mathml, "id-10");
                assert_eq!(speech, format!("zoom out; out of root; the {sqrt_speech} of {squared_speech} minus 4, end root",));
                return Ok( () );
            });
        }
    }

    #[test]
    fn matrix_speech() -> Result<()> {
        let mathml_str = r#"<math id='math'>
            <mrow id='mrow'>
            <mo id='open'>[</mo>
            <mtable columnspacing='1em' rowspacing='4pt' id='table'>
                <mtr id='row-1'>
                    <mtd id='1-1'><mn id='id-6'>9</mn></mtd>
                    <mtd id='1-2'><mrow id='id-8'><mo id='id-9'>-</mo><mn id='id-10'>13</mn></mrow></mtd>
                </mtr>
                <mtr id='row-2'>
                    <mtd id='2-1'><mn id='id-13'>5</mn></mtd>
                    <mtd id='2-2'><mo id='id-16'>-</mo><mn id='id-17'>6</mn></mtd>
                </mtr>
            </mtable>
            <mo id='close'>]</mo>
            </mrow>
        </math>"#;
        init_default_prefs(mathml_str, "Enhanced");
        return MATHML_INSTANCE.with(|package_instance| {
            let package_instance = package_instance.borrow();
            let mathml = get_element(&*package_instance);
            test_command("ZoomIn", mathml, "row-1");
            let speech = test_command("MoveNext", mathml, "row-2");
            assert_eq!(speech, "move right; row 2; 5, negative 6");
            let speech = test_command("ZoomIn", mathml, "id-13");
            assert_eq!(speech, "zoom in; column 1; 5");
            let speech = test_command("ZoomOut", mathml, "row-2");
            assert_eq!(speech, "zoom out; row 2; 5, negative 6");
            let speech = test_command("ZoomOut", mathml, "table");
            assert_eq!(speech, "zoom out; the 2 by 2 matrix; row 1; 9, negative 13; row 2; 5, negative 6");
        return Ok( () );
        });
    }

    #[test]
    fn chem_speech() -> Result<()> {
        // this comes from bug 218
        let mathml_str = "<math display='block' id='id-0'>
            <mrow data-chem-formula='5' id='id-1'>
                <msub data-chem-formula='1' id='id-2'>
                    <mi data-chem-element='1' id='id-3'>H</mi>
                    <mn id='id-4'>2</mn>
                </msub>
                <mo data-chem-formula-op='0' id='id-5'>&#x2063;</mo>
                <mi data-chem-element='1' id='id-6'>S</mi>
                <mo data-chem-formula-op='0' id='id-7'>&#x2063;</mo>
                <msub data-chem-formula='1' id='id-8'>
                    <mi data-chem-element='1' id='id-9'>O</mi>
                    <mn id='id-10'>4</mn>
                </msub>
            </mrow>
        </math>";
        init_default_prefs(mathml_str, "Enhanced");
        return MATHML_INSTANCE.with(|package_instance| {
            let package_instance = package_instance.borrow();
            let mathml = get_element(&*package_instance);
            test_command("ZoomIn", mathml, "id-2");
            let speech = test_command("MoveNext", mathml, "id-6");
            // tables need to check their parent for proper speech
            assert_eq!(speech, "move right; cap s");
            return Ok( () );
        });
    }

    #[test]
    fn determinant_speech() -> Result<()> {
        let mathml_str = "<math id='math'>
            <mrow id='mrow'>
            <mo id='open'>|</mo>
            <mtable columnspacing='1em' rowspacing='4pt' id='table'>
                <mtr id='row-1'>
                    <mtd id='1-1'><mn id='id-6'>9</mn></mtd>
                    <mtd id='1-2'><mrow id='id-8'><mo id='id-9'>-</mo><mn id='id-10'>13</mn></mrow></mtd>
                </mtr>
                <mtr id='row-2'>
                    <mtd id='2-1'><mn id='id-13'>5</mn></mtd>
                    <mtd id='2-2'><mrow id='row2-negative'><mo id='id-16'>-</mo><mn id='id-17'>6</mn></mrow></mtd>
                </mtr>
            </mtable>
            <mo id='close'>|</mo>
            </mrow>
        </math>";
        init_default_prefs(mathml_str, "Enhanced");
        set_preference("SpeechStyle".to_string(), "ClearSpeak".to_string()).unwrap();
        return MATHML_INSTANCE.with(|package_instance| {
            let package_instance = package_instance.borrow();
            let mathml = get_element(&*package_instance);
            let speech = test_command("ZoomIn", mathml, "row-1");
            assert_eq!(speech, "zoom in; row 1; 9, negative 13");
            let speech = test_command("MoveNext", mathml, "row-2");
            assert_eq!(speech, "move right; row 2; 5, negative 6");
            let speech = test_command("MoveNext", mathml, "row-2");
            assert_eq!(speech, "cannot move right, end of math");
            let speech = test_command("ZoomIn", mathml, "id-13");
            assert_eq!(speech, "zoom in; column 1; 5");
            let speech = test_command("MoveNext", mathml, "row2-negative");
            assert_eq!(speech, "move right; column 2, negative 6");
            let speech = test_command("ZoomOutAll", mathml, "table");
            assert_eq!(speech, "zoomed out all of the way; the 2 by 2 determinant; row 1; 9, negative 13; row 2; 5, negative 6");
            return Ok( () );
        });
    }

    #[test]
    fn cases_speech() -> Result<()> {
        let mathml_str = "<math id='id-0'>
        <mrow id='id-1'>
          <mo id='open'>{</mo>
          <mtable columnalign='left left' columnspacing='1em' displaystyle='false' rowspacing='.2em' id='table'>
            <mtr id='row-1'>
              <mtd id='id-5'><mrow id='id-6'><mrow id='id-7'><mo id='id-8'>-</mo><mi id='id-9'>x</mi></mrow><mo id='id-10'>,</mo></mrow></mtd>
              <mtd id='id-11'><mrow id='id-12'><mrow id='id-13'><mtext id='id-14'>if</mtext><mo id='id-15'>&#x2062;</mo><mi id='id-16'>x</mi></mrow><mo id='id-17'>&lt;</mo><mn id='id-18'>0</mn></mrow></mtd>
            </mtr>
            <mtr id='row-2'>
              <mtd id='id-20'><mrow id='id-21'><mrow id='id-22'><mo id='id-23'>+</mo><mi id='id-24'>x</mi></mrow><mo id='id-25'>,</mo></mrow></mtd>
              <mtd id='id-26'><mrow id='id-27'><mrow id='id-28'><mtext id='id-29'>if</mtext><mo id='id-30'>&#x2062;</mo><mi id='id-31'>x</mi></mrow><mo id='id-32'>≥</mo><mn id='id-33'>0</mn></mrow></mtd>
            </mtr>
          </mtable>
        </mrow>
       </math>";
        init_default_prefs(mathml_str, "Enhanced");
        set_preference("SpeechStyle".to_string(), "ClearSpeak".to_string()).unwrap();
        return MATHML_INSTANCE.with(|package_instance| {
            let package_instance = package_instance.borrow();
            let mathml = get_element(&*package_instance);
            test_command("ZoomIn", mathml, "row-1");
            let speech = test_command("MovePrevious", mathml, "row-1");
            assert_eq!(speech, "move left; start of math");
            let speech = test_command("MoveNext", mathml, "row-2");
            assert_eq!(speech, "move right; case 2; positive x comma; if x, is greater than or equal to 0");
            let speech = test_command("ZoomOut", mathml, "table");
            assert_eq!(speech, "zoom out; 2 cases; case 1; negative x comma; if x is less than 0; case 2; positive x comma; if x, is greater than or equal to 0");
            let speech = test_command("ZoomIn", mathml, "row-1");
            assert_eq!(speech, "zoom in; case 1; negative x comma; if x is less than 0");
            set_preference("NavMode".to_string(), "Character".to_string()).unwrap();
            let speech = test_command("MovePrevious", mathml, "open");
            assert_eq!(speech, "move left; open brace");
            return Ok( () );
        });
    }

    #[test]
    fn base_superscript() -> Result<()> {
        // bug #217 -- zoom into base of parenthesized script 
        let mathml_str = "<math display='block' id='id-0'>
            <msup id='id-1'>
                <mrow id='id-2'>
                    <mo stretchy='false' id='id-3'>(</mo>
                    <mrow id='id-4'>
                        <mn id='id-5'>2</mn>
                        <mo id='id-6'>&#x2062;</mo>
                        <mi id='id-7'>x</mi>
                    </mrow>
                    <mo stretchy='false' id='id-8'>)</mo>
                </mrow>
                <mn id='id-9'>2</mn>
            </msup>
        </math>";
        init_default_prefs(mathml_str, "Enhanced");
        set_preference("SpeechStyle".to_string(), "ClearSpeak".to_string()).unwrap();
        return MATHML_INSTANCE.with(|package_instance| {
            let package_instance = package_instance.borrow();
            let mathml = get_element(&*package_instance);
            let speech = test_command("ZoomIn", mathml, "id-4");
            assert_eq!(speech, "zoom in; in base; 2 x");
            let speech = test_command("MoveNext", mathml, "id-9");
            assert_eq!(speech, "move right; in exponent; 2");
            return Ok( () );
        });
    }

    #[test]
    fn binomial_intent() -> Result<()> {
        let mathml_str = "<math display='block' id='id-0'>
                    <mrow intent='binomial($n,$k)' id='id-1'>
                        <mo id='id-2'>(</mo>
                        <mfrac linethickness='0pt' id='id-3'>
                            <mi arg='n' id='id-4'>n</mi>
                            <mi arg='k' id='id-5'>k</mi>
                        </mfrac>
                    <mo id='id-6'>)</mo>
                    </mrow>
                </math>";
        init_default_prefs(mathml_str, "Character");
        set_preference("SpeechStyle".to_string(), "ClearSpeak".to_string()).unwrap();
        return MATHML_INSTANCE.with(|package_instance| {
            let package_instance = package_instance.borrow();
            let mathml = get_element(&*package_instance);
            debug!("Character mode");
            let speech = test_command("MoveStart", mathml, "id-2");
            assert_eq!(speech, "move to start of math; open paren");
            let speech = test_command("MoveNext", mathml, "id-4");
            // I'm not keen on the use of numerator/denominator here, but character mode turns off intent
            assert_eq!(speech, "move right; in numerator; n");
            let speech = test_command("MoveNext", mathml, "id-5");
            assert_eq!(speech, "move right; in denominator; k");
            debug!("before zoom out");
            let speech = test_command("ZoomOut", mathml, "id-3");
            assert_eq!(speech, "zoom out; out of denominator; n over k");
            // let speech = test_command("ZoomOut", mathml, "id-1");
            // assert_eq!(speech, "zoom out; open paren n over k, close paren");

            set_preference("NavMode".to_string(), "Simple".to_string()).unwrap();
            debug!("Simple mode");
            let speech = test_command("ZoomIn", mathml, "id-4");
            assert_eq!(speech, "zoom in; in part 1; n");
            let speech = test_command("MoveNext", mathml, "id-5");
            assert_eq!(speech, "move right; in part 2; k");
            let speech = test_command("MoveNext", mathml, "id-5");
            assert_eq!(speech, "cannot move right, end of math");
            let speech = test_command("ZoomOut", mathml, "id-1");
            assert_eq!(speech, "zoom out; out of part 2; n choose k");

            set_preference("NavMode".to_string(), "Enhanced".to_string()).unwrap();
            debug!("Enhanced mode");
            let speech = test_command("ZoomIn", mathml, "id-4");
            assert_eq!(speech, "zoom in; in part 1; n");
            let speech = test_command("MoveNext", mathml, "id-5");
            assert_eq!(speech, "move right; in part 2; k");
            let speech = test_command("MoveNext", mathml, "id-5");
            assert_eq!(speech, "cannot move right, end of math");
            let speech = test_command("ZoomOut", mathml, "id-1");
            assert_eq!(speech, "zoom out; out of part 2; n choose k");

            return Ok( () );
        });
    }

    #[test]
    fn absolute_value() -> Result<()> {
        let mathml_str = "<math id='math'>
                <mrow id='expr'>
                    <mn id='2'>2</mn>
                    <mrow id='abs'>
                        <mo id='start'>|</mo>
                        <mi id='x'>x</mi>
                        <mo id='end'>|</mo>
                    </mrow>
                </mrow>
            </math>";
        init_default_prefs(mathml_str, "Enhanced");
        set_preference("SpeechStyle".to_string(), "ClearSpeak".to_string()).unwrap();
        return MATHML_INSTANCE.with(|package_instance| {
            let package_instance = package_instance.borrow();
            let mathml = get_element(&*package_instance);
            let speech = test_command("ZoomIn", mathml, "2");
            assert_eq!(speech, "zoom in; 2");
            let speech = test_command("MoveNext", mathml, "abs");
            assert_eq!(speech, "move right; the absolute value of x");
            let speech = test_command("ZoomIn", mathml, "x");
            assert_eq!(speech, "zoom in; in absolute value; x");
            let speech = test_command("MoveNext", mathml, "x");
            assert_eq!(speech, "cannot move right, end of math");
            set_preference("NavMode".to_string(), "Character".to_string()).unwrap();
            let speech = test_command("MoveNext", mathml, "end");
            assert_eq!(speech, "move right; vertical line");
            let speech = test_command("MoveLineStart", mathml, "2");
            assert_eq!(speech, "move to start of line; 2");
            let speech = test_command("MoveNext", mathml, "start");
            assert_eq!(speech, "move right; vertical line");
            return Ok( () );
        });
    }

    #[test]
    fn read_and_describe_fraction() -> Result<()> {
        let mathml_str = "<math id='math'>
            <mrow id='mrow'>
                <mfrac id='frac'>
                    <mrow id='numerator'><mi>b</mi><mo>+</mo><mn>1</mn></mrow>
                <mn id='denom'>3</mn>
                </mfrac>
                <mo id='minus'>-</mo>
                <mn id='3'>3</mn>
            </mrow>
        </math>";
        init_default_prefs(mathml_str, "Enhanced");
        set_preference("SpeechStyle".to_string(), "SimpleSpeak".to_string()).unwrap();
        return MATHML_INSTANCE.with(|package_instance| {
            let package_instance = package_instance.borrow();
            let mathml = get_element(&*package_instance);
            test_command("ZoomIn", mathml, "frac");
            let speech = test_command("ReadCurrent", mathml, "frac");
            assert_eq!(speech, "read current; fraction, b plus 1, over 3, end fraction");
            let speech = test_command("DescribeCurrent", mathml, "frac");
            assert_eq!(speech, "describe current; fraction");
            return Ok( () );
        });
    }


    #[test]
    fn read_and_describe_mrow() -> Result<()> {
        let mathml_str = "<math id='math'>
            <mrow id='mrow'>
                <mn>1</mn><mo>+</mo>
                <mn>2</mn><mo>+</mo>
                <mn>3</mn><mo>+</mo>
                <mn>4</mn><mo>+</mo>
                <mn>5</mn><mo>+</mo>
                <mn>6</mn><mo>+</mo>
                <mn>7</mn>
            </mrow>
        </math>";
        init_default_prefs(mathml_str, "Enhanced");
        set_preference("SpeechStyle".to_string(), "SimpleSpeak".to_string()).unwrap();
        return MATHML_INSTANCE.with(|package_instance| {
            let package_instance = package_instance.borrow();
            let mathml = get_element(&*package_instance);
            let speech = test_command("ZoomOutAll", mathml, "mrow");
            assert_eq!(speech, "zoomed out all of the way; 1 plus 2 plus 3 plus 4 plus 5 plus 6 plus 7");
            let speech = test_command("ReadCurrent", mathml, "mrow");
            assert_eq!(speech, "read current; 1 plus 2 plus 3 plus 4 plus 5 plus 6 plus 7");
            let speech = test_command("DescribeCurrent", mathml, "mrow");
            assert_eq!(speech, "describe current; 1 plus 2 plus 3 and so on");
            return Ok( () );
        });
    }


    #[test]
    fn read_next_invisible_char() -> Result<()> {
        let mathml_str = "<math id='id-0'>
            <mrow id='id-1'>
                <mi id='id-2'>x</mi>
                <mo id='id-3'>&#x2062;</mo>
                <mi id='id-4'>y</mi>
            </mrow>
            </math>";
        init_default_prefs(mathml_str, "Simple");
        set_preference("SpeechStyle".to_string(), "SimpleSpeak".to_string()).unwrap();
        return MATHML_INSTANCE.with(|package_instance| {
            let package_instance = package_instance.borrow();
            let mathml = get_element(&*package_instance);
            let speech = test_command("ZoomIn", mathml, "id-2");
            assert_eq!(speech, "zoom in; x");
            let speech = test_command("ToggleZoomLockUp", mathml, "id-2");
            assert_eq!(speech, "enhanced mode; x");
            let speech = test_command("ReadNext", mathml, "id-2");
            assert_eq!(speech, "read right; y");
            return Ok( () );
        });
    }

    
    #[test]
    fn basic_language_test() -> Result<()> {
        // this is basically a sanity check that all the language's navigation.yaml files are at least syntactically correct
        // FIX: should look through the Languages dir and figure this is out
        let mathml_str = "<math id='math'>
                <mrow id='contents'>
                    <mrow id='lhs'>
                        <mrow id='term'>
                            <mn id='2'>2</mn>
                            <mo id='invisible-times'>&#x2062;</mo>
                            <msup id='msup'>
                                <mi id='x'>x</mi>
                                <mn id='3'>3</mn>
                            </msup>
                        </mrow>
                        <mo id='plus'>+</mo>
                        <mn id='1'>1</mn>
                    </mrow>
                <mo id='id-11'>=</mo>
                <mi id='id-12'>y</mi>
                </mrow>
            </math>";
        
        set_rules_dir(super::super::abs_rules_dir_path()).unwrap();
        for lang in get_supported_languages() {
            test_language(&lang, mathml_str);
        }
        return Ok( () );

        fn test_language(lang: &str, mathml_str: &str) {
            init_default_prefs(mathml_str, "Enhanced");
            set_preference("Language".to_string(), lang.to_string()).unwrap();

            set_preference("NavMode".to_string(), "Enhanced".to_string()).unwrap();
            MATHML_INSTANCE.with(|package_instance| {
                let package_instance = package_instance.borrow();
                let mathml = get_element(&*package_instance);
                test_command("ZoomInAll", mathml, "2");
                test_command("MoveNext", mathml, "msup");
                test_command("MoveNext", mathml, "plus");
                test_command("MovePrevious", mathml, "term");
                test_command("MovePrevious", mathml, "term");
                test_command("ZoomOutAll", mathml, "contents");
            });
    
            set_preference("NavMode".to_string(), "Simple".to_string()).unwrap();
            MATHML_INSTANCE.with(|package_instance: &RefCell<Package>| {
                let package_instance = package_instance.borrow();
                let mathml = get_element(&*package_instance);
                test_command("ZoomInAll", mathml, "2");
                test_command("MoveNext", mathml, "msup");
                test_command("MoveNext", mathml, "plus");
                test_command("MovePrevious", mathml, "msup");
                test_command("MovePrevious", mathml, "2");
                test_command("MovePrevious", mathml, "2");
                test_command("ZoomOutAll", mathml, "contents");
            });
            
            set_preference("NavMode".to_string(), "Character".to_string()).unwrap();
            MATHML_INSTANCE.with(|package_instance| {
                let package_instance = package_instance.borrow();
                let mathml = get_element(&*package_instance);
                test_command("ZoomIn", mathml, "2");
                test_command("MoveNext", mathml, "x");
                test_command("MoveNext", mathml, "3");
                test_command("MoveNext", mathml, "plus");
                test_command("MovePrevious", mathml, "3");
                test_command("MovePrevious", mathml, "x");
                test_command("MovePrevious", mathml, "2");
                test_command("MovePrevious", mathml, "2");
            });
            
            // simple sanity check that "overview.yaml" doesn't have a syntax error
            set_preference("Overview".to_string(), "True".to_string()).unwrap();
            set_preference("NavMode".to_string(), "Character".to_string()).unwrap();
            MATHML_INSTANCE.with(|package_instance| {
                let package_instance = package_instance.borrow();
                let mathml = get_element(&*package_instance);
                test_command("ZoomIn", mathml, "2");
            });
        }
    }
}<|MERGE_RESOLUTION|>--- conflicted
+++ resolved
@@ -287,12 +287,8 @@
 }
 
 /// Get's the Nav Node from the context, with some exceptions such as Toggle commands where it isn't set.
-<<<<<<< HEAD
 /// Note: mathml can be any node. It isn't really used but some Element needs to be part of Evaluate().
-pub fn get_nav_node<'c>(context: &Context<'c>, var_name: &str, mathml: Element<'c>, start_node: Element<'c>, command: &str, nav_mode: &str) -> Result<(Option<String>, Option<f64>)> {
-=======
 pub fn get_nav_node<'c>(context: &sxd_xpath::Context<'c>, var_name: &str, mathml: Element<'c>, start_node: Element<'c>, command: &str, nav_mode: &str) -> Result<(Option<String>, Option<f64>)> {
->>>>>>> 0f264b2c
     let start_id = start_node.attribute_value("id").unwrap_or_default();
     if command.starts_with("Toggle") {
         return Ok( (Some(start_id.to_string()), None) );
