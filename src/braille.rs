#![allow(clippy::needless_return)]
use strum_macros::Display;
use sxd_document::dom::{Element, ChildOfElement};
use sxd_document::Package;
use sxd_xpath::Context;
use crate::definitions::SPEECH_DEFINITIONS;
use crate::errors::*;
use crate::pretty_print::mml_to_string;
use crate::prefs::PreferenceManager;
use std::cell::Ref;
use regex::{Captures, Regex, RegexSet};
use phf::{phf_map, phf_set};
use crate::speech::{BRAILLE_RULES, SpeechRulesWithContext, braille_replace_chars, make_quoted_string};
use crate::canonicalize::get_parent;
use std::borrow::Cow;
use std::ops::Range;

static UEB_PREFIXES: phf::Set<char> = phf_set! {
    '⠼', '⠈', '⠘', '⠸', '⠐', '⠨', '⠰', '⠠',
};

/// Returns the braille *char* at the given position in the braille string.
fn braille_at(braille: &str, index: usize) -> char {
    // braille is always 3 bytes per char
    return braille[index..index+3].chars().next().unwrap();

}

/// braille the MathML
/// If 'nav_node_id' is not an empty string, then the element with that id will have dots 7 & 8 turned on as per the pref
/// Returns the braille string (highlighted) along with the *character* start/end of the highlight (whole string if no highlight)
pub fn braille_mathml_with_context(mathml: Element, context: Context<'_>) -> Result<(String, usize, usize)> {
    return BRAILLE_RULES.with(|rules| {
        let rules = rules.borrow();
        let new_package = Package::new();
        let rules_with_context = SpeechRulesWithContext::with_context(&rules, new_package.as_document(), "", context);
        return braille_rules_internal(mathml, rules_with_context);
    })
}

pub fn braille_mathml(mathml: Element, nav_node_id: &str) -> Result<(String, usize, usize)> {
    return BRAILLE_RULES.with(|rules| {
        rules.borrow_mut().read_files()?;
        let rules = rules.borrow();
        let new_package = Package::new();
        let rules_with_context = SpeechRulesWithContext::new(&rules, new_package.as_document(), nav_node_id);
        return braille_rules_internal(mathml, rules_with_context);
    });
}

fn braille_rules_internal<'s:'m, 'm:'c, 'c>(mathml: Element<'m>, mut rules_with_context: SpeechRulesWithContext<'c, 's, 'm>) -> Result<(String, usize, usize)> {
    let braille_string = rules_with_context.match_pattern::<String>(mathml)
                    .chain_err(|| "Pattern match/replacement failure!")?;
    // debug!("braille_mathml: braille string: {}", &braille_string);
    let braille_string = braille_string.replace(' ', "");
    let pref_manager = rules_with_context.get_rules().pref_manager.borrow();
    let highlight_style = pref_manager.pref_to_string("BrailleNavHighlight");
    let braille_code = pref_manager.pref_to_string("BrailleCode");
    let braille = match braille_code.as_str() {
        "Nemeth" => nemeth_cleanup(pref_manager, braille_string),
        "UEB" => ueb_cleanup(pref_manager, braille_string),
        "Vietnam" => vietnam_cleanup(pref_manager, braille_string),
        "CMU" => cmu_cleanup(pref_manager, braille_string), 
        "Finnish" => finnish_cleanup(pref_manager, braille_string),
        "Swedish" => swedish_cleanup(pref_manager, braille_string),
        "LaTeX" => LaTeX_cleanup(pref_manager, braille_string),
        "ASCIIMath" => ASCIIMath_cleanup(pref_manager, braille_string),
        _ => braille_string.trim_matches('⠀').to_string(),    // probably needs cleanup if someone has another code, but this will have to get added by hand
    };

    return Ok(
        if highlight_style != "Off" {
            highlight_braille_chars(braille, &braille_code, highlight_style == "All")
        } else {
            let end = braille.len()/3;
            (braille, 0, end)
        }
    );
}

    /// highlight with dots 7 & 8 based on the highlight style
    /// both the start and stop points will be extended to deal with indicators such as capitalization
    /// if 'fill_range' is true, the interior will be highlighted
    /// Returns the braille string (highlighted) along with the [start, end) *character* of the highlight (whole string if no highlight)
    fn highlight_braille_chars(braille: String, braille_code: &str, fill_range: bool) -> (String, usize, usize) {
        let mut braille = braille;
        // some special (non-braille) chars weren't converted to having dots 7 & 8 to indicate navigation position
        // they need to be added to the start

        // find start and end (byte) indexes of the highlighted region (braille chars have length=3 bytes)
        let start = braille.find(is_highlighted);
        let end = braille.rfind(is_highlighted);
        if start.is_none() {
            assert!(end.is_none());
            let end = braille.len();
            return (braille, 0, end/3);
        };

        let start = start.unwrap();
        let mut end = end.unwrap() + 3;         // always exists if start exists ('end' is exclusive)
        // debug!("braille highlight: start/end={}/{}; braille={}", start/3, end/3, braille);
        let mut start = highlight_first_indicator(&mut braille, braille_code, start, end);
        if let Some(new_range) = expand_highlight(&mut braille, braille_code, start, end) {
            (start, end) = new_range
        }

        if start == end {
            return (braille, start/3, end/3);
        }

        if !fill_range {
            return (braille, start/3, end/3);
        }

        let mut result = String::with_capacity(braille.len());
        result.push_str(&braille[..start]);
        let highlight_region =&mut braille[start..end];
        for ch in highlight_region.chars() {
            result.push( highlight(ch) );
        };
        result.push_str(&braille[end..]);
        return (result, start/3, end/3);

        /// Return the byte index of the first place to highlight
        fn highlight_first_indicator(braille: &mut String, braille_code: &str, start_index: usize, end_index: usize) -> usize {
            // chars in the braille block range use 3 bytes -- we can use that to optimize the code some
            let first_ch = unhighlight(braille_at(braille, start_index));

            // need to highlight (optional) capital/number, language, and style (max 2 chars) also in that (rev) order
            let mut prefix_ch_index = std::cmp::max(0, start_index as isize - 5*3) as usize;
            if prefix_ch_index == 0 && braille_code == "UEB" {
                // don't count the word or passage mode as part of a indicator
                if braille.starts_with("⠰⠰⠰") {
                    prefix_ch_index = 9;
                } else if braille.starts_with("⠰⠰") {
                    prefix_ch_index = 6;
                }
            }
            let indicators = &braille[prefix_ch_index..start_index];   // chars to be examined
            let i_byte_start = start_index - 3 * match braille_code {
                "Nemeth" => i_start_nemeth(indicators, first_ch),
                _ => i_start_ueb(indicators),               // treat all the other like UEB because they probably have similar number and letter prefixes
            };
            if i_byte_start < start_index {
                // remove old highlight as long as we don't wipe out the end highlight
                if start_index < end_index {
                    let old_first_char_bytes = start_index..start_index+3;
                    let replacement_str = unhighlight(braille_at(braille, start_index)).to_string();
                    braille.replace_range(old_first_char_bytes, &replacement_str);
                }

                // add new highlight
                let new_first_char_bytes = i_byte_start..i_byte_start+3;
                let replacement_str = highlight(braille_at(braille, i_byte_start)).to_string();
                braille.replace_range(new_first_char_bytes, &replacement_str);
            }

            return i_byte_start;
        }

        /// Return the byte indexes of the first and last place to highlight
        /// Currently, this only does something for CMU braille
        fn expand_highlight(braille: &mut String, braille_code: &str, start_index: usize, end_index: usize) -> Option<(usize, usize)> {
            // For CMU, we want to expand mrows to include the opening and closing grouping indicators if they exist
            if start_index == 0 || end_index == braille.len() || braille_code != "CMU" {
                return None;
            }

            let first_ch = unhighlight(braille_at(braille, start_index));
            let last_ch = unhighlight(braille_at(braille, end_index-3));
            // We need to be careful not to expand the selection if we are already on a grouping indicator
            if first_ch == '⠢' && last_ch == '⠔'{
                return None;
            }
            let preceding_ch = braille_at(braille, start_index-3);
            if preceding_ch != '⠢' {
                return None;
            }

            let following_ch = braille_at(braille, end_index);
            if following_ch != '⠔' {
                return None;
            }

            let preceding_ch = highlight(preceding_ch);
            braille.replace_range(start_index-3..start_index+3, format!("{preceding_ch}{first_ch}").as_str());
            let following_ch = highlight(following_ch);
            braille.replace_range(end_index-3..end_index+3, format!("{last_ch}{following_ch}").as_str());
            return Some( (start_index-3, end_index + 3) );
        }
    }

    /// Given a position in a Nemeth string, what is the position character that starts it (e.g, the prev char for capital letter)
    fn i_start_nemeth(braille_prefix: &str, first_ch: char) -> usize {
        static NEMETH_NUMBERS: phf::Set<char> = phf_set! {
            '⠂', '⠆', '⠒', '⠲', '⠢', '⠖', '⠶', '⠦', '⠔', '⠴', '⠨' // 1, 2, ...9, 0, decimal pt
        };
        let mut n_chars = 0;
        let prefix = &mut braille_prefix.chars().rev().peekable();
        if prefix.peek() == Some(&'⠠') ||  // cap indicator
           (prefix.peek() == Some(&'⠼') && NEMETH_NUMBERS.contains(&first_ch)) ||  // number indicator
           [Some(&'⠸'), Some(&'⠈'), Some(&'⠨')].contains(&prefix.peek()) {         // bold, script/blackboard, italic indicator
            n_chars += 1;
            prefix.next();
        } 

        if [Some(&'⠰'), Some(&'⠸'), Some(&'⠨')].contains(&prefix.peek()) {   // English, German, Greek
            n_chars += 1;
        } else if prefix.peek() == Some(&'⠈') {  
            let ch = prefix.next();                              // Russian/Greek Variant
            if ch == Some('⠈') || ch == Some('⠨') {
                n_chars += 2;
            }
        } else if prefix.peek() == Some(&'⠠')  { // Hebrew 
            let ch = prefix.next();                              // Russian/Greek Variant
            if ch == Some('⠠') {
                n_chars += 2;
            }
        };
        return n_chars;
    }

    /// Given a position in a UEB string, what is the position character that starts it (e.g, the prev char for capital letter)
    fn i_start_ueb(braille_prefix: &str) -> usize {
        let prefix = &mut braille_prefix.chars().rev().peekable();
        let mut n_chars = 0;
        while let Some(ch) = prefix.next() {
            if UEB_PREFIXES.contains(&ch) {
                n_chars += 1;
            } else if ch == '⠆' {
                let n_typeform_chars = check_for_typeform(prefix);
                if n_typeform_chars > 0 {
                    n_chars += n_typeform_chars;
                } else {
                    break;
                }
            } else {
                break;
            }
        }
        return n_chars;
    }

    
    fn check_for_typeform(prefix: &mut dyn std::iter::Iterator<Item=char>) -> usize {
        static UEB_TYPEFORM_PREFIXES: phf::Set<char> = phf_set! {
            '⠈', '⠘', '⠸', '⠨',
        };

        if let Some(typeform_indicator) = prefix.next() {
            if UEB_TYPEFORM_PREFIXES.contains(&typeform_indicator) {
                return 2;
            } else if typeform_indicator == '⠼' {
                if let Some(user_defined_typeform_indicator) = prefix.next() {
                    if UEB_TYPEFORM_PREFIXES.contains(&user_defined_typeform_indicator) || user_defined_typeform_indicator == '⠐' {
                        return 3;
                    }
                }
            }
        }
        return 0;
    }

// FIX: if 8-dot braille is needed, perhaps the highlights can be shifted to a "highlighted" 256 char block in private space 
//   they would need to be unshifted for the external world
fn is_highlighted(ch: char) -> bool {
    let ch_as_u32 = ch as u32;
    return (0x28C0..0x28FF).contains(&ch_as_u32) || ch == '𝑏';           // 0x28C0..0x28FF all have dots 7 & 8 on
}

fn highlight(ch: char) -> char {
    return unsafe{char::from_u32_unchecked(ch as u32 | 0xC0)};    // 0x28C0..0x28FF all have dots 7 & 8 on
}

fn unhighlight(ch: char) -> char {
    let ch_as_u32 = ch as u32;
    if (0x28C0..0x28FF).contains(&ch_as_u32) {              // 0x28C0..0x28FF all have dots 7 & 8 on
        return unsafe{char::from_u32_unchecked(ch_as_u32 & 0x283F)};
    } else {
        return ch;
    }
}

use std::cell::RefCell;
thread_local!{
    /// Count number of probes -- get a sense of how well algorithm is working (for debugging)
    static N_PROBES: RefCell<usize> = const { RefCell::new(0) };
}


/// Given a 0-based braille position, return the id of the smallest MathML node enclosing it.
/// This node might be a leaf with an offset.
pub fn get_navigation_node_from_braille_position(mathml: Element, position: usize) -> Result<(String, usize)> {
    // This works via a "smart" binary search (the trees aren't binary or balanced, we estimate the child to look in):
    //   braille the mathml with a nav node and see where 'position' is in relation to the start/end of the nav node
    // Each call to find_navigation_node() returns a search state that tell us where to look next if not found
    #[derive(Debug, Display)]
    enum SearchStatus {
        LookInParent,       // look up a level for exact match
        LookLeft,           // went too far, backup
        LookRight,          // continue searching right
        Found,
    }

    struct SearchState<'e> {
        status: SearchStatus,
        node: Element<'e>,
        highlight_start: usize,     // if status is Found, then this is the offset within a leaf node
        highlight_end: usize,       // if status is Found, this is ignored
    }

    // save the current highlight state, set the state to be the end points so we can find the braille, then restore the state
    // FIX: this can fail if there is 8-dot braille
    use crate::interface::{get_preference, set_preference};
    let saved_highlight_style = get_preference("BrailleNavHighlight".to_string()).unwrap();
    set_preference("BrailleNavHighlight".to_string(), "EndPoints".to_string()).unwrap();

    N_PROBES.with(|n| {*n.borrow_mut() = 0});
    // dive into the child of the <math> element (should only be one)
    let search_state = find_navigation_node(mathml, as_element(mathml.children()[0]), position)?;
    set_preference("BrailleNavHighlight".to_string(), saved_highlight_style.to_string()).unwrap();

    // we know the attr value exists because it was found internally
    // FIX: what should be done if we never did the search?
    match search_state.status {
        SearchStatus::Found | SearchStatus::LookInParent => {
            return Ok( (search_state.node.attribute_value("id").unwrap().to_string(), search_state.highlight_start) )
        },
        _ => {
            // weird state -- return the entire expr
            match mathml.attribute_value("id") {
                None => bail!("'id' is not present on mathml: {}", mml_to_string(mathml)),
                Some(id) => return Ok( (id.to_string(), 0) ),
            }
        }
    } 

    /// find the navigation node that most tightly encapsulates the target position (0-based)
    /// 'node' is the current node we are on inside of 'mathml'
    fn find_navigation_node<'e>(mathml: Element<'e>, node: Element<'e>, target_position: usize) -> Result<SearchState<'e>> {
        let node_id = match node.attribute_value("id") {
            Some(id) => id,
            None => bail!("'id' is not present on mathml: {}", mml_to_string(node)),
        };
        N_PROBES.with(|n| {*n.borrow_mut() += 1});
        let (braille, char_start, char_end) = braille_mathml(mathml, node_id)?;
        let mut status = None;
        // debug!("find_navigation_node ({}, id={}): highlight=[{}, {});  target={}", name(node), node_id, char_start, char_end, target_position);
        if is_leaf(node) {
            if char_start == 0 && char_end == braille.len()/3 {
                // nothing highlighted -- probably invisible char not represented in braille -- continue looking to the right
                // debug!("  return due invisible char (?)' ");
                status = Some(SearchStatus::LookRight);
            } else if char_start <= target_position && target_position < char_end {
                // FIX: need to handle multi-char leaves and set the offset (char_start) appropriately
                // debug!("  return due to target_position inside leaf: {} <= {} < {}", char_start, target_position, char_end);
                return Ok( SearchState {
                    status: SearchStatus::Found,
                    node,
                    highlight_start: target_position - char_start,
                    highlight_end: 0,
                });
            } else if name(node) == "mo" {
                // if there is whitespace before or after the operator, consider the operator to be a match
                if (char_start > 0 && target_position == char_start - 1 && 
                    braille_at(&braille, 3*(char_start - 1)) == '⠀' && is_operator_that_adds_whitespace(node)) ||
                   (3*char_end < braille.len() && target_position == char_end &&
                    braille_at(&braille, 3*char_end) == '⠀' && is_operator_that_adds_whitespace(node)) {
                    return Ok( SearchState {
                        status: SearchStatus::Found,
                        node,
                        highlight_start: 0,
                        highlight_end: 0,
                    } );
                }
            }
        }
        if status.is_none() {
            if target_position < char_start {
                // debug!("  return due to target_position {} < start {}", target_position, char_start);
                status = Some(SearchStatus::LookLeft);
            } else if target_position >= char_end {
                // debug!("  return due to target_position {} >= end {}", target_position, char_end);
                status = Some(SearchStatus::LookRight);
            }
        }
        if let Some(status) = status {
            return Ok( SearchState {
                status,
                node,
                highlight_start: char_start,
                highlight_end: char_end,
            } );
        }

        let children = node.children();
        let mut i_left_child = 0;                         // inclusive
        let mut i_right_child = children.len();           // exclusive
        let mut call_start = char_start;
        let mut guess_fn: Box<dyn Fn(usize, usize, usize, usize) -> usize> = Box::new(|i_left, i_right, start, target: usize| guess_child_node_ltr(&children, i_left, i_right, start, target));
        while i_left_child < i_right_child {
            let i_guess_child = guess_fn(i_left_child, i_right_child, call_start, target_position);
            let status = find_navigation_node(mathml, as_element(children[i_guess_child]), target_position)?;
            // debug!("  in {} loop: status: {}, child: left/guess/right {}/({},{})/{}; highlight=[{}, {})", 
            //         name(node), status.status,
            //         i_left_child, i_guess_child, name(as_element(children[i_guess_child])),i_right_child,
            //         status.highlight_start, status.highlight_end);
            match status.status {
                SearchStatus::Found => {
                    return Ok(status);
                },
                SearchStatus::LookInParent => {
                    let (_, start, end) = braille_mathml(mathml, node_id)?;
                    // debug!("  parent ({}) braille: start/end={}/{};  target_position={}", name(node), start, end, target_position);
                    if start <= target_position && target_position < end {
                        // debug!("  ..found: id={}", node_id);
                        return Ok( SearchState{
                            status: SearchStatus::Found,
                            node,
                            highlight_start: 0,
                            highlight_end: 0,
                        } );      // done or look up another level
                    }
                    return Ok(status);  // look up a level
                },
                SearchStatus::LookLeft => {
                    i_right_child = if i_guess_child == 0 {0} else {i_guess_child};         // exclusive
                    call_start = status.highlight_start-1;
                    guess_fn = Box::new(|i_left, i_right, start, target| guess_child_node_rtl(&children, i_left, i_right, start, target));
                },
                SearchStatus::LookRight => {
                    i_left_child = i_guess_child+1;
                    call_start = status.highlight_end+1;
                    guess_fn = Box::new(|i_left, i_right, start, target| guess_child_node_ltr(&children, i_left, i_right, start, target));
                },
            }
        }
        // debug!("Didn't child in node {}: left/right={}/{};  target_position={}", name(node), i_left_child, i_right_child, target_position);

        // if we get here, we didn't find it in the children
        // debug!("..end of loop: look in parent of {} has start/end={}/{}", name(node), char_start, char_end);
        return Ok( SearchState{
            status: if char_start <= target_position && target_position <= char_end {SearchStatus::Found} else {SearchStatus::LookInParent},
            node,
            highlight_start: 0,
            highlight_end: 0,
        } );
    }

    fn is_operator_that_adds_whitespace(node: Element) -> bool {
        use crate::definitions::BRAILLE_DEFINITIONS;
        if PreferenceManager::get().borrow().pref_to_string("UseSpacesAroundAllOperators") == "true" {
            return true;
        } 

        return BRAILLE_DEFINITIONS.with(|definitions| {
            let definitions = definitions.borrow();
            let comparison_operators = definitions.get_hashset("ComparisonOperators").unwrap();
            return comparison_operators.contains(as_text(node));
        });        
    }

    /// look in children[i_left..i_right] for a count that exceeds target
    fn guess_child_node_ltr(children: &[ChildOfElement], i_left: usize, i_right: usize, start: usize, target: usize) -> usize {
        let mut estimated_position = start;
        // number of chars to add for number indicators
        let n_number_indicator = if PreferenceManager::get().borrow().pref_to_string("BrailleCode") == "Nemeth" {0} else {1};   // Nemeth doesn't typically need number or letter indicators
        #[allow(clippy::needless_range_loop)]  // I don't like enumerate/take/skip here
        for i in i_left..i_right {
            estimated_position += estimate_braille_chars(children[i], n_number_indicator);
            if estimated_position >= target {
                return i;
            }
        }
        return i_right-1;       // estimate was too large, return the last child as a guess
    }

    /// look in children[i_left..i_right].rev for a count that is less than target
    fn guess_child_node_rtl(children: &[ChildOfElement], i_left: usize, i_right: usize, start: usize, target: usize) -> usize {
        let mut estimated_position = start;
        let n_number_indicator = if PreferenceManager::get().borrow().pref_to_string("BrailleCode") == "Nemeth" {0} else {1};   // Nemeth doesn't typically need number or letter indicators
        for i in (i_left..i_right).rev() {
            estimated_position -= estimate_braille_chars(children[i], n_number_indicator);
            if estimated_position <= target {
                return i;
            }
        }
        return i_left;       // estimate was too small, return the first child as a guess
    }

    fn estimate_braille_chars(child: ChildOfElement, n_number_indicator: usize) -> usize {
        let node = as_element(child);
        let leaf_name = name(node);
        if is_leaf(node) {
            let text = as_text(node);
            // len() is close since mn's probably have ASCII digits and lower case vars are common (count as) and other chars need extra braille chars
            // don't want to count invisible chars since they don't display and would give a length = 3
            if text == "\u{2061}" || text == "\u{2062}"  {       // invisible function apply/times (most common by far)
                return 0;
            }
            // FIX: this assumption is bad for 8-dot braille
            return match leaf_name {
                "mn" => n_number_indicator + text.len(),
                "mo" => 2,  // could do better by actually brailling char, but that is more expensive
                _ => text.len(),
            }
        }
        let mut estimate = if leaf_name == "mrow" {0} else {node.children().len() + 1};     // guess extra chars need for mfrac, msub, etc (start+intermediate+end).
        if leaf_name == "msup" || leaf_name == "msub" || leaf_name == "msubsup" {
            estimate -= 1;   // opening superscript/subscript indicator not needed
        }
        for child in node.children() {
            estimate += estimate_braille_chars(child, n_number_indicator);
        }
        // debug!("estimate_braille_chars for {}: {}", crate::canonicalize::element_summary(as_element(child)), estimate);
        return estimate;
    }
}

fn nemeth_cleanup(pref_manager: Ref<PreferenceManager>, raw_braille: String) -> String {
    // Typeface: S: sans-serif, B: bold, T: script/blackboard, I: italic, R: Roman
    // Language: E: English, D: German, G: Greek, V: Greek variants, H: Hebrew, U: Russian
    // Indicators: C: capital, N: number, P: punctuation, M: multipurpose
    // Others:
    //      W -- whitespace that should be kept (e.g, in a numeral)
    //      𝑁 -- hack for special case of a lone decimal pt -- not considered a number but follows rules mostly 
    // SRE doesn't have H: Hebrew or U: Russian, so not encoded (yet)
    // Note: some "positive" patterns find cases to keep the char and transform them to the lower case version
    static NEMETH_INDICATOR_REPLACEMENTS: phf::Map<&str, &str> = phf_map! {
        "S" => "⠠⠨",    // sans-serif
        "B" => "⠸",     // bold
        "𝔹" => "⠨",     // blackboard
        "T" => "⠈",     // script
        "I" => "⠨",     // italic (mapped to be the same a blackboard)
        "R" => "",      // roman
        "E" => "⠰",     // English
        "D" => "⠸",     // German (Deutsche)
        "G" => "⠨",     // Greek
        "V" => "⠨⠈",    // Greek Variants
        "H" => "⠠⠠",    // Hebrew
        "U" => "⠈⠈",    // Russian
        "C" => "⠠",     // capital
        "P" => "⠸",     // punctuation
        "𝐏" => "⠸",     // hack for punctuation after a roman numeral -- never removed
        "L" => "",      // letter
        "l" => "",      // letter inside enclosed list
        "M" => "",      // multipurpose indicator
        "m" => "⠐",     // required multipurpose indicator
        "N" => "",      // potential number indicator before digit
        "n" => "⠼",     // required number indicator before digit
        "𝑁" => "",      // hack for special case of a lone decimal pt -- not considered a number but follows rules mostly
        "W" => "⠀",     // whitespace
        "w" => "⠀",     // whitespace from comparison operator
        "," => "⠠⠀",    // comma
        "b" => "⠐",     // baseline
        "𝑏" => "⣐",     // highlight baseline (it's a hack)
        "↑" => "⠘",     // superscript
        "↓" => "⠰",     // subscript
    };

    lazy_static! {
        // Add an English Letter indicator. This involves finding "single letters".
        // The green book has a complicated set of cases, but the Nemeth UEB Rule book (May 2020), 4.10 has a much shorter explanation:
        //   punctuation or whitespace on the left and right ignoring open/close chars
        //   https://nfb.org/sites/www.nfb.org/files/files-pdf/braille-certification/lesson-4--provisional-5-9-20.pdf
        static ref ADD_ENGLISH_LETTER_INDICATOR: Regex = 
            Regex::new(r"(?P<start>^|W|P.[\u2800-\u28FF]?|,)(?P<open>[\u2800-\u28FF]?⠷)?(?P<letter>C?L.)(?P<close>[\u2800-\u28FF]?⠾)?(?P<end>W|P|,|$)").unwrap();
        
        // Trim braille spaces before and after braille indicators
        // In order: fraction, /, cancellation, letter, baseline
        // Note: fraction over is not listed due to example 42(4) which shows a space before the "/"
        static ref REMOVE_SPACE_BEFORE_BRAILLE_INDICATORS: Regex = 
            Regex::new(r"(⠄⠄⠄|⠤⠤⠤⠤)[Ww]+([⠼⠸⠪])").unwrap();
        static ref REMOVE_SPACE_AFTER_BRAILLE_INDICATORS: Regex = 
            Regex::new(r"([⠹⠻Llb])[Ww]+(⠄⠄⠄|⠤⠤⠤⠤)").unwrap();

        // Hack to convert non-numeric '.' to numeric '.'
        // The problem is that the numbers are hidden inside of mover -- this might be more general than rule 99_2.
        static ref DOTS_99_A_2: Regex = Regex::new(r"𝑁⠨mN").unwrap();

        // Punctuation is one or two chars. There are (currently) only 3 2-char punct chars (—‘’) -- we explicitly list them below
        static ref REMOVE_SPACE_BEFORE_PUNCTUATION_151: Regex = 
            Regex::new(r"w(P.[⠤⠦⠠]?|[\u2800-\u28FF]?⠾)").unwrap();
        static ref REMOVE_SPACE_AFTER_PUNCTUATION_151: Regex = 
            Regex::new(r"(P.[⠤⠦⠠]?|[\u2800-\u28FF]?⠷)w").unwrap();

        // Multipurpose indicator insertion
        // 149 -- consecutive comparison operators have no space -- instead a multipurpose indicator is used (doesn't require a regex)

        // 177.2 -- add after a letter and before a digit (or decimal pt) -- digits will start with N
        static ref MULTI_177_2: Regex = 
            Regex::new(r"([Ll].)[N𝑁]").unwrap();

        // keep between numeric subscript and digit ('M' added by subscript rule)
        static ref MULTI_177_3: Regex = 
            Regex::new(r"([N𝑁].)M([N𝑁].)").unwrap();

        // Add after decimal pt for non-digits except for comma and punctuation
        // Note: since "." can be in the middle of a number, there is not necessarily a "N"
        // Although not mentioned in 177_5, don't add an 'M' before an 'm'
        static ref MULTI_177_5: Regex = 
            Regex::new(r"([N𝑁]⠨)([^⠂⠆⠒⠲⠢⠖⠶⠦⠔N𝑁,Pm])").unwrap();


        // Pattern for rule II.9a (add numeric indicator at start of line or after a space)
        // 1. start of line
        // 2. optional minus sign (⠤)
        // 3. optional typeface indicator
        // 4. number (N)
        static ref NUM_IND_9A: Regex = 
            Regex::new(r"(?P<start>^|[,Ww])(?P<minus>⠤?)N").unwrap();

        // Needed after section mark(§), paragraph mark(¶), #, or *
        static ref NUM_IND_9C: Regex = 
            Regex::new(r"(⠤?)(⠠⠷|⠠⠳|⠠⠈⠷)N").unwrap();

        // Needed after section mark(§), paragraph mark(¶), #, or *
        static ref NUM_IND_9D: Regex = 
            Regex::new(r"(⠈⠠⠎|⠈⠠⠏|⠨⠼|⠈⠼)N").unwrap();

        // Needed after a typeface change or interior shape modifier indicator
        static ref NUM_IND_9E: Regex = Regex::new(r"(?P<face>[SB𝔹TIR]+?)N").unwrap();
        static ref NUM_IND_9E_SHAPE: Regex = Regex::new(r"(?P<mod>⠸⠫)N").unwrap();

        // Needed after hyphen that follows a word, abbreviation, or punctuation (caution about rule 11d)
        // Note -- hyphen might encode as either "P⠤" or "⠤" depending on the tag used
        static ref NUM_IND_9F: Regex = Regex::new(r"([Ll].[Ll].|P.)(P?⠤)N").unwrap();

        // Enclosed list exception
        // Normally we don't add numeric indicators in enclosed lists (done in get_braille_nemeth_chars).
        // The green book says "at the start" of an item, don't add the numeric indicator.
        // The NFB list exceptions after function abbreviations and angles, but what this really means is "after a space"
        static ref NUM_IND_ENCLOSED_LIST: Regex = Regex::new(r"w([⠂⠆⠒⠲⠢⠖⠶⠦⠔⠴])").unwrap();

        // Punctuation chars (Rule 38.6 says don't use before ",", "hyphen", "-", "…")
        // Never use punctuation indicator before these (38-6)
        //      "…": "⠀⠄⠄⠄"
        //      "-": "⠸⠤" (hyphen and dash)
        //      ",": "⠠⠀"     -- spacing already added
        // Rule II.9b (add numeric indicator after punctuation [optional minus[optional .][digit]
        //  because this is run after the above rule, some cases are already caught, so don't
        //  match if there is already a numeric indicator
        static ref NUM_IND_9B: Regex = Regex::new(r"(?P<punct>P..?)(?P<minus>⠤?)N").unwrap();

        // Before 79b (punctuation)
        static ref REMOVE_LEVEL_IND_BEFORE_SPACE_COMMA_PUNCT: Regex = Regex::new(r"(?:[↑↓]+[b𝑏]?|[b𝑏])([Ww,P]|$)").unwrap();

        // Most commas have a space after them, but not when followed by a close quote (others?)
        static ref NO_SPACE_AFTER_COMMA: Regex = Regex::new(r",P⠴").unwrap();      // captures both single and double close quote
        static ref REMOVE_LEVEL_IND_BEFORE_BASELINE: Regex = Regex::new(r"(?:[↑↓mb𝑏]+)([b𝑏])").unwrap();

        // Except for the four chars above, the unicode rules always include a punctuation indicator.
        // The cases to remove them (that seem relevant to MathML) are:
        //   Beginning of line or after a space (V 38.1)
        //   After a word (38.4)
        //   2nd or subsequent punctuation (includes, "-", etc) (38.7)
        static ref REMOVE_AFTER_PUNCT_IND: Regex = Regex::new(r"(^|[Ww]|[Ll].[Ll].)P(.)").unwrap();
        static ref REPLACE_INDICATORS: Regex =Regex::new(r"([SB𝔹TIREDGVHUP𝐏CLlMmb𝑏↑↓Nn𝑁Ww,])").unwrap();
        static ref COLLAPSE_SPACES: Regex = Regex::new(r"⠀⠀+").unwrap();
    }

//   debug!("Before:  \"{}\"", raw_braille);
    // replacements might overlap at boundaries (e.g., whitespace) -- need to repeat
    let mut start = 0;
    let mut result = String::with_capacity(raw_braille.len()+ raw_braille.len()/4);  // likely upper bound
    while let Some(matched) = ADD_ENGLISH_LETTER_INDICATOR.find_at(&raw_braille, start) {
        result.push_str(&raw_braille[start..matched.start()]);
        let replacement = ADD_ENGLISH_LETTER_INDICATOR.replace(
                &raw_braille[matched.start()..matched.end()], "${start}${open}E${letter}${close}");
        // debug!("matched='{}', start/end={}/{}; replacement: {}", &raw_braille[matched.start()..matched.end()], matched.start(), matched.end(), replacement);
        result.push_str(&replacement);
        // put $end back on because needed for next match (e.g., whitespace at end and then start of next match)
        // but it could also match because it was at the end, in which case "-1" is wrong -- tested after loop for that
        start = matched.end() - 1;
    }
    if !raw_braille.is_empty() && ( start < raw_braille.len()-1 || "WP,".contains(raw_braille.chars().nth_back(0).unwrap()) ) {       // see comment about $end above
        result.push_str(&raw_braille[start..]);
    }
//   debug!("ELIs:    \"{}\"", result);

    let result = NUM_IND_ENCLOSED_LIST.replace_all(&result, "wn${1}");

    // Remove blanks before and after braille indicators
    let result = REMOVE_SPACE_BEFORE_BRAILLE_INDICATORS.replace_all(&result, "$1$2");
    let result = REMOVE_SPACE_AFTER_BRAILLE_INDICATORS.replace_all(&result, "$1$2");

    let result = REMOVE_SPACE_BEFORE_PUNCTUATION_151.replace_all(&result, "$1");
    let result = REMOVE_SPACE_AFTER_PUNCTUATION_151.replace_all(&result, "$1");
//   debug!("spaces:  \"{}\"", result);

    let result = DOTS_99_A_2.replace_all(&result, "N⠨mN");

    // Multipurpose indicator
    let result = result.replace("ww", "m"); // 149
    let result = MULTI_177_2.replace_all(&result, "${1}m${2}");
    let result = MULTI_177_3.replace_all(&result, "${1}m$2");
    let result = MULTI_177_5.replace_all(&result, "${1}m$2");
//   debug!("MULTI:   \"{}\"", result);

    let result = NUM_IND_9A.replace_all(&result, "${start}${minus}n");
    // debug!("IND_9A:  \"{}\"", result);
    let result = NUM_IND_9C.replace_all(&result, "${1}${2}n");
    let result = NUM_IND_9D.replace_all(&result, "${1}n");
    let result = NUM_IND_9E.replace_all(&result, "${face}n");
    let result = NUM_IND_9E_SHAPE.replace_all(&result, "${mod}n");
    let result = NUM_IND_9F.replace_all(&result, "${1}${2}n");

//   debug!("IND_9F:  \"{}\"", result);

    // 9b: insert after punctuation (optional minus sign)
    // common punctuation adds a space, so 9a handled it. Here we deal with other "punctuation" 
    // FIX other punctuation and reference symbols (9d)
    let result = NUM_IND_9B.replace_all(&result, "$punct${minus}n");
//   debug!("A PUNCT: \"{}\"", &result);

    // strip level indicators
    // check first to remove level indicators before baseline, then potentially remove the baseline
    let mut result = REMOVE_LEVEL_IND_BEFORE_BASELINE.replace_all(&result, "$1");
//   debug!("Punct  : \"{}\"", &result);
    // checks for punctuation char, so needs to before punctuation is stripped.
    // if '𝑏' is removed, then the highlight needs to be shifted to the left in some cases
    let result = remove_baseline_before_space_or_punctuation(&mut result);
//   debug!("Removed: \"{}\"", &result);

    let result = NO_SPACE_AFTER_COMMA.replace_all(&result, "⠠P⠴");

    let result = REMOVE_AFTER_PUNCT_IND.replace_all(&result, "$1$2");
//   debug!("Punct38: \"{}\"", &result);

    // these typeforms need to get pulled from user-prefs as they are transcriber-defined
    let sans_serif = pref_manager.pref_to_string("Nemeth_SansSerif");
    let bold = pref_manager.pref_to_string("Nemeth_Bold");
    let double_struck = pref_manager.pref_to_string("Nemeth_DoubleStruck");
    let script = pref_manager.pref_to_string("Nemeth_Script");
    let italic = pref_manager.pref_to_string("Nemeth_Italic");

    let result = REPLACE_INDICATORS.replace_all(&result, |cap: &Captures| {
        let matched_char = &cap[0];
        match matched_char {
            "S" => &sans_serif,
            "B" => &bold,
            "𝔹" => &double_struck,
            "T" => &script,
            "I" => &italic,
            _ => match NEMETH_INDICATOR_REPLACEMENTS.get(&cap[0]) {
                None => {error!("REPLACE_INDICATORS and NEMETH_INDICATOR_REPLACEMENTS are not in sync"); ""},
                Some(&ch) => ch,
            }
        }
    });

    // Remove unicode blanks at start and end -- do this after the substitutions because ',' introduces spaces
    let result = result.trim_start_matches('⠀').trim_end_matches('⠀');
    let result = COLLAPSE_SPACES.replace_all(result, "⠀");
   
    return result.to_string();

    fn remove_baseline_before_space_or_punctuation<'a>(braille: &'a mut Cow<'a, str>) -> Cow<'a, str> {
        // If the baseline highlight is at the end of the string and it is going to be deleted by the regex,
        //   then we need to shift the highlight to the left if what is to it's left is not whitespace (which should never be a highlight end)
        // This only happens when BrailleNavHighlight == "EndPoints".
        let highlight_style = PreferenceManager::get().borrow().pref_to_string("BrailleNavHighlight");
        if highlight_style == "EndPoints" {
            if let Some(last_highlighted) = braille.rfind(is_highlighted) {
                if braille[last_highlighted..].starts_with('𝑏') {
                    let i_after_baseline = last_highlighted + '𝑏'.len_utf8();
                    if i_after_baseline == braille.len() || braille[i_after_baseline..].starts_with(['W', 'w', ',', 'P']) {
                        // shift the highlight to the left after doing just the replacement (if any) that the regex below does
                        // the shift runs until a non blank braille char is found
                        let mut bytes_deleted = 0;
                        let mut char_to_highlight = "".to_string();   // illegal value
                        for ch in braille[..last_highlighted].chars().rev() {
                            bytes_deleted += ch.len_utf8();
                            if (0x2801..0x28FF).contains(&(ch as u32)) {
                                char_to_highlight = highlight(ch).to_string();
                                break;
                            }
                        }
                        braille.to_mut().replace_range(last_highlighted-bytes_deleted..last_highlighted+'𝑏'.len_utf8(),
                                                        &char_to_highlight);
                    }
                }
            }
        }
        return REMOVE_LEVEL_IND_BEFORE_SPACE_COMMA_PUNCT.replace_all(braille, "$1");

    }
}

// Typeface: S: sans-serif, B: bold, T: script/blackboard, I: italic, R: Roman
// Language: E: English, D: German, G: Greek, V: Greek variants, H: Hebrew, U: Russian
// Indicators: C: capital, N: number, P: punctuation, M: multipurpose
// Others:
//      W -- whitespace that should be kept (e.g, in a numeral)
//      𝑁 -- hack for special case of a lone decimal pt -- not considered a number but follows rules mostly 
// Note: some "positive" patterns find cases to keep the char and transform them to the lower case version
static UEB_INDICATOR_REPLACEMENTS: phf::Map<&str, &str> = phf_map! {
    "S" => "XXX",    // sans-serif -- from prefs
    "B" => "⠘",     // bold
    "𝔹" => "XXX",     // blackboard -- from prefs
    "T" => "⠈",     // script
    "I" => "⠨",     // italic
    "R" => "",      // roman
    // "E" => "⠰",     // English
    "1" => "⠰",      // Grade 1 symbol
    "𝟙" => "⠰⠰",     // Grade 1 word
    "L" => "",       // Letter left in to assist in locating letters
    "D" => "XXX",    // German (Deutsche) -- from prefs
    "G" => "⠨",      // Greek
    "V" => "⠨⠈",     // Greek Variants
    // "H" => "⠠⠠",  // Hebrew
    // "U" => "⠈⠈",  // Russian
    "C" => "⠠",      // capital
    "𝐶" => "⠠",      // capital that never should get word indicator (from chemical element)
    "N" => "⠼",     // number indicator
    "t" => "⠱",     // shape terminator
    "W" => "⠀",     // whitespace
    "𝐖"=> "⠀",     // whitespace (hard break -- basically, it separates exprs)
    "s" => "⠆",     // typeface single char indicator
    "w" => "⠂",     // typeface word indicator
    "e" => "⠄",     // typeface & capital terminator 
    "o" => "",       // flag that what follows is an open indicator (used for standing alone rule)
    "c" => "",       // flag that what follows is an close indicator (used for standing alone rule)
    "b" => "",       // flag that what follows is an open or close indicator (used for standing alone rule)
    "," => "⠂",     // comma
    "." => "⠲",     // period
    "-" => "-",     // hyphen
    "—" => "⠠⠤",   // normal dash (2014) -- assume all normal dashes are unified here [RUEB appendix 3]
    "―" => "⠐⠠⠤",  // long dash (2015) -- assume all long dashes are unified here [RUEB appendix 3]
    "#" => "",      // signals end of script
    // '(', '{', '[', '"', '\'', '“', '‘', '«',    // opening chars
    // ')', '}', ']', '\"', '\'', '”', '’', '»',           // closing chars
    // ',', ';', ':', '.', '…', '!', '?'                    // punctuation           

};

// static LETTERS: phf::Set<char> = phf_set! {
//     '⠁', '⠃', '⠉', '⠙', '⠑', '⠋', '⠛', '⠓', '⠊', '⠚', '⠅', '⠇', '⠍', 
//     '⠝', '⠕', '⠏', '⠟', '⠗', '⠎', '⠞', '⠥', '⠧', '⠺', '⠭', '⠽', '⠵',
// };

static LETTER_NUMBERS: phf::Set<char> = phf_set! {
    '⠁', '⠃', '⠉', '⠙', '⠑', '⠋', '⠛', '⠓', '⠊', '⠚',
};

static SHORT_FORMS: phf::Set<&str> = phf_set! {
    "L⠁L⠃", "L⠁L⠃L⠧", "L⠁L⠉", "L⠁L⠉L⠗", "L⠁L⠋",
    "L⠁L⠋L⠝", "L⠁L⠋L⠺", "L⠁L⠛", "L⠁L⠛L⠌", "L⠁L⠇",
     "L⠁L⠇L⠍", "L⠁L⠇L⠗", "L⠁L⠇L⠞", "L⠁L⠇L⠹", "L⠁L⠇L⠺",
     "L⠃L⠇", "L⠃L⠗L⠇", "L⠉L⠙", "L⠙L⠉L⠇", "L⠙L⠉L⠇L⠛",
     "L⠙L⠉L⠧", "L⠙L⠉L⠧L⠛", "L⠑L⠊", "L⠋L⠗", "L⠋L⠌", "L⠛L⠙",
     "L⠛L⠗L⠞", "L⠓L⠍", "L⠓L⠍L⠋", "L⠓L⠻L⠋", "L⠊L⠍L⠍", "L⠇L⠇", "L⠇L⠗",
     "L⠍L⠽L⠋", "L⠍L⠡", "L⠍L⠌", "L⠝L⠑L⠉", "L⠝L⠑L⠊", "L⠏L⠙",
     "L⠏L⠻L⠉L⠧", "L⠏L⠻L⠉L⠧L⠛", "L⠏L⠻L⠓", "L⠟L⠅", "L⠗L⠉L⠧",
     "L⠗L⠉L⠧L⠛", "L⠗L⠚L⠉", "L⠗L⠚L⠉L⠛", "L⠎L⠙", "L⠎L⠡", "L⠞L⠙",
     "L⠞L⠛L⠗", "L⠞L⠍", "L⠞L⠝", "L⠭L⠋", "L⠭L⠎", "L⠽L⠗", "L⠽L⠗L⠋",
     "L⠽L⠗L⠧L⠎", "L⠮L⠍L⠧L⠎", "L⠡L⠝", "L⠩L⠙", "L⠹L⠽L⠋", "L⠳L⠗L⠧L⠎",
     "L⠺L⠙", "L⠆L⠉", "L⠆L⠋", "L⠆L⠓", "L⠆L⠇", "L⠆L⠝", "L⠆L⠎", "L⠆L⠞",
     "L⠆L⠽", "L⠒L⠉L⠧", "L⠒L⠉L⠧L⠛", "L⠐L⠕L⠋"
};

static LETTER_PREFIXES: phf::Set<char> = phf_set! {
    'B', 'I', '𝔹', 'S', 'T', 'D', 'C', '𝐶', '𝑐',
};

lazy_static! {
    // Trim braille spaces before and after braille indicators
    // In order: fraction, /, cancellation, letter, baseline
    // Note: fraction over is not listed due to example 42(4) which shows a space before the "/"
    // static ref REMOVE_SPACE_BEFORE_BRAILLE_INDICATORS: Regex = 
    //     Regex::new(r"(⠄⠄⠄|⠤⠤⠤)W+([⠼⠸⠪])").unwrap();
    static ref REPLACE_INDICATORS: Regex =Regex::new(r"([1𝟙SB𝔹TIREDGVHP𝐶𝑐CLMNW𝐖swe,.-—―#ocb])").unwrap();
    static ref COLLAPSE_SPACES: Regex = Regex::new(r"⠀⠀+").unwrap();
}

fn is_short_form(chars: &[char]) -> bool {
    let chars_as_string = chars.iter().map(|ch| ch.to_string()).collect::<String>();
    return SHORT_FORMS.contains(&chars_as_string);
}

fn ueb_cleanup(pref_manager: Ref<PreferenceManager>, raw_braille: String) -> String {
    // debug!("ueb_cleanup: start={}", raw_braille);
    let result = typeface_to_word_mode(&raw_braille);
    let result = capitals_to_word_mode(&result);

    let use_only_grade1 = pref_manager.pref_to_string("UEB_START_MODE").as_str() == "Grade1";
    
    // '𝐖' is a hard break -- basically, it separates exprs
    let mut result = result.split('𝐖')
                        .map(|str| pick_start_mode(str, use_only_grade1) + "W")
                        .collect::<String>();
    result.pop();   // we added a 'W' at the end that needs to be removed.

    let result = result.replace("tW", "W");

    // these typeforms need to get pulled from user-prefs as they are transcriber-defined
    let double_struck = pref_manager.pref_to_string("UEB_DoubleStruck");
    let sans_serif = pref_manager.pref_to_string("UEB_SansSerif");
    let fraktur = pref_manager.pref_to_string("UEB_Fraktur");
    let greek_variant = pref_manager.pref_to_string("UEB_GreekVariant");

    let result = REPLACE_INDICATORS.replace_all(&result, |cap: &Captures| {
        let matched_char = &cap[0];
        match matched_char {
            "𝔹" => &double_struck,
            "S" => &sans_serif,
            "D" => &fraktur,
            "V" => &greek_variant,
            _ => match UEB_INDICATOR_REPLACEMENTS.get(matched_char) {
                None => {error!("REPLACE_INDICATORS and UEB_INDICATOR_REPLACEMENTS are not in sync: missing '{matched_char}'"); ""},
                Some(&ch) => ch,
            },
        }
    });

    // Remove unicode blanks at start and end -- do this after the substitutions because ',' introduces spaces
    // let result = result.trim_start_matches('⠀').trim_end_matches('⠀');
    let result = COLLAPSE_SPACES.replace_all(&result, "⠀");
   
    return result.to_string();

    fn pick_start_mode(raw_braille: &str, use_only_grade1: bool) -> String {
        // Need to decide what the start mode should be
        // From http://www.brailleauthority.org/ueb/ueb_math_guidance/final_for_posting_ueb_math_guidance_may_2019_102419.pdf
        //   Unless a math expression can be correctly represented with only a grade 1 symbol indicator in the first three cells
        //   or before a single letter standing alone anywhere in the expression,
        //   begin the expression with a grade 1 word indicator (or a passage indicator if the expression includes spaces)
        // Apparently "only a grade 1 symbol..." means at most one grade 1 symbol based on some examples (GTM 6.4, example 4)
        // debug!("before determining mode:  '{}'", raw_braille);

        // a bit ugly because we need to store the string if we have cap passage mode
        let raw_braille_string = if is_cap_passage_mode_good(raw_braille) {convert_to_cap_passage_mode(raw_braille)} else {String::default()};
        let raw_braille = if raw_braille_string.is_empty() {raw_braille} else {&raw_braille_string};
        if use_only_grade1 {
            return remove_unneeded_mode_changes(raw_braille, UEB_Mode::Grade1, UEB_Duration::Passage);
        }
        let grade2 = remove_unneeded_mode_changes(raw_braille, UEB_Mode::Grade2, UEB_Duration::Symbol);
        // debug!("Symbol mode:  '{}'", grade2);

        if is_grade2_string_ok(&grade2) {
            return grade2;
        } else {
            // BANA says use g1 word mode if spaces are present, but that's not what their examples do
            // A conversation with Ms. DeAndrea from BANA said that they mean use passage mode if ≥3 "segments" (≥2 blanks)
            // The G1 Word mode might not be at the start (iceb.rs:omission_3_6_7)
            let grade1_word = try_grade1_word_mode(raw_braille);
            // debug!("Word mode:    '{}'", grade1_word);
            if !grade1_word.is_empty() {
                return grade1_word;
            } else {
                let grade1_passage = remove_unneeded_mode_changes(raw_braille, UEB_Mode::Grade1, UEB_Duration::Passage);
                return "⠰⠰⠰".to_string() + &grade1_passage + "⠰⠄";
            }
        }

        /// Return true if at least five (= # of cap passage indicators) cap indicators and no lower case letters
        fn is_cap_passage_mode_good(braille: &str) -> bool {
            let mut n_caps = 0;
            let mut is_cap_mode = false;
            let mut cap_mode = UEB_Duration::Symbol;    // real value set when is_cap_mode is set to true
            let mut chars = braille.chars();

            // look CL or CCL for caps (CC runs until we get whitespace)
            // if we find an L not in caps mode, we return false
            // Note: caps can be C𝐶, whitespace can be W𝐖
            while let Some(ch) = chars.next() {
                if ch == 'L' {
                    if !is_cap_mode {
                        return false;
                    }
                    chars.next();       // skip letter
                    if cap_mode == UEB_Duration::Symbol {
                        is_cap_mode = false;
                    }
                } else if ch == 'C' || ch == '𝐶' {
                    if is_cap_mode {
                        if cap_mode == UEB_Duration::Symbol {
                            cap_mode = UEB_Duration::Word;
                        }
                    } else {
                        is_cap_mode = true;
                        cap_mode = UEB_Duration::Symbol;
                    }
                    n_caps += 1;
                } else if ch == 'W' || ch == '𝐖' {
                    if is_cap_mode {
                        assert!(cap_mode == UEB_Duration::Word);
                    }
                    is_cap_mode = false;
                } else if ch == '1' && is_cap_mode {
                    break;
                }
            }
            return n_caps > 4;
        }

        fn convert_to_cap_passage_mode(braille: &str) -> String {
            return "⠠⠠⠠".to_string() + &braille.replace(['C', '𝐶'], "") + "⠠⠄";
        }

        /// Return true if the BANA or ICEB guidelines say it is ok to start with grade 2
        fn is_grade2_string_ok(grade2_braille: &str) -> bool {
            // BANA says use grade 2 if there is not more than one grade one symbol or single letter standing alone.
            // The exact quote from their guidance:
            //    Unless a math expression can be correctly represented with only a grade 1 symbol indicator in the first three cells
            //    or before a single letter standing alone anywhere in the expression,
            //    begin the expression with a grade 1 word indicator
            // Note: I modified this slightly to exclude the cap indicator in the count. That allows three more ICEB rule to pass and seems
            //    like it is a reasonable thing to do.
            // Another modification is allow a single G1 indicator to occur after whitespace later on
            //    because ICEB examples show it and it seems better than going to passage mode if it is the only G1 indicator

            // Because of the 'L's which go away, we have to put a little more work into finding the first three chars
            let chars = grade2_braille.chars().collect::<Vec<char>>();
            let mut n_real_chars = 0;  // actually number of chars
            let mut found_g1 = false;
            let mut i = 0;
            while i < chars.len() {
                let ch = chars[i];
                if ch == '1' && !is_forced_grade1(&chars, i) {
                    if found_g1 {
                        return false;
                    }
                    found_g1 = true;
                } else if !"𝐶CLobc".contains(ch) {
                    if n_real_chars == 2 {
                        i += 1;
                        break;              // this is the third real char
                    };
                    n_real_chars += 1;
                }
                i += 1
            }

            // if we find *another* g1 that isn't forced and isn't standing alone, we are done
            // I've added a 'follows whitespace' clause for test iceb.rs:omission_3_6_2 to the standing alone rule
            // we only allow one standing alone example -- not sure if BANA guidance has this limit, but GTM 11_5_5_3 seems better with it
            // Same for GTM 1_7_3_1 (passage mode is mentioned also)
            let mut is_standing_alone_already_encountered = false;
            let mut is_after_whitespace = false;
            while i < chars.len() {
                let ch = chars[i];
                if ch == 'W' {
                    is_after_whitespace = true;
                } else if ch == '1' && !is_forced_grade1(&chars, i) {
                    if is_standing_alone_already_encountered ||
                       ((found_g1 || !is_after_whitespace) && !is_single_letter_on_right(&chars, i)) {
                        return false;
                    }
                    found_g1 = true;
                    is_standing_alone_already_encountered = true;
                }
                i += 1;
            }
            return true;
        }

        /// Return true if the sequence of chars forces a '1' at the `i`th position
        /// Note: `chars[i]` should be '1'
        fn is_forced_grade1(chars: &[char], i: usize) -> bool {
            // A '1' is forced if 'a-j' follows a digit
            assert_eq!(chars[i], '1', "'is_forced_grade1' didn't start with '1'");
            // check that a-j follows the '1' -- we have '1Lx' where 'x' is the letter to check
            if i+2 < chars.len() && LETTER_NUMBERS.contains(&unhighlight(chars[i+2])) {
                // check for a number before the '1'
                // this will be 'N' followed by LETTER_NUMBERS or the number ".", ",", or " "
                for j in (0..i).rev() {
                    let ch = chars[j];
                    if !(LETTER_NUMBERS.contains(&unhighlight(ch)) || ".,W𝐖".contains(ch)) {
                        return ch == 'N'
                    }
                }
            }
            return false;
        }

        fn is_single_letter_on_right(chars: &[char], i: usize) -> bool {
            static SKIP_CHARS: phf::Set<char> = phf_set! {
                'B', 'I', '𝔹', 'S', 'T', 'D', 'C', '𝐶', 's', 'w'   // indicators
            };

            // find the first char (if any)
            let mut count = 0;      // how many letters
            let mut i = i+1;
            while i < chars.len() {
                let ch = chars[i];
                if !SKIP_CHARS.contains(&ch) {
                    if ch == 'L' {
                        if count == 1 {
                            return false;   // found a second letter in the sequence
                        }
                        count += 1;
                    } else {
                        return count==1;
                    }
                    i += 2;   // eat 'L' and actual letter
                } else {
                    i += 1;
                }
            }
            return true;
        }

        fn try_grade1_word_mode(raw_braille: &str) -> String {
            // this isn't quite right, but pretty close -- try splitting at 'W' (words)
            // only one of the parts can be in word mode and none of the others can have '1' unless forced
            let mut g1_words = Vec::default();
            let mut found_word_mode = false;
            for raw_word in raw_braille.split('W') {
                let word = remove_unneeded_mode_changes(raw_word, UEB_Mode::Grade2, UEB_Duration::Symbol);
                // debug!("try_grade1_word_mode: word='{}'", word);
                let word_chars = word.chars().collect::<Vec<char>>();
                let needs_word_mode = word_chars.iter().enumerate()
                    .any(|(i, &ch) | ch == '1' && !is_forced_grade1(&word_chars, i));
                if needs_word_mode {
                    if found_word_mode {
                        return "".to_string();
                    }
                    found_word_mode = true;
                    g1_words.push("⠰⠰".to_string() + &remove_unneeded_mode_changes(raw_word, UEB_Mode::Grade1, UEB_Duration::Word)
                    );
                } else {
                    g1_words.push(word);
                }
            }
            return if found_word_mode {g1_words.join("W")} else {"".to_string()};
        }
    }
}

fn typeface_to_word_mode(braille: &str) -> String {
    lazy_static! {
        static ref HAS_TYPEFACE: Regex = Regex::new("[BI𝔹STD]").unwrap();
    }
    // debug!("before typeface fix:  '{}'", braille);

    let mut result = "".to_string();
    let chars = braille.chars().collect::<Vec<char>>();
    let mut word_mode = Vec::with_capacity(5);
    let mut word_mode_end = Vec::with_capacity(5);
    let mut i = 0;
    while i < chars.len() {
        let ch = chars[i];
        if HAS_TYPEFACE.is_match(ch.to_string().as_str()) {
            let i_next_char_target = find_next_char(&chars[i+1..], ch);
            if word_mode.contains(&ch) {
                if i_next_char_target.is_none() {
                    word_mode.retain(|&item| item!=ch);  // drop the char since word mode is done
                    word_mode_end.push(ch);   // add the char to signal to add end sequence
                }
            } else {
                result.push(ch);
                if i_next_char_target.is_some() {
                    result.push('w');     // typeface word indicator
                    word_mode.push(ch);      // starting word mode for this char
                } else {
                    result.push('s');     // typeface single char indicator
                }
            }
            i += 1; // eat "B", etc
        } else if ch == 'L' || ch == 'N' {
            result.push(chars[i]);
            result.push(chars[i+1]);
            if !word_mode_end.is_empty() && i+2 < chars.len() && !(chars[i+2] == 'W'|| chars[i+2] == '𝐖') {
                // add terminator unless word sequence is terminated by end of string or whitespace
                for &ch in &word_mode_end {
                    result.push(ch);
                    result.push('e');
                };
                word_mode_end.clear();
            }
            i += 2; // eat Ll/Nd
        } else {
            result.push(ch);
            i += 1;
        }
    }
    return result;

}

fn capitals_to_word_mode(braille: &str) -> String {
    use std::iter::FromIterator;
    // debug!("before capitals fix:  '{}'", braille);

    let mut result = "".to_string();
    let chars = braille.chars().collect::<Vec<char>>();
    let mut is_word_mode = false;
    let mut i = 0;
    // look for a sequence of CLxCLy... and create CCLxLy...
    while i < chars.len() {
        let ch = chars[i];
        if ch == 'C' {
            // '𝑐' should only occur after a 'C', so we don't have top-level check for it
            let mut next_non_cap = i+1;
            while let Some(i_next) = find_next_char(&chars[next_non_cap..], '𝑐') {
                next_non_cap += i_next + 1; // C/𝑐, L, letter
            }
            if find_next_char(&chars[next_non_cap..], 'C').is_some() { // next letter sequence "C..."
                if is_next_char_start_of_section_12_modifier(&chars[next_non_cap+1..]) {
                    // to me this is tricky -- section 12 modifiers apply to the previous item
                    // the last clause of the "item" def is the previous indivisible symbol" which ICEB 2.1 say is:
                    //   braille sign: one or more consecutive braille characters comprising a unit,
                    //     consisting of a root on its own or a root preceded by one or more
                    //     prefixes (also referred to as braille symbol)
                    // this means the capital indicator needs to be stated and can't be part of a word or passage
                    is_word_mode = false;
                    result.push_str(String::from_iter(&chars[i..next_non_cap]).as_str());
                    i = next_non_cap;
                    continue;
                }
                if is_word_mode {
                    i += 1;     // skip the 'C'
                } else {
                    // start word mode -- need an extra 'C'
                    result.push('C');
                    is_word_mode = true;
                }
            } else if is_word_mode {
                i += 1;         // skip the 'C'
            }
            if chars[next_non_cap] == 'G' {
                // Greek letters are a bit exceptional in that the pattern is "CGLx" -- bump 'i'
                next_non_cap += 1;
            }
            if chars[next_non_cap] != 'L' {
                error!("capitals_to_word_mode: internal error: didn't find L after C in '{}'.",
                       chars[i..next_non_cap+2].iter().collect::<String>().as_str());
            }
            let i_braille_char = next_non_cap + 2;
            result.push_str(String::from_iter(&chars[i..i_braille_char]).as_str());
            i = i_braille_char;
        } else if ch == 'L' {       // must be lowercase -- uppercase consumed above
            // assert!(LETTERS.contains(&unhighlight(chars[i+1]))); not true for other alphabets
            if is_word_mode {
                result.push('e');       // terminate Word mode (letter after caps)
                is_word_mode = false;
            }
            result.push('L');
            result.push(chars[i+1]);
            i += 2; // eat L, letter
        } else {
            is_word_mode = false;   // non-letters terminate cap word mode
            result.push(ch);
            i += 1;
        }
    }
    return result;

    fn is_next_char_start_of_section_12_modifier(chars: &[char]) -> bool {
        // first find the L and eat the char so that we are at the potential start of where the target lies
        let chars_len = chars.len();
        let mut i_cap = 0;
        while chars[i_cap] != 'C' {     // we know 'C' is in the string, so no need to check for exceeding chars_len
            i_cap += 1;
        }
        for i_end in i_cap+1..chars_len {
            if chars[i_end] == 'L' {
                // skip the next char to get to the real start, and then look for the modifier string or next L/N
                // debug!("   after L '{}'", chars[i_end+2..].iter().collect::<String>());
                for i in i_end+2..chars_len {
                    let ch = chars[i];
                    if ch == '1' {
                        // Fix: there's probably a much better way to check if we have a match against one of "⠱", "⠘⠱", "⠘⠲", "⠸⠱", "⠐⠱ ", "⠨⠸⠱"
                        if chars[i+1] == '⠱' {
                            return true;
                        } else if i+2 < chars_len {
                            let mut str = chars[i+1].to_string();
                            str.push(chars[i+2]);
                            if str == "⠘⠱" || str == "⠘⠲" || str == "⠸⠱" || str == "⠐⠱" {
                                return true;
                            } else if i+3 < chars_len {
                                str.push(chars[i+3]);
                                return str == "⠨⠸⠱";
                            }
                            return false;
                        }
                    }
                    if ch == 'L' || ch == 'N' || !LETTER_PREFIXES.contains(&ch) {
                        return false;
                    }
                }
            }
        }
        return false;
    }    
}

fn find_next_char(chars: &[char], target: char) -> Option<usize> {        
    // first find the L or N and eat the char so that we are at the potential start of where the target lies
    // debug!("Looking for '{}' in '{}'", target, chars.iter().collect::<String>());
    for i_end in 0..chars.len() {
        if chars[i_end] == 'L' || chars[i_end] == 'N' {
            // skip the next char to get to the real start, and then look for the target
            // stop when L/N signals past potential target or we hit some non L/N char (actual braille)
            // debug!("   after L/N '{}'", chars[i_end+2..].iter().collect::<String>());
            for (i, &ch) in chars.iter().enumerate().skip(i_end+2) {
                if ch == 'L' || ch == 'N' || !LETTER_PREFIXES.contains(&ch) {
                    return None;
                } else if ch == target {
                    // debug!("   found target");
                    return Some(i);
                }
            }
        }
    }
    return None;
}

#[allow(non_camel_case_types)]
#[derive(Debug, PartialEq, Copy, Clone)]
enum UEB_Mode {
    Numeric,        // also includes Grade1
    Grade1,
    Grade2,
}

#[allow(non_camel_case_types)]
#[derive(Debug, PartialEq, Copy, Clone)]
enum UEB_Duration {
    // Standing alone: A braille symbol that is standing alone may have a contracted (grade 2) meaning.
    // A letter or unbroken sequence of letters is “standing alone” if the symbols before and after the letter or
    //   sequence are spaces, hyphens, dashes or any combination thereof, including some common punctuation.
    // Item: An “item” is defined as the next symbol or one of seven groupings listed in Rules of Unified English Braille, §11.4.1.
    Symbol,

    // The grade 1 word indicator sets grade 1 mode for the next word or symbol sequence.
    // A symbol sequence in UEB is defined as an unbroken string of braille signs,
    //   whether alphabetic or non-alphabetic, preceded and followed by a space.
    Word,
    Passage,
}

// used to determine standing alone (on left side)
static LEFT_INTERVENING_CHARS: phf::Set<char> = phf_set! {  // see RUEB 2.6.2
    'B', 'I', '𝔹', 'S', 'T', 'D', 'C', '𝐶', 's', 'w',     // indicators
    // opening chars have prefix 'o', so not in set ['(', '{', '[', '"', '\'', '“', '‘', '«'] 
};

/// Return value for use_g1_word_mode()
#[derive(Debug, PartialEq)]
enum Grade1WordIndicator {
    NotInWord,        // no '𝟙' in the current/next word
    InWord,           // '𝟙' in the current/next word
    NotInChars,       // no '𝟙' in the entire string (optimization for common case)
}

fn remove_unneeded_mode_changes(raw_braille: &str, start_mode: UEB_Mode, start_duration: UEB_Duration) -> String {
    // FIX: need to be smarter about moving on wrt to typeforms/typefaces, caps, bold/italic. [maybe just let them loop through the default?]
    let mut mode = start_mode;
    let mut duration = start_duration;
    let mut start_g2_letter = None;    // used for start of contraction checks
    let mut i_g2_start = None;  // set to 'i' when entering G2 mode; None in other modes. '1' indicator goes here if standing alone
    let mut cap_word_mode = false;     // only set to true in G2 to prevent contractions
    let mut result = String::default();
    let chars = raw_braille.chars().collect::<Vec<char>>();
    let mut g1_word_indicator = Grade1WordIndicator::NotInChars;        // almost always true (and often irrelevant)
    if mode == UEB_Mode::Grade2 || duration == UEB_Duration::Symbol {
        g1_word_indicator = use_g1_word_mode(&chars);
        if g1_word_indicator == Grade1WordIndicator::InWord {
            mode = UEB_Mode::Grade1;
            if duration == UEB_Duration::Symbol {
                duration = UEB_Duration::Word;     // if Passage mode, leave as is
                result.push('𝟙')
            }
        }
    }
    let mut i = 0;
    while i < chars.len() {
        let ch = chars[i];
        match mode {
            UEB_Mode::Numeric => {
                // Numeric Mode: (from https://uebmath.aphtech.org/lesson1.0 and lesson4.0)
                // Symbols that can appear within numeric mode include the ten digits, comma, period, simple fraction line,
                // line continuation indicator, and numeric space digit symbols.
                // A space or any other symbol not listed here terminates numeric mode.
                // Numeric mode is also terminated by the "!" -- used after a script
                //
                // The numeric indicator also turns on grade 1 mode.
                // When grade 1 mode is set by the numeric indicator,
                //   grade 1 indicators are not used unless a single lower-case letter a-j immediately follows a digit.
                // Grade 1 mode when set by the numeric indicator is terminated by a space, hyphen, dash, or a grade 1 indicator.
                i_g2_start = None;
                // debug!("Numeric: ch={}, duration: {:?}", ch, duration);
                match ch {
                    'L' => {
                        // terminate numeric mode -- duration doesn't change
                        // let the default case handle pushing on the chars for the letter
                        if LETTER_NUMBERS.contains(&unhighlight(chars[i+1])) {
                            result.push('1');   // need to distinguish a-j from a digit
                        }
                        result.push(ch);
                        i += 1;
                        mode = UEB_Mode::Grade1;
                        // duration remains Word
                    },
                    '1' | '𝟙' => {
                        // numeric mode implies grade 1, so don't output indicator;
                        i += 1;
                        mode = UEB_Mode::Grade1;
                        if start_duration == UEB_Duration::Passage {
                            duration = UEB_Duration::Passage;      // otherwise it remains at Word
                        }
                    },
                    '#' => {
                        // terminate numeric mode -- duration doesn't change
                        i += 1;
                        if i+1 < chars.len() && chars[i] == 'L' && LETTER_NUMBERS.contains(&unhighlight(chars[i+1])) {
                            // special case where the script was numeric and a letter follows, so need to put out G1 indicator
                            result.push('1');
                            // the G1 case should work with 'L' now
                        }
                        mode = UEB_Mode::Grade1;
                    },
                    'N' => {
                        // stay in the same mode (includes numeric "," and "." space) -- don't let default get these chars
                        result.push(chars[i+1]);
                        i += 2;
                    },
                    _ => {
                        // moving out of numeric mode
                        result.push(ch);
                        i += 1;
                        if "W𝐖-—―".contains(ch) {
                            mode = start_mode;
                            if mode == UEB_Mode::Grade2 {
                                start_g2_letter = None;        // will be set to real letter
                            }
                            if start_duration != UEB_Duration::Passage {
                                duration = UEB_Duration::Symbol;
                            }
                        } else {
                            mode = UEB_Mode::Grade1
                        }
                    },
                }
            },
            UEB_Mode::Grade1 => {
                // Grade 1 Mode:
                // The numeric indicator also sets grade 1 mode.
                // Grade 1 mode, when initiated by the numeric indicator, is terminated by a space, hyphen, dash or grade 1 terminator.
                // Grade 1 mode is also set by grade 1 indicators.
                i_g2_start = None;
                // debug!("Grade 1: ch={}, duration: {:?}", ch, duration);
                match ch {
                    'L' => {
                        // note: be aware of '#' case for Numeric because '1' might already be generated
                        // let prev_ch = if i > 1 {chars[i-1]} else {'1'};   // '1' -- anything beside ',' or '.'
                        // if duration == UEB_Duration::Symbol || 
                        //     ( ",. ".contains(prev_ch) && LETTER_NUMBERS.contains(&unhighlight(chars[i+1])) ) {
                        //     result.push('1');        // need to retain grade 1 indicator (RUEB 6.5.2)
                        // }
                        // let the default case handle pushing on the chars for the letter
                        result.push(ch);
                        i += 1;
                    },
                    '1' | '𝟙' => {
                        assert!(ch == '1' || duration != UEB_Duration::Symbol);     // if '𝟙', should be Word or Passage duration
                        // nothing to do -- let the default case handle the following chars
                        i += 1;
                    },
                    'N' => {
                        result.push(ch);
                        result.push(chars[i+1]);
                        i += 2;
                        mode = UEB_Mode::Numeric;
                        duration = UEB_Duration::Word;
                    },
                    'W' | '𝐖' => {
                        // this terminates a word mode if there was one
                        result.push(ch);
                        i += 1;
                        if start_duration != UEB_Duration::Passage {
                            duration = UEB_Duration::Symbol;
                            mode = UEB_Mode::Grade2;
                        }
                    },
                    _ => {
                        result.push(ch);
                        i += 1;
                        if duration == UEB_Duration::Symbol && !LETTER_PREFIXES.contains(&ch) {
                            mode = start_mode;
                        }
                    }
                }
                if mode == UEB_Mode::Grade2 {
                    start_g2_letter = None;        // will be set to real letter
                }

            },
            UEB_Mode::Grade2 => {
                // note: if we ended up using a '1', it only extends to the next char, which is also dealt with, so mode doesn't change
               if i_g2_start.is_none() {
                   i_g2_start = Some(i);
                   cap_word_mode = false;
               }
                // debug!("Grade 2: ch={}, duration: {:?}", ch, duration);
                match ch {
                    'L' => {
                        if start_g2_letter.is_none() {
                            start_g2_letter = Some(i);
                        }
                        let (is_alone, right_matched_chars, n_letters) = stands_alone(&chars, i);
                        // GTM 1.2.1 says we only need to use G1 for single letters or sequences that are a shortform (e.g, "ab")
                        if is_alone && (n_letters == 1 || is_short_form(&right_matched_chars[..2*n_letters])) {
                            // debug!("  is_alone -- pushing '1'");
                            result.push('1');
                            mode = UEB_Mode::Grade1;
                        }
                        // debug!("  pushing {:?}", right_matched_chars);
                        right_matched_chars.iter().for_each(|&ch| result.push(ch));
                        i += right_matched_chars.len();
                    },
                    'C' => {
                        // Want 'C' before 'L'; Could be CC for word cap -- if so, eat it and move on
                        // Note: guaranteed that there is a char after the 'C', so chars[i+1] is safe
                        if chars[i+1] == 'C' {
                            cap_word_mode = true;
                            i += 1;
                        } else {
                            let is_greek = chars[i+1] == 'G';
                            let (is_alone, right_matched_chars, n_letters) = stands_alone(&chars, if is_greek {i+2} else {i+1});
                            // GTM 1.2.1 says we only need to use G1 for single letters or sequences that are a shortform (e.g, "ab")
                            if is_alone && (n_letters == 1 || is_short_form(&right_matched_chars[..2*n_letters])) {
                                // debug!("  is_alone -- pushing '1'");
                                result.push('1');
                                mode = UEB_Mode::Grade1;
                            }
                            if cap_word_mode {
                                result.push('C');   // first 'C' if cap word
                            }
                            result.push('C');
                            if is_greek {
                                result.push('G');
                                i += 1;
                            }
                            start_g2_letter = Some(i);
                            // debug!("  pushing 'C' + {:?}", right_matched_chars);
                            right_matched_chars.iter().for_each(|&ch| result.push(ch));
                            i += 1 + right_matched_chars.len();
                        }
                    },
                    '1' => {
                        result.push(ch);
                        i += 1;
                        mode = UEB_Mode::Grade1;
                        duration = UEB_Duration::Symbol;
                    },
                    '𝟙' => {
                        // '𝟙' should have forced G1 Word mode
                        error!("Internal error: '𝟙' found in G2 mode: index={i} in '{raw_braille}'");
                        i += 1;
                    }
                    'N' => {
                        result.push(ch);
                        result.push(chars[i+1]);
                        i += 2;
                        mode = UEB_Mode::Numeric;
                        duration = UEB_Duration::Word;
                    },
                    _ => {
                        if let Some(start) = start_g2_letter {
                            if !cap_word_mode {
                                result = handle_contractions(&chars[start..i], result);
                            }
                            cap_word_mode = false;
                            start_g2_letter = None;     // not start of char sequence
                        }
                        result.push(ch);
                        i += 1;
                        if !LEFT_INTERVENING_CHARS.contains(&ch) {
                            cap_word_mode = false;
                            i_g2_start = Some(i);
                        }

                    }
                }
                if mode != UEB_Mode::Grade2 && !cap_word_mode {
                    if let Some(start) = start_g2_letter {
                        result = handle_contractions(&chars[start..i], result);
                        start_g2_letter = None;     // not start of char sequence
                    }
                }
            },
        }

        if (ch == 'W' || ch == '𝐖') && g1_word_indicator != Grade1WordIndicator::NotInChars &&
           (mode == UEB_Mode::Grade2 || duration == UEB_Duration::Symbol) {
            g1_word_indicator = use_g1_word_mode(&chars[i..]);
            if g1_word_indicator == Grade1WordIndicator::InWord {
                mode = UEB_Mode::Grade1;
                if duration == UEB_Duration::Symbol {
                    duration = UEB_Duration::Word;     // if Passage mode, leave as is
                    result.push('𝟙')
                }
            }
        }
    }
    if mode == UEB_Mode::Grade2 {
        if let Some(start) = start_g2_letter {
            result = handle_contractions(&chars[start..i], result);
        }
    }

    return result;


    fn use_g1_word_mode(chars: &[char]) -> Grade1WordIndicator {
        // debug!("use_g1_word_mode: chars='{:?}'", chars);
        for &ch in chars {
            if ch == 'W' || ch == '𝐖' {
                return Grade1WordIndicator::NotInWord;       // reached a word boundary
            }
            if ch == '𝟙' {
                return Grade1WordIndicator::InWord;        // need word mode in this "word"
            }
        }
        return Grade1WordIndicator::NotInChars;               // 
    }
}

/// Returns a tuple:
///   true if the ith char "stands alone" (UEB 2.6)
///   the chars on the right that are part of the standing alone sequence
///   the number of letters in that sequence
/// This basically means a letter sequence surrounded by white space with some potentially intervening chars
/// The intervening chars can be typeform/cap indicators, along with various forms of punctuation
/// The ith char should be an "L"
/// This assumes that there is whitespace before and after the character string
fn stands_alone(chars: &[char], i: usize) -> (bool, &[char], usize) {
    // scan backward and check the conditions for "standing-alone"
    // we scan forward and check the conditions for "standing-alone"
    assert_eq!(chars[i], 'L', "'stands_alone' starts with non 'L'");
    // debug!("stands_alone: i={}, chars: {:?}", i, chars);
    if !left_side_stands_alone(&chars[0..i]) {
        return (false, &chars[i..i+2], 0);
    }

    let (mut is_alone, n_letters, n_right_matched) = right_side_stands_alone(&chars[i+2..]);
    // debug!("left is alone, right is alone: {}, : n_letters={}, n_right_matched={}", is_alone, n_letters, n_right_matched);

    if is_alone && n_letters == 1 {
        let ch = chars[i+1];
        if ch=='⠁' || ch=='⠊' || ch=='⠕' {      // a, i, o
            is_alone = false;
        }
    }
    return (is_alone, &chars[i..i+2+n_right_matched], n_letters);

    /// chars before before 'L'
    fn left_side_stands_alone(chars: &[char]) -> bool {
        // scan backwards to skip letters and intervening chars
        // once we hit an intervening char, only intervening chars are allowed if standing alone
        let mut intervening_chars_mode = false; // true when we are on the final stretch
        let mut i = chars.len();
        while i > 0 {
            i -= 1;
            let ch = chars[i];
            let prev_ch = if i > 0 {chars[i-1]} else {' '};  // ' ' is a char not in input
            // debug!("  left alone: prev/ch {}/{}", prev_ch, ch);
            if (!intervening_chars_mode && prev_ch == 'L') ||
               (prev_ch == 'o' || prev_ch == 'b') {
                intervening_chars_mode = true;
                i -= 1;       // ignore 'Lx' and also ignore 'ox'
            } else if LEFT_INTERVENING_CHARS.contains(&ch) {
                intervening_chars_mode = true;
            } else {
                return "W𝐖-—―".contains(ch);
            }
        }

        return true;
    }

    // chars after character we are testing
    fn right_side_stands_alone(chars: &[char]) -> (bool, usize, usize) {
        // see RUEB 2.6.3
        static RIGHT_INTERVENING_CHARS: phf::Set<char> = phf_set! {
            'B', 'I', '𝔹', 'S', 'T', 'D', 'C', '𝐶', 's', 'w', 'e',   // indicators
            // ')', '}', ']', '\"', '\'', '”', '’', '»',      // closing chars
            // ',', ';', ':', '.', '…', '!', '?'              // punctuation           
        };
        // scan forward to skip letters and intervening chars
        // once we hit an intervening char, only intervening chars are allowed if standing alone ('c' and 'b' are part of them)
        let mut intervening_chars_mode = false; // true when we are on the final stretch
        let mut i = 0;
        let mut n_letters = 1;      // we have skipped the first letter
        while i < chars.len() {
            let ch = chars[i];
            // debug!("  right alone: ch/next {}/{}", ch, if i+1<chars.len() {chars[i+1]} else {' '});
            if !intervening_chars_mode && ch == 'L' {
                n_letters += 1;
                i += 1;       // ignore 'Lx' and also ignore 'ox'
            } else if ch == 'c' || ch == 'b' {
                i += 1;       // ignore 'Lx' and also ignore 'ox'
            } else if RIGHT_INTERVENING_CHARS.contains(&ch) {  
                intervening_chars_mode = true;
            } else {
                return if "W𝐖-—―".contains(ch) {(true, n_letters, i)} else {(false, n_letters, i)};
            }
            i += 1;
        }

        return (true, n_letters, chars.len());
    }
}


/// Return a modified result if chars can be contracted.
/// Otherwise, the original string is returned
fn handle_contractions(chars: &[char], mut result: String) -> String {
    struct Replacement {
        pattern: String,
        replacement: &'static str
    }

    const ASCII_TO_UNICODE: &[char] = &[
        '⠀', '⠮', '⠐', '⠼', '⠫', '⠩', '⠯', '⠄', '⠷', '⠾', '⠡', '⠬', '⠠', '⠤', '⠨', '⠌',
        '⠴', '⠂', '⠆', '⠒', '⠲', '⠢', '⠖', '⠶', '⠦', '⠔', '⠱', '⠰', '⠣', '⠿', '⠜', '⠹',
        '⠈', '⠁', '⠃', '⠉', '⠙', '⠑', '⠋', '⠛', '⠓', '⠊', '⠚', '⠅', '⠇', '⠍', '⠝', '⠕',
        '⠏', '⠟', '⠗', '⠎', '⠞', '⠥', '⠧', '⠺', '⠭', '⠽', '⠵', '⠪', '⠳', '⠻', '⠘', '⠸',
    ];

    fn to_unicode_braille(ascii: &str) -> String {
        let mut unicode = String::with_capacity(4*ascii.len());   // 'L' + 3 bytes for braille char
        for ch in ascii.as_bytes() {
            unicode.push('L');
            unicode.push(ASCII_TO_UNICODE[(ch.to_ascii_uppercase() - 32) as usize])
        }
        return unicode;
    }

    // It would be much better from an extensibility point of view to read the table in from a file
    lazy_static! {
        static ref CONTRACTIONS: Vec<Replacement> = vec![
            // 10.3: Strong contractions
            Replacement{ pattern: to_unicode_braille("and"), replacement: "L⠯"},
            Replacement{ pattern: to_unicode_braille("for"), replacement: "L⠿"},
            Replacement{ pattern: to_unicode_braille("of"), replacement: "L⠷"},
            Replacement{ pattern: to_unicode_braille("the"), replacement: "L⠮"},
            Replacement{ pattern: to_unicode_braille("with"), replacement: "L⠾"},
            
            // 10.8: final-letter group signs (this need to precede 'en' and any other shorter contraction)
            Replacement{ pattern: "(?P<s>L.)L⠍L⠑L⠝L⠞".to_string(), replacement: "${s}L⠰L⠞" }, // ment
            Replacement{ pattern: "(?P<s>L.)L⠞L⠊L⠕L⠝".to_string(), replacement: "${s}L⠰L⠝" } ,// tion

            // 10.4: Strong group signs
            Replacement{ pattern: to_unicode_braille("ch"), replacement: "L⠡"},
            Replacement{ pattern: to_unicode_braille("gh"), replacement: "L⠣"},
            Replacement{ pattern: to_unicode_braille("sh"), replacement: "L⠩"},
            Replacement{ pattern: to_unicode_braille("th"), replacement: "L⠹"},
            Replacement{ pattern: to_unicode_braille("wh"), replacement: "L⠱"},
            Replacement{ pattern: to_unicode_braille("ed"), replacement: "L⠫"},
            Replacement{ pattern: to_unicode_braille("er"), replacement: "L⠻"},
            Replacement{ pattern: to_unicode_braille("ou"), replacement: "L⠳"},
            Replacement{ pattern: to_unicode_braille("ow"), replacement: "L⠪"},
            Replacement{ pattern: to_unicode_braille("st"), replacement: "L⠌"},
            Replacement{ pattern: "(?P<s>L.)L⠊L⠝L⠛".to_string(), replacement: "${s}L⠬" },  // 'ing', not at start
            Replacement{ pattern: to_unicode_braille("ar"), replacement: "L⠜"},

            // 10.6.5: Lower group signs preceded and followed by letters
            // FIX: don't match if after/before a cap letter -- can't use negative pattern (?!...) in regex package
            // Note: removed cc because "arccos" shouldn't be contracted (10.11.1), but there is no way to know about compound words
            // Add it back after implementing a lookup dictionary of exceptions
            Replacement{ pattern: "(?P<s>L.)L⠑L⠁(?P<e>L.)".to_string(), replacement: "${s}L⠂${e}" },  // ea
            Replacement{ pattern: "(?P<s>L.)L⠃L⠃(?P<e>L.)".to_string(), replacement: "${s}L⠆${e}" },  // bb
            // Replacement{ pattern: "(?P<s>L.)L⠉L⠉(?P<e>L.)".to_string(), replacement: "${s}L⠒${e}" },  // cc
            Replacement{ pattern: "(?P<s>L.)L⠋L⠋(?P<e>L.)".to_string(), replacement: "${s}L⠖${e}" },  // ff
            Replacement{ pattern: "(?P<s>L.)L⠛L⠛(?P<e>L.)".to_string(), replacement: "${s}L⠶${e}" },  // gg

            // 10.6.8: Lower group signs ("in" also 10.5.4 lower word signs)
            // FIX: these need restrictions about only applying when upper dots are present
            Replacement{ pattern: to_unicode_braille("en"), replacement: "⠢"},
            Replacement{ pattern: to_unicode_braille("in"), replacement: "⠔"},
           
        ];

        static ref CONTRACTION_PATTERNS: RegexSet = init_patterns(&CONTRACTIONS);
        static ref CONTRACTION_REGEX: Vec<Regex> = init_regex(&CONTRACTIONS);
    }

    let mut chars_as_str = chars.iter().collect::<String>();
    // debug!("  handle_contractions: examine '{}'", &chars_as_str);
    let matches = CONTRACTION_PATTERNS.matches(&chars_as_str);
    for i in matches.iter() {
        let element = &CONTRACTIONS[i];
        // debug!("  replacing '{}' with '{}' in '{}'", element.pattern, element.replacement, &chars_as_str);
        result.truncate(result.len() - chars_as_str.len());
        chars_as_str = CONTRACTION_REGEX[i].replace_all(&chars_as_str, element.replacement).to_string();
        result.push_str(&chars_as_str);
        // debug!("  result after replace '{}'", result);
    }
    return result;



    fn init_patterns(contractions: &[Replacement]) -> RegexSet {
        let mut vec: Vec<&str> = Vec::with_capacity(contractions.len());
        for contraction in contractions {
            vec.push(&contraction.pattern);
        }
        return RegexSet::new(&vec).unwrap();
    }

    fn init_regex(contractions: &[Replacement]) -> Vec<Regex> {
        let mut vec = Vec::with_capacity(contractions.len());
        for contraction in contractions {
            vec.push(Regex::new(&contraction.pattern).unwrap());
        }
        return vec;
    }
}




static VIETNAM_INDICATOR_REPLACEMENTS: phf::Map<&str, &str> = phf_map! {
    "S" => "XXX",    // sans-serif -- from prefs
    "B" => "⠘",     // bold
    "𝔹" => "XXX",     // blackboard -- from prefs
    "T" => "⠈",     // script
    "I" => "⠨",     // italic
    "R" => "",      // roman
    // "E" => "⠰",     // English
    "1" => "⠠",     // Grade 1 symbol
    "L" => "",     // Letter left in to assist in locating letters
    "D" => "XXX",     // German (Deutsche) -- from prefs
    "G" => "⠰",     // Greek
    "V" => "XXX",    // Greek Variants
    // "H" => "⠠⠠",    // Hebrew
    // "U" => "⠈⠈",    // Russian
    "C" => "⠨",      // capital
    "𝑐" => "",       // second or latter braille cell of a capital letter
    "𝐶" => "⠨",      // capital that never should get word indicator (from chemical element)
    "N" => "⠼",     // number indicator
    "t" => "⠱",     // shape terminator
    "W" => "⠀",     // whitespace"
    "𝐖"=> "⠀",     // whitespace
    "s" => "⠆",     // typeface single char indicator
    "w" => "",     // typeface word indicator
    "e" => "",     // typeface & capital terminator 
    "o" => "",       // flag that what follows is an open indicator (used for standing alone rule)
    "c" => "",     // flag that what follows is an close indicator (used for standing alone rule)
    "b" => "",       // flag that what follows is an open or close indicator (used for standing alone rule)
    "," => "⠂",     // comma
    "." => "⠲",     // period
    "-" => "-",     // hyphen
    "—" => "⠠⠤",   // normal dash (2014) -- assume all normal dashes are unified here [RUEB appendix 3]
    "―" => "⠐⠠⠤",  // long dash (2015) -- assume all long dashes are unified here [RUEB appendix 3]
    "#" => "",      // signals end of script
    "!" => "",      // Hack used to prevent some regular expression matches
};

fn vietnam_cleanup(pref_manager: Ref<PreferenceManager>, raw_braille: String) -> String {
    lazy_static! {
        // Deal with Vietnamese "rhymes" -- moving accents around
        // See "Vietnamese Uncontracted Braille Update in MathCAT" or maybe https://icanreadvietnamese.com/blog/14-rule-of-tone-mark-placement
        // Note: I don't know how to write (for example) I_E_RULE so that it excludes "qu" and "gi", so I use two rules
        // The first rule rewrites the patterns with "qu" and "gi" to add "!" to prevent a match of the second rule -- "!" is dropped later
        static ref QU_GI_RULE_EXCEPTION: Regex = Regex::new(r"(L⠟L⠥|L⠛L⠊)").unwrap();
        static ref IUOY_E_RULE: Regex = Regex::new(r"L(⠊|⠥|⠕|⠽)(L[⠔⠰⠢⠤⠠])L(⠑|⠣)").unwrap();     // ie, ue, oe, and ye rule
        static ref UO_A_RULE: Regex = Regex::new(r"L(⠥|⠕)(L[⠔⠰⠢⠤⠠])L(⠁|⠡|⠜)").unwrap();     // ua, oa rule
        static ref UU_O_RULE: Regex = Regex::new(r"L(⠥|⠳)(L[⠔⠰⠢⠤⠠])L(⠪|⠹)").unwrap();     // uo, ưo rule
        static ref UYE_RULE: Regex = Regex::new(r"L⠥L([⠔⠰⠢⠤⠠])L⠽L⠣").unwrap();     // uo, ưo rule
        static ref UY_RULE: Regex = Regex::new(r"L⠥L([⠔⠰⠢⠤⠠])L⠽").unwrap();     // uo, ưo rule
        static ref REPLACE_INDICATORS: Regex =Regex::new(r"([1𝟙SB𝔹TIREDGVHP𝐶𝑐CLMNW𝐖swe,.-—―#ocb!])").unwrap();

    }
    // debug!("vietnam_cleanup: start={}", raw_braille);
    let result = typeface_to_word_mode(&raw_braille);
    let result = capitals_to_word_mode(&result);

    let result = result.replace("tW", "W");
    let result = result.replace("CG", "⠸");    // capital Greek letters are problematic in Vietnam braille
    let result = result.replace("CC", "⠸");    // capital word more is the same as capital Greek letters
    // debug!("   after typeface/caps={}", &result);

    // deal with "rhymes"
    let result = QU_GI_RULE_EXCEPTION.replace_all(&result, "${1}!");
    // debug!("          after except={}", &result);
    let result = IUOY_E_RULE.replace_all(&result, "${2}L${1}L${3}");
    // debug!("          after IUOY_E={}", &result);
    let result = UO_A_RULE.replace_all(&result, "${2}L${1}L${3}");
    // debug!("          after   UO_A={}", &result);
    let result = UU_O_RULE.replace_all(&result, "${2}L${1}L${3}");
    // debug!("          after   UO_O={}", &result);
    let result = UYE_RULE.replace_all(&result, "${1}L⠥L⠽L⠣");  // longer match first
    // debug!("          after    UYE={}", &result);
    let result = UY_RULE.replace_all(&result, "${1}L⠥L⠽");
    // debug!("          after     UY={}", &result);

    // these typeforms need to get pulled from user-prefs as they are transcriber-defined
    let double_struck = pref_manager.pref_to_string("Vietnam_DoubleStruck");
    let sans_serif = pref_manager.pref_to_string("Vietnam_SansSerif");
    let fraktur = pref_manager.pref_to_string("Vietnam_Fraktur");
    let greek_variant = pref_manager.pref_to_string("Vietnam_GreekVariant");

    // This reuses the code just for getting rid of unnecessary "L"s and "N"s
    let result = remove_unneeded_mode_changes(&result, UEB_Mode::Grade1, UEB_Duration::Passage);


    let result = REPLACE_INDICATORS.replace_all(&result, |cap: &Captures| {
        let matched_char = &cap[0];
        match matched_char {
            "𝔹" => &double_struck,
            "S" => &sans_serif,
            "D" => &fraktur,
            "V" => &greek_variant,
            _ => match VIETNAM_INDICATOR_REPLACEMENTS.get(matched_char) {
                None => {error!("REPLACE_INDICATORS and VIETNAM_INDICATOR_REPLACEMENTS are not in sync: missing '{matched_char}'"); ""},
                Some(&ch) => ch,
            },
        }
    });

    // Remove unicode blanks at start and end -- do this after the substitutions because ',' introduces spaces
    // let result = result.trim_start_matches('⠀').trim_end_matches('⠀');
    let result = COLLAPSE_SPACES.replace_all(&result, "⠀");
   
    return result.to_string();
}


static CMU_INDICATOR_REPLACEMENTS: phf::Map<&str, &str> = phf_map! {
    // "S" => "XXX",    // sans-serif -- from prefs
    "B" => "⠔",     // bold
    "𝔹" => "⠬",     // blackboard -- from prefs
    // "T" => "⠈",     // script
    "I" => "⠔",     // italic -- same as bold
    // "R" => "",      // roman
    // "E" => "⠰",     // English
    "1" => "⠐",     // Grade 1 symbol -- used here for a-j after number
    "L" => "",     // Letter left in to assist in locating letters
    "D" => "⠠",     // German (Gothic)
    "G" => "⠈",     // Greek
    "V" => "⠈⠬",    // Greek Variants
    // "H" => "⠠⠠",    // Hebrew
    // "U" => "⠈⠈",    // Russian
    "C" => "⠨",      // capital
    "𝐶" => "⠨",      // capital that never should get word indicator (from chemical element)
    "N" => "⠼",     // number indicator
    "𝑁" => "",      // continue number
    // "t" => "⠱",     // shape terminator
    "W" => "⠀",     // whitespace"
    "𝐖"=> "⠀",     // whitespace
    // "𝘄" => "⠀",    // add whitespace if char to the left has dots 1, 2, or 3 -- special rule handled separately, so commented out
    "s" => "",     // typeface single char indicator
    // "w" => "⠂",     // typeface word indicator
    // "e" => "⠄",     // typeface & capital terminator 
    // "o" => "",       // flag that what follows is an open indicator (used for standing alone rule)
    // "c" => "",       // flag that what follows is an close indicator (used for standing alone rule)
    // "b" => "",       // flag that what follows is an open or close indicator (used for standing alone rule)
    "," => "⠂",     // comma
    "." => "⠄",     // period
    "-" => "⠤",     // hyphen
    "—" => "⠤⠤",   // normal dash (2014) -- assume all normal dashes are unified here [RUEB appendix 3]
    // "―" => "⠐⠤⠤",  // long dash (2015) -- assume all long dashes are unified here [RUEB appendix 3]
    "#" => "⠼",      // signals to end/restart of numeric mode (mixed fractions)
};


fn cmu_cleanup(_pref_manager: Ref<PreferenceManager>, raw_braille: String) -> String {
    lazy_static! {
        static ref ADD_WHITE_SPACE: Regex = Regex::new(r"𝘄(.)|𝘄$").unwrap();
    }

    // debug!("cmu_cleanup: start={}", raw_braille);
    // let result = typeface_to_word_mode(&raw_braille);

    // let result = result.replace("tW", "W");
    let result = raw_braille.replace("CG", "⠘")
                                .replace("𝔹C", "⠩")
                                .replace("DC", "⠰");
    // let result = result.replace("CC", "⠸");

    // these typeforms need to get pulled from user-prefs as they are transcriber-defined
    // let double_struck = pref_manager.pref_to_string("CMU_DoubleStruck");
    // let sans_serif = pref_manager.pref_to_string("CMU_SansSerif");
    // let fraktur = pref_manager.pref_to_string("CMU_Fraktur");

    // debug!("Before remove mode changes: '{}'", &result);
    // This reuses the code just for getting rid of unnecessary "L"s and "N"s
    let result = remove_unneeded_mode_changes(&result, UEB_Mode::Grade1, UEB_Duration::Passage);
    let result = result.replace("𝑁N", "");
    // debug!(" After remove mode changes: '{}'", &result);

    let result = REPLACE_INDICATORS.replace_all(&result, |cap: &Captures| {
        match CMU_INDICATOR_REPLACEMENTS.get(&cap[0]) {
            None => {error!("REPLACE_INDICATORS and CMU_INDICATOR_REPLACEMENTS are not in sync"); ""},
            Some(&ch) => ch,
        }
    });
    let result = ADD_WHITE_SPACE.replace_all(&result, |cap: &Captures| {
        if cap.get(1).is_none() {
            return "⠀".to_string();
        } else {
            // debug!("ADD_WHITE_SPACE match='{}', has left dots = {}", &cap[1], has_left_dots(cap[1].chars().next().unwrap()));
            let mut next_chars = cap[1].chars();
            let next_char = next_chars.next().unwrap();
            assert!(next_chars.next().is_none());
            return (if has_left_dots(next_char) {"⠀"} else {""}).to_string() + &cap[1];
        }
    });
    
    // Remove unicode blanks at start and end -- do this after the substitutions because ',' introduces spaces
    let result = COLLAPSE_SPACES.replace_all(&result, "⠀");
    let result = result.trim_start_matches('⠀');            // don't trip end (e.g., see once::vector_11_2_5)
    return result.to_string();

    fn has_left_dots(ch: char) -> bool {
        // Unicode braille is set up so dot 1 is 2^0, dot 2 is 2^1, etc
        return ( (ch as u32 - 0x2800) >> 4 ) > 0;
    }
}



static SWEDISH_INDICATOR_REPLACEMENTS: phf::Map<&str, &str> = phf_map! {
    // FIX: this needs cleaning up -- not all of these are used
    "S" => "XXX",    // sans-serif -- from prefs
    "B" => "⠨",     // bold
    "𝔹" => "XXX",     // blackboard -- from prefs
    "T" => "⠈",     // script
    "I" => "⠨",     // italic
    "R" => "",      // roman
    "1" => "⠱",     // Grade 1 symbol (used for number followed by a letter)
    "L" => "",     // Letter left in to assist in locating letters
    "D" => "XXX",     // German (Deutsche) -- from prefs
    "G" => "⠰",     // Greek
    "V" => "XXX",    // Greek Variants
    // "H" => "⠠⠠",    // Hebrew
    // "U" => "⠈⠈",    // Russian
    "C" => "⠠",      // capital
    "𝑐" => "",       // second or latter braille cell of a capital letter
    "𝐶" => "⠠",      // capital that never should get word indicator (from chemical element)
    "N" => "⠼",     // number indicator
    "t" => "⠱",     // shape terminator
    "W" => "⠀",     // whitespace"
    "𝐖"=> "⠀",     // whitespace
    "w" => "⠀",     // whitespace after function name
    "s" => "",     // typeface single char indicator
    "e" => "",     // typeface & capital terminator 
    "E" => "⠱",     // empty base -- see index of radical
    "o" => "",       // flag that what follows is an open indicator (used for standing alone rule)
    "c" => "",     // flag that what follows is an close indicator (used for standing alone rule)
    "b" => "",       // flag that what follows is an open or close indicator (used for standing alone rule)
    "," => "⠂",     // comma
    "." => "⠲",     // period
    "-" => "-",     // hyphen
    "—" => "⠠⠤",   // normal dash (2014) -- assume all normal dashes are unified here [RUEB appendix 3]
    "―" => "⠐⠠⠤",  // long dash (2015) -- assume all long dashes are unified here [RUEB appendix 3]
    "#" => "",      // signals end of script

};


static FINNISH_INDICATOR_REPLACEMENTS: phf::Map<&str, &str> = phf_map! {
    // FIX: this needs cleaning up -- not all of these are used
    "S" => "XXX",    // sans-serif -- from prefs
    "B" => "⠨",     // bold
    "𝔹" => "XXX",     // blackboard -- from prefs
    "T" => "⠈",     // script
    "I" => "⠨",     // italic
    "R" => "",      // roman
    "E" => "⠰",     // English
    "1" => "⠀",     // Grade 1 symbol (used for number followed by a letter)
    "L" => "",     // Letter left in to assist in locating letters
    "D" => "XXX",     // German (Deutsche) -- from prefs
    "G" => "⠨",     // lowercase Greek (uppercase is handled with "CG" replacement below)
    "V" => "XXX",    // Greek Variants
    // "H" => "⠠⠠",    // Hebrew
    // "U" => "⠈⠈",    // Russian
    "C" => "⠠",      // capital
    "𝑐" => "",       // second or latter braille cell of a capital letter
    "𝐶" => "⠠",      // capital that never should get whitespace in front (from chemical element)
    "N" => "⠼",     // number indicator
    "n" => "",     // number indicator for drop numbers (special case with close parens)
    "t" => "⠱",     // shape terminator
    "W" => "⠀",     // whitespace"
    "𝐖"=> "⠀ ⠀",     // doubled whitespace (don't want collapsed to a single whitespace --add a regular space in between and remove it later)
    "s" => "⠆",     // typeface single char indicator
    "w" => "",     // typeface word indicator
    "e" => "",     // typeface & capital terminator 
    "," => "⠂",     // comma
    "." => "⠲",     // period
    "-" => "-",     // hyphen
    "—" => "⠠⠤",   // normal dash (2014) -- assume all normal dashes are unified here [RUEB appendix 3]
    "―" => "⠐⠠⠤",  // long dash (2015) -- assume all long dashes are unified here [RUEB appendix 3]
    "(" => "⠦",     // Not really needed, but done for consistency with ")"
    ")" => "⠴",     // Needed for rules with drop numbers to avoid mistaking for dropped 0, also for whitespace removal
    "{" => "⠫",     // Not really needed, but done for consistency with "}"
    "}" => "⠻",     // for whitespace removal
    "[" => "⠷",     // Not really needed, but done for consistency with "]"
    "]" => "⠾",     // for whitespace removal
    "〘" => "⠣",    // used for divided by
    "〙" => "⠜",    // used for multiplied by
    "↑" => "⠬",     // superscript
    "↓" => "⠡",     // subscript
    "|" => "⠸",    // vertical bar
    "#" => "⠼",      // signals end of script, also start of fraction in numeric fraction
    "p" => "⠠",      // separator (used before punctuation or before parens following a drop number; also next char is not a number)
    "Z" => "⠐",     // signals end of index of root, integrand/lim from function ("zone change")

};

fn finnish_cleanup(pref_manager: Ref<PreferenceManager>, raw_braille: String) -> String {
    lazy_static! {
        // don't include '𝐖' (special cased below)
        static ref REPLACE_INDICATORS: Regex =Regex::new(r"([SB𝔹TIREDGVHUP𝐏C𝐶LlMmb↑↓|Nn𝑁W𝐖w#pZ,(){}\[\]〘〙])").unwrap();
        // Numbers need to end with a space, but sometimes there is one there for other reasons

        // Not sure if this is correct -- awaiting reply concerning extend of Greek run. This assumes a single char
        static ref ADD_SPACE_AFTER_GREEK: Regex = Regex::new(r"(GL.)[^W↑↓]").unwrap();
        static ref ADD_SEPARATOR_AFTER_DROP_NUMBER_: Regex = Regex::new(r"(n.)\)").unwrap();

        static ref REMOVE_UNNEEDED_SPACE_AROUND_MULTIPLIED_BY: Regex = Regex::new(r"W?〙W(N.)").unwrap();
        static ref REMOVE_UNNEEDED_SPACE_AROUND_DIVIDED_BY: Regex = Regex::new(r"([nN].)W〘").unwrap();

        // Numbers typically end with a space, but sometimes not (captured by the following regexes)
        // Ellipsis at the end of a number are treated as being part of the number (in match, we don't add whitespace)
        static ref REMOVE_UNNEEDED_SPACE: Regex = Regex::new(r"[W𝐖]([n𝐶#↑↓Z)}\]|,])").unwrap();
        static ref REMOVE_UNNEEDED_SPACE_AFTER: Regex = Regex::new(r"([Z\(\[])W").unwrap();
    }

    debug!("finnish_cleanup: start={}", raw_braille);
    let result = ADD_SEPARATOR_AFTER_DROP_NUMBER_.replace_all(&raw_braille, "${1}p)");
    let result = ADD_SPACE_AFTER_GREEK.replace_all(&result, "${1}W");
    let result = REMOVE_UNNEEDED_SPACE_AROUND_MULTIPLIED_BY.replace_all(&result, "〙${1}");
    let result = REMOVE_UNNEEDED_SPACE_AROUND_DIVIDED_BY.replace_all(&result, "${1}〘");

    let result = REMOVE_UNNEEDED_SPACE_AFTER.replace_all(&result, "${1}");
    // let result = result.replace('n', "N");  // avoids having to modify remove_unneeded_mode_changes()
    let result = REMOVE_UNNEEDED_SPACE.replace_all(&result, "$1");
    // let result = REMOVE_UNNEEDED_SPACE.replace_all(&result, |cap: &Captures| {
    //     // match includes the char after the number -- insert the whitespace before it
    //     debug!("NUMBER_MATCH match #caps={}", cap.len());
    //     debug!("  cap[0]='{}'\n  cap[1]='{}'\n  cap[2]='{}'\n  cap[3]='{}'\n  cap[4]='{}'\n  cap[5]='{:?}'",
    //             &cap[0], &cap[1], &cap[2], &cap[3], &cap[4], cap.get(5));
    //     if &cap[4] == "⠄" && cap.get(5).is_some() && &cap[5] == "⠄⠄" {
    //         return cap[1].to_string() + "⠄⠄⠄";  // don't add whitespace after ellipsis
    //     } else {
    //         // remove whitespace after the number, which means deleting the char in cap[1]
    //         let number = &cap[2];  // remove the last char
    //         return number.to_string() + &cap[4];
    //     }
    // });
    debug!("    after number match={}", &result);

    let result = result.replace("CG", "⠸");

    // debug!("   after typeface/caps={}", &result);

    // these typeforms need to get pulled from user-prefs as they are transcriber-defined
    let double_struck = pref_manager.pref_to_string("Finnish_DoubleStruck");
    let sans_serif = pref_manager.pref_to_string("Finnish_SansSerif");
    let fraktur = pref_manager.pref_to_string("Finnish_Fraktur");
    let greek_variant = pref_manager.pref_to_string("Finnish_GreekVariant");

    // This reuses the code just for getting rid of unnecessary "L"s and "N"s
    let result = remove_unneeded_mode_changes(&result, UEB_Mode::Grade1, UEB_Duration::Passage);
    // debug!("   remove_unneeded_mode_changes={}", &result);


    let result = REPLACE_INDICATORS.replace_all(&result, |cap: &Captures| {
        let matched_char = &cap[0];
        match matched_char {
            "𝔹" => &double_struck,
            "S" => &sans_serif,
            "D" => &fraktur,
            "V" => &greek_variant,
            _ => match FINNISH_INDICATOR_REPLACEMENTS.get(matched_char) {
<<<<<<< HEAD
                None => {error!("REPLACE_INDICATORS and FINISH_INDICATOR_REPLACEMENTS are not in sync: missing '{}'", matched_char); ""},
=======
                None => {error!("REPLACE_INDICATORS and SWEDISH_INDICATOR_REPLACEMENTS are not in sync: missing '{matched_char}'"); ""},
>>>>>>> 68b2d630
                Some(&ch) => ch,
            },
        }
    });

    // Remove unicode blanks at start and end -- do this after the substitutions because ',' introduces spaces (also zone end)
    let result = result.trim_start_matches('⠀').trim_end_matches(['⠀', '⠐']);
    debug!("            after trim={}", &result);
    let result = COLLAPSE_SPACES.replace_all(result, "⠀");
    // hack for "|:" which requires a double space
    return result.replace(" ","");
}


fn swedish_cleanup(pref_manager: Ref<PreferenceManager>, raw_braille: String) -> String {
    // FIX: need to implement this -- this is just a copy of the Vietnam code
    lazy_static! {
        // Empty bases are ok if they follow whitespace
        static ref EMPTY_BASE: Regex = Regex::new(r"(^|[W𝐖w])E").unwrap();
    }
    // debug!("swedish_cleanup: start={}", raw_braille);
    let result = typeface_to_word_mode(&raw_braille);
    let result = capitals_to_word_mode(&result);

    let result = result.replace("CG", "⠘")
                                    .replace("𝔹C", "⠩")
                                    .replace("DC", "⠰");

    // debug!("   after typeface/caps={}", &result);

    // these typeforms need to get pulled from user-prefs as they are transcriber-defined
    let double_struck = pref_manager.pref_to_string("Vietnam_DoubleStruck");
    let sans_serif = pref_manager.pref_to_string("Vietnam_SansSerif");
    let fraktur = pref_manager.pref_to_string("Vietnam_Fraktur");
    let greek_variant = pref_manager.pref_to_string("Vietnam_GreekVariant");

    // This reuses the code just for getting rid of unnecessary "L"s and "N"s
    let result = remove_unneeded_mode_changes(&result, UEB_Mode::Grade1, UEB_Duration::Passage);
    // debug!("   after removing mode changes={}", &result);


    let result = EMPTY_BASE.replace_all(&result, "$1");
    let result = REPLACE_INDICATORS.replace_all(&result, |cap: &Captures| {
        let matched_char = &cap[0];
        match matched_char {
            "𝔹" => &double_struck,
            "S" => &sans_serif,
            "D" => &fraktur,
            "V" => &greek_variant,
            _ => match SWEDISH_INDICATOR_REPLACEMENTS.get(matched_char) {
                None => {error!("REPLACE_INDICATORS and SWEDISH_INDICATOR_REPLACEMENTS are not in sync: missing '{matched_char}'"); ""},
                Some(&ch) => ch,
            },
        }
    });

    // Remove unicode blanks at start and end -- do this after the substitutions because ',' introduces spaces
    // let result = result.trim_start_matches('⠀').trim_end_matches('⠀');
    let result = COLLAPSE_SPACES.replace_all(&result, "⠀");
   
    return result.to_string();
}

#[allow(non_snake_case)]
fn LaTeX_cleanup(_pref_manager: Ref<PreferenceManager>, raw_braille: String) -> String {
    lazy_static! {
        static ref REMOVE_SPACE: Regex =Regex::new(r" ([\^_,;)\]}])").unwrap();          // '^', '_', ',', ';', ')', ']', '}'
        static ref COLLAPSE_SPACES: Regex = Regex::new(r" +").unwrap();
    }
    // debug!("LaTeX_cleanup: start={}", raw_braille);
    let result = raw_braille.replace('𝐖', " ");
    // let result = COLLAPSE_SPACES.replace_all(&raw_braille, "⠀");
    let result = COLLAPSE_SPACES.replace_all(&result, " ");
    // debug!("After collapse: {}", &result);
    let result = REMOVE_SPACE.replace_all(&result, "$1");
    // debug!("After remove: {}", &result);
    // let result = result.trim_matches('⠀');
    let result = result.trim_matches(' ');
   
    return result.to_string();
}

#[allow(non_snake_case)]
fn ASCIIMath_cleanup(_pref_manager: Ref<PreferenceManager>, raw_braille: String) -> String {
    lazy_static! {
        static ref REMOVE_SPACE_BEFORE_OP: Regex = Regex::new(r#"([\w\d]) +([^\w\d"]|[\^_,;)\]}])"#).unwrap();
        static ref REMOVE_SPACE_AFTER_OP: Regex =  Regex::new(r#"([^\^_,;)\]}\w\d"]) +([\w\d])"#).unwrap();
        static ref COLLAPSE_SPACES: Regex = Regex::new(r" +").unwrap();
    }
    // debug!("ASCIIMath_cleanup: start={}", raw_braille);
    let result  = raw_braille.replace("|𝐖__|", "|𝐰__|");    // protect the whitespace to prevent misinterpretation as lfloor
    let result = result.replace('𝐖', " ");
    let result = COLLAPSE_SPACES.replace_all(&result, " ");
    // debug!("After collapse: {}", &result);
    let result = REMOVE_SPACE_BEFORE_OP.replace_all(&result, "$1$2");
    let result = REMOVE_SPACE_AFTER_OP.replace_all(&result, "$1$2");
    let result = result.replace('𝐰', " ");     // spaces around relational operators
    let result = COLLAPSE_SPACES.replace_all(&result, " ");
    // debug!("After remove: {}", &result);
    // let result = result.trim_matches('⠀');
    let result = result.trim_matches(' ');
   
    return result.to_string();
}


/************** Braille xpath functionality ***************/
use crate::canonicalize::{name, as_element, as_text};
use crate::xpath_functions::{is_leaf, IsBracketed, validate_one_node};
use sxd_document::dom::ParentOfChild;
use sxd_xpath::{Value, context, nodeset::*};
use sxd_xpath::function::{Function, Args};
use sxd_xpath::function::Error as XPathError;
use std::result::Result as StdResult;

pub struct NemethNestingChars;
const NEMETH_FRAC_LEVEL: &str = "data-nemeth-frac-level";    // name of attr where value is cached
const FIRST_CHILD_ONLY: &[&str] = &["mroot", "msub", "msup", "msubsup", "munder", "mover", "munderover", "mmultiscripts"];
impl NemethNestingChars {
    // returns a 'repeat_char' corresponding to the Nemeth rules for nesting
    // note: this value is likely one char too long because the starting fraction is counted
    fn nemeth_frac_value(node: Element, repeat_char: &str) -> String {
        let children = node.children();
        let name = name(node);
        if is_leaf(node) {
            return "".to_string();
        } else if name == "mfrac" {
            // have we already computed the value?
            if let Some(value) = node.attribute_value(NEMETH_FRAC_LEVEL) {
                return value.to_string();
            }

            let num_value = NemethNestingChars::nemeth_frac_value(as_element(children[0]), repeat_char);
            let denom_value = NemethNestingChars::nemeth_frac_value(as_element(children[1]), repeat_char);
            let mut max_value = if num_value.len() > denom_value.len() {num_value} else {denom_value};
            max_value += repeat_char;
            node.set_attribute_value(NEMETH_FRAC_LEVEL, &max_value);
            return max_value;
        } else if FIRST_CHILD_ONLY.contains(&name) {
            // only look at the base -- ignore scripts/index
            return NemethNestingChars::nemeth_frac_value(as_element(children[0]), repeat_char);
        } else {
            let mut result = "".to_string();
            for child in children {
                let value = NemethNestingChars::nemeth_frac_value(as_element(child), repeat_char);
                if value.len() > result.len() {
                    result = value;
                }
            }
            return result;
        }
    }

    fn nemeth_root_value(node: Element, repeat_char: &str) -> StdResult<String, XPathError> {
        // returns the correct number of repeat_chars to use
        // note: because the highest count is toward the leaves and
        //    because this is a loop and not recursive, caching doesn't work without a lot of overhead
        let parent = node.parent().unwrap();
        if let ParentOfChild::Element(e) =  parent {
            let mut parent = e;
            let mut result = "".to_string();
            loop {
                let name = name(parent);
                if name == "math" {
                    return Ok( result );
                }
                if name == "msqrt" || name == "mroot" {
                    result += repeat_char;
                }
                let parent_of_child = parent.parent().unwrap();
                if let ParentOfChild::Element(e) =  parent_of_child {
                    parent = e;
                } else {
                    return Err( sxd_xpath::function::Error::Other("Internal error in nemeth_root_value: didn't find 'math' tag".to_string()) );
                }
            }
        }
        return Err( XPathError::Other("Internal error in nemeth_root_value: didn't find 'math' tag".to_string()) );
    }
}

impl Function for NemethNestingChars {
/**
 * Returns a string with the correct number of nesting chars (could be an empty string)
 * @param(node) -- current node
 * @param(char) -- char (string) that should be repeated
 * Note: as a side effect, an attribute with the value so repeated calls to this or a child will be fast
 */
 fn evaluate<'d>(&self,
                        _context: &context::Evaluation<'_, 'd>,
                        args: Vec<Value<'d>>)
                        -> StdResult<Value<'d>, XPathError>
    {
        let mut args = Args(args);
        args.exactly(2)?;
        let repeat_char = args.pop_string()?;
        let node = crate::xpath_functions::validate_one_node(args.pop_nodeset()?, "NestingChars")?;
        if let Node::Element(el) = node {
            let name = name(el);
            // it is likely a bug to call this one a non mfrac
            if name == "mfrac" {
                // because it is called on itself, the fraction is counted one too many times -- chop one off
                // this is slightly messy because we are chopping off a char, not a byte
                const BRAILLE_BYTE_LEN: usize = "⠹".len();      // all Unicode braille symbols have the same number of bytes
                return Ok( Value::String( NemethNestingChars::nemeth_frac_value(el, &repeat_char)[BRAILLE_BYTE_LEN..].to_string() ) );
            } else if name == "msqrt" || name == "mroot" {
                return Ok( Value::String( NemethNestingChars::nemeth_root_value(el, &repeat_char)? ) );
            } else {
                panic!("NestingChars chars should be used only on 'mfrac'. '{}' was passed in", name);
            }
        } else {
            // not an element, so nothing to do
            return Ok( Value::String("".to_string()) );
        }
    }
}

pub struct BrailleChars;
impl BrailleChars {
    // returns a string for the chars in the *leaf* node.
    // this string follows the Nemeth rules typefaces and deals with mathvariant
    //  which has partially turned chars to the alphanumeric block
    fn get_braille_chars(node: Element, code: &str, text_range: Option<Range<usize>>) -> StdResult<String, XPathError> {
        let result = match code {
            "Nemeth" => BrailleChars::get_braille_nemeth_chars(node, text_range),
            "UEB" => BrailleChars:: get_braille_ueb_chars(node, text_range),
            "CMU" => BrailleChars:: get_braille_cmu_chars(node, text_range),
            "Vietnam" => BrailleChars:: get_braille_vietnam_chars(node, text_range),
            "Swedish" => BrailleChars:: get_braille_ueb_chars(node, text_range),    // FIX: need to figure out what to implement
<<<<<<< HEAD
            "Finnish" => BrailleChars:: get_braille_finnish_chars(node, text_range),
            _ => return Err(sxd_xpath::function::Error::Other(format!("get_braille_chars: unknown braille code '{}'", code)))
=======
            "Finnish" => BrailleChars:: get_braille_ueb_chars(node, text_range),    // FIX: need to figure out what to implement
            _ => return Err(sxd_xpath::function::Error::Other(format!("get_braille_chars: unknown braille code '{code}'")))
>>>>>>> 68b2d630
        };
        return match result {
            Ok(string) => Ok(make_quoted_string(string)),
            Err(err) => return Err(sxd_xpath::function::Error::Other(err.to_string())),
        }
    }

    fn get_braille_nemeth_chars(node: Element, text_range: Option<Range<usize>>) -> Result<String> {
        lazy_static! {
            // To greatly simplify typeface/language generation, the chars have unique ASCII chars for them:
            // Typeface: S: sans-serif, B: bold, 𝔹: blackboard, T: script, I: italic, R: Roman
            // Language: E: English, D: German, G: Greek, V: Greek variants, H: Hebrew, U: Russian
            // Indicators: C: capital, L: letter, N: number, P: punctuation, M: multipurpose
            static ref PICK_APART_CHAR: Regex = 
                Regex::new(r"(?P<face>[SB𝔹TIR]*)(?P<lang>[EDGVHU]?)(?P<cap>C?)(?P<letter>L?)(?P<num>[N]?)(?P<char>.)").unwrap();
        }
        let math_variant = node.attribute_value("mathvariant");
        // FIX: cover all the options -- use phf::Map
        let  attr_typeface = match math_variant {
            None => "R",
            Some(variant) => match variant {
                "bold" => "B",
                "italic" => "I",
                "double-struck" => "𝔹",
                "script" => "T",
                "fraktur" => "D",
                "sans-serif" => "S",
                _ => "R",       // normal and unknown
            },
        };
        let text = BrailleChars::substring(as_text(node), &text_range);
        let braille_chars = braille_replace_chars(&text, node)?;
        // debug!("Nemeth chars: text='{}', braille_chars='{}'", &text, &braille_chars);
        
        // we want to pull the prefix (typeface, language) out to the front until a change happens
        // the same is true for number indicator
        // also true (sort of) for capitalization -- if all caps, use double cap in front (assume abbr or Roman Numeral)
        
        // we only care about this for numbers and identifiers/text, so we filter for only those
        let node_name = name(node);
        let is_in_enclosed_list = node_name != "mo" && BrailleChars::is_in_enclosed_list(node);
        let is_mn_in_enclosed_list = is_in_enclosed_list && node_name == "mn";
        let mut typeface = "R".to_string();     // assumption is "R" and if attr or letter is different, something happens
        let mut is_all_caps = true;
        let mut is_all_caps_valid = false;      // all_caps only valid if we did a replacement
        let result = PICK_APART_CHAR.replace_all(&braille_chars, |caps: &Captures| {
            // debug!("  face: {:?}, lang: {:?}, num {:?}, letter: {:?}, cap: {:?}, char: {:?}",
            //        &caps["face"], &caps["lang"], &caps["num"], &caps["letter"], &caps["cap"], &caps["char"]);
            let mut nemeth_chars = "".to_string();
            let char_face = if caps["face"].is_empty() {attr_typeface} else {&caps["face"]};
            let typeface_changed =  typeface != char_face;
            if typeface_changed {
                typeface = char_face.to_string();   // needs to outlast this instance of the loop
                nemeth_chars += &typeface;
                nemeth_chars +=  &caps["lang"];
            } else {
                nemeth_chars +=  &caps["lang"];
            }
            // debug!("  typeface changed: {}, is_in_list: {}; num: {}", typeface_changed, is_in_enclosed_list, !caps["num"].is_empty());
            if !caps["num"].is_empty() && (typeface_changed || !is_mn_in_enclosed_list) {
                nemeth_chars += "N";
            }
            is_all_caps_valid = true;
            is_all_caps &= !&caps["cap"].is_empty();
            nemeth_chars += &caps["cap"];       // will be stripped later if all caps
            if is_in_enclosed_list {
                nemeth_chars += &caps["letter"].replace('L', "l");
            } else {
                nemeth_chars += &caps["letter"];
            }
            nemeth_chars += &caps["char"];
            return nemeth_chars;
        });
        // debug!("  result: {}", &result);
        let mut text_chars = text.chars();     // see if more than one char
        if is_all_caps_valid && is_all_caps && text_chars.next().is_some() &&  text_chars.next().is_some() {
            return Ok( "CC".to_string() + &result.replace('C', ""));
        } else {
            return Ok( result.to_string() );
        }
    }

    fn get_braille_ueb_chars(node: Element, text_range: Option<Range<usize>>) -> Result<String> {
        // Because in UEB typeforms and caps may extend for multiple tokens,
        //   this routine merely deals with the mathvariant attr.
        // Canonicalize has already transformed all chars it can to math alphanumerics, but not all have bold/italic 
        // The typeform/caps transforms to (potentially) word mode are handled later.
        lazy_static! {
            static ref HAS_TYPEFACE: Regex = Regex::new(".*?(double-struck|script|fraktur|sans-serif).*").unwrap();
            static ref PICK_APART_CHAR: Regex = 
                 Regex::new(r"(?P<bold>B??)(?P<italic>I??)(?P<face>[S𝔹TD]??)s??(?P<cap>C??)(?P<greek>G??)(?P<char>[NL].)").unwrap();
        }
    
        let math_variant = node.attribute_value("mathvariant");
        let text = BrailleChars::substring(as_text(node), &text_range);
        let mut braille_chars = braille_replace_chars(&text, node)?;

        // debug!("get_braille_ueb_chars: before/after unicode.yaml: '{}'/'{}'", text, braille_chars);
        if math_variant.is_none() {         // nothing we need to do
            return Ok(braille_chars);
        }
        // mathvariant could be "sans-serif-bold-italic" -- get the parts
        let math_variant = math_variant.unwrap();
        let italic = math_variant.contains("italic");
        if italic & !braille_chars.contains('I') {
            braille_chars = "I".to_string() + &braille_chars;
        }
        let bold = math_variant.contains("bold");
        if bold & !braille_chars.contains('B') {
            braille_chars = "B".to_string() + &braille_chars;
        }
        let typeface = match HAS_TYPEFACE.find(math_variant) {
            None => "",
            Some(m) => match m.as_str() {
                "double-struck" => "𝔹",
                "script" => "T",
                "fraktur" => "D",
                "sans-serif" => "S",
                //  don't consider monospace as a typeform
                _ => "",
            },
        };
        let result = PICK_APART_CHAR.replace_all(&braille_chars, |caps: &Captures| {
            // debug!("captures: {:?}", caps);
            // debug!("  bold: {:?}, italic: {:?}, face: {:?}, cap: {:?}, char: {:?}",
            //        &caps["bold"], &caps["italic"], &caps["face"], &caps["cap"], &caps["char"]);
            if bold || !caps["bold"].is_empty() {"B"} else {""}.to_string()
                + if italic || !caps["italic"].is_empty() {"I"} else {""}
                + if !&caps["face"].is_empty() {&caps["face"]} else {typeface}
                + &caps["cap"]
                + &caps["greek"]
                + &caps["char"]
        });
        // debug!("get_braille_ueb_chars: '{}'", &result);
        return Ok(result.to_string())
    }

    fn get_braille_cmu_chars(node: Element, text_range: Option<Range<usize>>) -> Result<String> {
        // In CMU, we need to replace spaces used for number blocks with "."
        // For other numbers, we need to add "." to create digit blocks

        lazy_static! {
            static ref HAS_TYPEFACE: Regex = Regex::new(".*?(double-struck|script|fraktur|sans-serif).*").unwrap();
            static ref PICK_APART_CHAR: Regex = 
                 Regex::new(r"(?P<bold>B??)(?P<italic>I??)(?P<face>[S𝔹TD]??)s??(?P<cap>C??)(?P<greek>G??)(?P<char>[NL].)").unwrap();
        }
    
        let math_variant = node.attribute_value("mathvariant");
        let text = BrailleChars::substring(as_text(node), &text_range);
        let text = add_separator(text);

        let braille_chars = braille_replace_chars(&text, node)?;

        // debug!("get_braille_ueb_chars: before/after unicode.yaml: '{}'/'{}'", text, braille_chars);
        if math_variant.is_none() {         // nothing we need to do
            return Ok(braille_chars);
        }
        // mathvariant could be "sans-serif-bold-italic" -- get the parts
        let math_variant = math_variant.unwrap();
        let bold = math_variant.contains("bold");
        let italic = math_variant.contains("italic");
        let typeface = match HAS_TYPEFACE.find(math_variant) {
            None => "",
            Some(m) => match m.as_str() {
                "double-struck" => "𝔹",
                "script" => "T",
                "fraktur" => "D",
                "sans-serif" => "S",
                //  don't consider monospace as a typeform
                _ => "",
            },
        };
        let result = PICK_APART_CHAR.replace_all(&braille_chars, |caps: &Captures| {
            // debug!("captures: {:?}", caps);
            // debug!("  bold: {:?}, italic: {:?}, face: {:?}, cap: {:?}, char: {:?}",
            //        &caps["bold"], &caps["italic"], &caps["face"], &caps["cap"], &caps["char"]);
            if bold || !caps["bold"].is_empty() {"B"} else {""}.to_string()
                + if italic || !caps["italic"].is_empty() {"I"} else {""}
                + if !&caps["face"].is_empty() {&caps["face"]} else {typeface}
                + &caps["cap"]
                + &caps["greek"]
                + &caps["char"]
        });
        return Ok(result.to_string());

        fn add_separator(text: String) -> String {
            use crate::definitions::BRAILLE_DEFINITIONS;
            if let Some(text_without_arc) = text.strip_prefix("arc") {
                // "." after arc (7.5.3)
                let is_function_name = BRAILLE_DEFINITIONS.with(|definitions| {
                    let definitions = definitions.borrow();
                    let set = definitions.get_hashset("CMUFunctionNames").unwrap();
                    return set.contains(&text);
                });
                if is_function_name {
                    return "arc.".to_string() + text_without_arc;
                }
            } 
            return text;
        }
    }

    fn get_braille_finnish_chars(mathml: Element, text_range: Option<Range<usize>>) -> Result<String> {
        // Numbers need block separators.
        // FIX: this needs to deal with typefaces properly -- currently we fall back to UEB behavior
        let math_variant = mathml.attribute_value("mathvariant");
        if math_variant.is_none() && name(mathml) == "mn" {
            let number = as_text(mathml);
            let number =  match text_range {
                None => number,
                Some(range) => &number[range],
            };
            let number = number.replace([' ', ' '], ".");       // space and non-breaking space
            if number.is_ascii() && number.len() > 4 {
                // at this point, we know each digit is one char in the string

                //let mut braille_chars = braille_replace_chars(&number, mathml)?;
                let mut parts = number.split(',');      // decimal separator
                let int_part = parts.next().unwrap();
                let mut answer = "".to_string();
                if int_part.len() > 4 && !int_part.contains('.') {   // if it has '.'s, then assume it is already in number blocks
                    // go thru blocks of three, but start with the leading chars
                    let excess = int_part.len() % 3;
                    answer = if excess > 0 {&int_part[..excess]} else {""}.to_string();
                    for i in 0..int_part.len()/3 {
                        let start = excess + 3*i;
                        answer += ".";
                        answer += &int_part[start..start+3]
                    }
                } else {
                    answer += int_part;
                }
                if let Some(decimal_part) = parts.next() {
                    answer += ",";
                    if decimal_part.len() > 3  && !decimal_part.contains('.') {   // if it has '.'s, then assume it is already in number blocks
                        // go thru blocks of three, then add on extra chars (opposite of int loop)
                        let excess = decimal_part.len() % 3;
                        for i in 0..decimal_part.len()/3 {
                            let start = 3*i;
                            answer += &decimal_part[start..start+3];
                            if start + 3 < decimal_part.len() {
                                answer += ".";
                            }
                        }
                        if excess > 0 {
                            answer += &decimal_part[decimal_part.len()-excess..]
                        }
                    } else {
                        answer += decimal_part;
                    }
                }
                return braille_replace_chars(&answer, mathml);      // what else is possible?
            }
            // at this point, we know each digit is one char in the string
            return braille_replace_chars(&number, mathml);      // what else is possible?
        } else {
            return BrailleChars::get_braille_ueb_chars(mathml, text_range);
        }
    }

    fn get_braille_vietnam_chars(node: Element, text_range: Option<Range<usize>>) -> Result<String> {
        // this is basically the same as for ueb except:
        // 1. we deal with switching '.' and ',' if in English style for numbers
        // 2. if it is identified as a Roman Numeral, we make all but the first char lower case because they shouldn't get a cap indicator
        // 3. double letter chemical elements should NOT be part of a cap word sequence
        if name(node) == "mn" {
            // text of element is modified by these if needed
            lower_case_roman_numerals(node);
            switch_if_english_style_number(node);
        }
        let result = BrailleChars::get_braille_ueb_chars(node, text_range)?;
        return Ok(result);

        fn lower_case_roman_numerals(mn_node: Element) {
            if mn_node.attribute("data-roman-numeral").is_some() {
                // if a roman numeral, all ASCII so we can optimize
                let text = as_text(mn_node);
                let mut new_text = String::from(&text[..1]);
                new_text.push_str(text[1..].to_ascii_lowercase().as_str());    // works for single char too
                mn_node.set_text(&new_text);
            }
        }
        fn switch_if_english_style_number(mn_node: Element) {
            let text = as_text(mn_node);
            let dot = text.find('.');
            let comma = text.find(',');
            match (dot, comma) {
                (None, None) => (),
                (Some(dot), Some(comma)) => {
                    if comma < dot {
                        // switch dot/comma -- using "\x01" as a temp when switching the the two chars
                        let switched = text.replace('.', "\x01").replace(',', ".").replace('\x01', ",");
                        mn_node.set_text(&switched);
                    }
                },
                (Some(dot), None) => {
                    // If it starts with a '.', a leading 0, or if there is only one '.' and not three chars after it
                    if dot==0 ||
                       (dot==1 && text.starts_with('0')) ||
                       (text[dot+1..].find('.').is_none() && text[dot+1..].len()!=3) {
                        mn_node.set_text(&text.replace('.', ","));
                    }
                },
                (None, Some(comma)) => {
                    // if there is more than one ",", than it can't be a decimal separator
                    if text[comma+1..].find(',').is_some() {
                        mn_node.set_text(&text.replace(',', "."));
                    }
                },
            }
        }

    }


    fn is_in_enclosed_list(node: Element) -> bool {
        // Nemeth Rule 10 defines an enclosed list:
        // 1: begins and ends with fence
        // 2: FIX: not implemented -- must contain no word, abbreviation, ordinal or plural ending
        // 3: function names or signs of shape and the signs which follow them are a single item (not a word)
        // 4: an item of the list may be an ellipsis or any sign used for omission
        // 5: no relational operator may appear within the list
        // 6: the list must have at least 2 items.
        //       Items are separated by commas, can not have other punctuation (except ellipsis and dash)
        let mut parent = get_parent(node); // safe since 'math' is always at root
        while name(parent) == "mrow" {
            if IsBracketed::is_bracketed(parent, "", "", true, false) {
                for child in parent.children() {
                    if !child_meets_conditions(as_element(child)) {
                        return false;
                    }
                }
                return true;
            }
            parent = get_parent(parent);
        }
        return false;

        fn child_meets_conditions(node: Element) -> bool {
            let name = name(node);
            return match name {
                "mi" | "mn" => true,
                "mo"  => !crate::canonicalize::is_relational_op(node),
                "mtext" => {
                    let text = as_text(node).trim();
                    return text=="?" || text=="-?-" || text.is_empty();   // various forms of "fill in missing content" (see also Nemeth_RULEs.yaml, "omissions")
                },
                "mrow" => {
                    if IsBracketed::is_bracketed(node, "", "", false, false) {
                        return child_meets_conditions(as_element(node.children()[1]));
                    } else {
                        for child in node.children() {
                            if !child_meets_conditions(as_element(child)) {
                                return false;
                            }
                        }
                    }  
                    true      
                },
                "menclose" => {
                    if let Some(notation) = node.attribute_value("notation") {
                        if notation != "bottom" || notation != "box" {
                            return false;
                        }
                        let child = as_element(node.children()[0]);     // menclose has exactly one child
                        return is_leaf(child) && as_text(child) == "?";
                    }
                    return false;
                },
                _ => {
                    for child in node.children() {
                        if !child_meets_conditions(as_element(child)) {
                            return false;
                        }
                    }
                    true
                },
            }
        }
    }

    /// Extract the `char`s from `str` within `range` (these are chars, not byte offsets)
    fn substring(str: &str, text_range: &Option<Range<usize>>) -> String {
        return match text_range {
            None => str.to_string(),
            Some(range) => str.chars().skip(range.start).take(range.end - range.start).collect(),
        }
    }
}

impl Function for BrailleChars {
    /**
     * Returns a string with the correct number of nesting chars (could be an empty string)
     * @param(node) -- current node or string
     * @param(char) -- char (string) that should be repeated
     * Note: as a side effect, an attribute with the value so repeated calls to this or a child will be fast
     */
    fn evaluate<'d>(&self,
                        context: &context::Evaluation<'_, 'd>,
                        args: Vec<Value<'d>>)
                        -> StdResult<Value<'d>, XPathError>
    {
        use crate::canonicalize::create_mathml_element;
        let mut args = Args(args);
        if let Err(e) = args.exactly(2).or_else(|_| args.exactly(4)) {
            return Err( XPathError::Other(format!("BrailleChars requires 2 or 4 args: {e}")));
        };

        let range = if args.len() == 4 {
            let end = args.pop_number()? as usize - 1;      // non-inclusive at end, 0-based
            let start = args.pop_number()? as usize - 1;    // inclusive at start, a 0-based
            Some(start..end)
        } else {
            None
        };
        let braille_code = args.pop_string()?;
        let v: Value<'_> = args.0.pop().ok_or(XPathError::ArgumentMissing)?;
        let node = match v {
            Value::Nodeset(nodes) => {
                validate_one_node(nodes, "BrailleChars")?.element().unwrap()
            },
            Value::Number(n) => {
                let new_node = create_mathml_element(&context.node.document(), "mn");
                new_node.set_text(&n.to_string());
                new_node
            },
            Value::String(s) => {
                let new_node = create_mathml_element(&context.node.document(), "mi");   // FIX: try to guess mi vs mo???
                new_node.set_text(&s);
                new_node
            },
            _ => {
                return Ok( Value::String("".to_string()) ) // not an element, so nothing to do
            },
        };

        if !is_leaf(node) {
            return Err( XPathError::Other(format!("BrailleChars called on non-leaf element '{}'", mml_to_string(node))) );
        }
        return Ok( Value::String( BrailleChars::get_braille_chars(node, &braille_code, range)? ) );
    }
}

pub struct NeedsToBeGrouped;
impl NeedsToBeGrouped {
    // ordinals often have an irregular start (e.g., "half") before becoming regular.
    // if the number is irregular, return the ordinal form, otherwise return 'None'.
    fn needs_grouping_for_cmu(element: Element, _is_base: bool) -> bool {
        let node_name = name(element);
        let children = element.children();
        if node_name == "mrow" {
            // check for bracketed exprs
            if IsBracketed::is_bracketed(element, "", "", false, true) {
                return false;
            }

            // check for prefix and postfix ops at start or end (=> len()==2, prefix is first op, postfix is last op)
            if children.len() == 2 &&
                (name(as_element(children[0])) == "mo" || name(as_element(children[1])) == "mo") {
                return false;
            }

            if children.len() != 3 {  // ==3, need to check if it a linear fraction
                return true;
            }
            let operator = as_element(children[1]);
            if name(operator) != "mo" || as_text(operator) != "/" {
                return true;
            }
        }

        if !(node_name == "mrow" || node_name == "mfrac") {
            return false;
        }
        // check for numeric fractions (regular fractions need brackets, not numeric fractions), either as an mfrac or with "/"
        // if the fraction starts with a "-", it is still a numeric fraction that doesn't need parens
        let mut numerator = as_element(children[0]);
        let denominator = as_element(children[children.len()-1]);
        let decimal_separator = crate::interface::get_preference("DecimalSeparators".to_string()).unwrap()
                                                        .chars().next().unwrap_or('.');
        if is_integer(denominator, decimal_separator) {
            // check numerator being either an integer "- integer"
            if name(numerator) == "mrow" {
                let numerator_children = numerator.children();
                if !(numerator_children.len() == 2 &&
                        name(as_element(numerator_children[0])) == "mo" &&
                        as_text(as_element(numerator_children[0])) == "-") {
                    return true;
                }
                numerator = as_element(numerator_children[1]);
            }
            return !is_integer(numerator, decimal_separator);
        }
        return true;

        fn is_integer(mathml: Element, decimal_separator: char) -> bool {
            return name(mathml) == "mn" && !as_text(mathml).contains(decimal_separator)
        }
    }

    /// Returns true if the mathml needs to be grouped according to the Finnish rules.
    /// In general, this means if the expression contains a space, it needs to be grouped.
    fn needs_grouping_for_finnish(mathml: Element, _is_base: bool) -> bool {
        // Because we don't know the braille at this point, "the braille contains a space" is tricky.
        // We do a few quick checks for things that don't generate white space, and if those checks fall thru,
        //  we go ahead and generate the braille.
        // FIX: generating the braille is expensive -- finding a few more quick checks would be useful
        // Note: generated braille can't be used in the output because all the special marks used by reg exs are gone.
        // Some ok cases are: numbers, -numbers, letters
        use crate::canonicalize::operator_priority;

        let element_name = name(mathml);
        if is_leaf(mathml) &&
            // 'mn' can have whitespace because that doesn't generate a space in braille
           !(element_name == "mtext" && as_text(mathml).find(char::is_whitespace).is_some()) {
            return false;
        }
        if IsBracketed::is_bracketed(mathml, "", "", false, true) {
            return false;
        }
        if element_name == "mrow" {
            // a leading '-' is allowed
            // FIX: what else?
            let children = mathml.children();
            if children.len() == 2 {
                let first_child = as_element(children[0]);
                if name(first_child) == "mo" && as_text(first_child) == "-" {
                    return NeedsToBeGrouped::needs_grouping_for_finnish(as_element(children[1]), false);
                }
            }
            // pick off run of mi's to avoid expensive brailling -- relatively common (especially 'xy')
            if mathml.children().iter().all(|&child| name(as_element(child)) == "mi") {
                return false;
            }
        }

        // special numerator check
        let parent = get_parent(mathml);   // there is always a "math" node
        let parent_name = name(parent);
        if parent_name == "mfrac" && mathml.preceding_siblings().is_empty(){
            // In the numerator, the "spacing" rule doesn't apply -- we need to group it if the main operator is precedence lower than division
            const MULTIPLICATION_PRIORITY: usize = 390;   // FIX: don't hardcode

            if element_name != "mrow" {
                return false;
            }
            if let Some((i, &child)) = mathml.children().iter().enumerate().find(|(_, &child)| {
                let child = as_element(child);
                name(child) == "mo"
            }) {
                let fixity = if i == 0 {"prefix"} else if i == mathml.children().len() {"postfix"} else {"infix"};
                return match operator_priority(as_element(child), fixity) {
                    None => true,       // didn't find operator, assume grouping is needed
                    Some(priority) => priority < MULTIPLICATION_PRIORITY,
                }
            }
        }
        // FIX: this is potentially bad because it lacks the context at the point of the call.
        // However, at this point in writing the rules, only $RowStart is needed, and that doesn't involve this function
        debug!("needs_grouping_for_finnish: need to braille expr for {}", crate::canonicalize::element_summary(mathml));
        let mut context  = Context::new();
        context.set_namespace("m", "http://www.w3.org/1998/Math/MathML");
        crate::xpath_functions::add_builtin_functions(&mut context);
        match braille_mathml_with_context(mathml, context) {
            Err(e) => {
                error!("Unable to braille expression in needs_grouping_for_finnish.\nError message is {}\nMathML is\n{}", e, mml_to_string(mathml));
                return true;    // be conservative
            },
            Ok( (braille, _, _)) => return braille.contains('⠀'),
        }

    }

    // ordinals often have an irregular start (e.g., "half") before becoming regular.
    // if the number is irregular, return the ordinal form, otherwise return 'None'.
    fn needs_grouping_for_swedish(mathml: Element, is_base: bool) -> bool {
        use crate::xpath_functions::IsInDefinition;
        let mut node_name = name(mathml);
        if mathml.attribute_value("data-roman-numeral").is_some() {
            node_name = "mi";           // roman numerals don't follow number rules
        }

        match node_name {
            "mn" => return false,
            "mi" | "mo" | "mtext" => {
                let text = as_text(mathml);
                let parent = get_parent(mathml);   // there is always a "math" node
                let parent_name = name(parent);   // there is always a "math" node
                if is_base && (parent_name == "msub" || parent_name == "msup" || parent_name == "msubsup") && !text.contains([' ', '\u{00A0}']) {
                    return false;
                }
                let mut chars = text.chars();
                let first_char = chars.next().unwrap();             // canonicalization assures it isn't empty;
                let is_one_char = chars.next().is_none();
                // '¨', etc., brailles as two chars -- there probably is some exception list but I haven't found it -- these are the ones I know about
                return !((is_one_char && !['¨', '″', '‴', '⁗'].contains(&first_char)) ||                       // clause 8
                            // "lim", "cos", etc., appear not to get parens, but the rules don't mention it (tests show it)
                            IsInDefinition::is_defined_in(text, &SPEECH_DEFINITIONS, "FunctionNames").unwrap() ||
                            IsInDefinition::is_defined_in(text, &SPEECH_DEFINITIONS, "Arrows").unwrap() ||          // clause 4
                            IsInDefinition::is_defined_in(text, &SPEECH_DEFINITIONS, "GeometryShapes").unwrap());   // clause 5
            },
            "mrow" => {
                // check for bracketed exprs
                if IsBracketed::is_bracketed(mathml, "", "", false, true) {
                    return false;
                }

                // check for prefix at start
                // example 7.12 has "2-" in superscript and is grouped, so we don't consider postfix ops
                let children = mathml.children();
                if children.len() == 2 &&
                    (name(as_element(children[0])) == "mo") {
                    return false;
                }
                return true;
            },
            "mfrac" => {
                // exclude simple fractions -- they are not bracketed with start/end marks
                let children = mathml.children();
                return !(NeedsToBeGrouped::needs_grouping_for_swedish(as_element(children[0]), true) ||
                         NeedsToBeGrouped::needs_grouping_for_swedish(as_element(children[1]), true));
            },
            // At least for msup (Ex 7.7, and 7.32 and maybe more), spec seems to feel grouping is not needed.
            // "msub" | "msup" | "msubsup" | "munder" | "mover" | "munderover" => return true,
            "mtable" => return true,    // Fix: should check for trivial cases that don't need grouping
            _ => return false,
        }
    }

    /// Returns true if the element needs grouping symbols
    /// Bases need extra attention because if they are a number and the item to the left is one, that needs distinguishing
    fn needs_grouping_for_ueb(mathml: Element, is_base: bool) -> bool {
        // From GTM 7.1
        // 1. An entire number, i.e. the initiating numeric symbol and all succeeding symbols within the numeric mode thus
        //     established (which would include any interior decimal points, commas, separator spaces, or simple numeric fraction lines).
        // 2. An entire general fraction, enclosed in fraction indicators.
        // 3. An entire radical expression, enclosed in radical indicators.
        // 4. An arrow.
        // 5. An arbitrary shape.
        // 6. Any expression enclosed in matching pairs of round parentheses, square brackets or curly braces.
        // 7. Any expression enclosed in the braille grouping indicators.   [Note: not possible here]
        // 8. If none of the foregoing apply, the item is simply the [this element's] individual symbol.

        use crate::xpath_functions::IsInDefinition;
        let mut node_name = name(mathml);
        if mathml.attribute_value("data-roman-numeral").is_some() {
            node_name = "mi";           // roman numerals don't follow number rules
        }
        match node_name {
            "mn" => {   
                if !is_base {
                    return false;
                }                                                                                        // clause 1
                // two 'mn's can be adjacent, in which case we need to group the 'mn' to make it clear it is separate (see bug #204)
                let parent = get_parent(mathml);   // there is always a "math" node
                let grandparent = if name(parent) == "math" {parent} else {get_parent(parent)};
                if name(grandparent) != "mrow" {
                    return false;
                }
                let preceding = parent.preceding_siblings();
                if preceding.len()  < 2 {
                    return false;
                }
                // any 'mn' would be separated from this node by invisible times
                let previous_child = as_element(preceding[preceding.len()-1]);
                if name(previous_child) == "mo" && as_text(previous_child) == "\u{2062}" {
                    let previous_child = as_element(preceding[preceding.len()-2]);
                    return name(previous_child) == "mn"
                } else {
                    return false;
                }
            },
            "mi" | "mo" | "mtext" => {
                let text = as_text(mathml);
                let parent = get_parent(mathml);   // there is always a "math" node
                let parent_name = name(parent);   // there is always a "math" node
                if is_base && (parent_name == "msub" || parent_name == "msup" || parent_name == "msubsup") && !text.contains([' ', '\u{00A0}']) {
                    return false;
                }
                let mut chars = text.chars();
                let first_char = chars.next().unwrap();             // canonicalization assures it isn't empty;
                let is_one_char = chars.next().is_none();
                // '¨', etc., brailles as two chars -- there probably is some exception list but I haven't found it -- these are the ones I know about
                return !((is_one_char && !['¨', '″', '‴', '⁗'].contains(&first_char)) ||                       // clause 8
                            // "lim", "cos", etc., appear not to get parens, but the rules don't mention it (tests show it)
                            IsInDefinition::is_defined_in(text, &SPEECH_DEFINITIONS, "FunctionNames").unwrap() ||
                            IsInDefinition::is_defined_in(text, &SPEECH_DEFINITIONS, "Arrows").unwrap() ||          // clause 4
                            IsInDefinition::is_defined_in(text, &SPEECH_DEFINITIONS, "GeometryShapes").unwrap());   // clause 5
            },
            "mfrac" => return false,                                                     // clause 2 (test GTM 8.2(4) shows numeric fractions are not special)                                 
            "msqrt" | "mroot" => return false,                                           // clause 3
                    // clause 6 only mentions three grouping chars, I'm a little suspicious of that, but that's what it says
            "mrow" => return !(IsBracketed::is_bracketed(mathml, "(", ")", false, false) ||  
                                IsBracketed::is_bracketed(mathml, "[", "]", false, false) || 
                                IsBracketed::is_bracketed(mathml, "{", "}", false, false) ),
            "msub" | "msup" | "msubsup" => {
                // I'm a little dubious about the false value, but see GTM 7.7(2)
                if !is_base {
                    return true;
                } 
                // need to group nested scripts in base -- see GTM 12.2(2)                                         
                let parent = get_parent(mathml);   // there is always a "math" node
                let parent_name = name(parent);   // there is always a "math" node
                return parent_name == "munder" || parent_name == "mover" || parent_name == "munderover";
            },
            _ => return true,
        }

    }
}

impl Function for NeedsToBeGrouped {
    // convert a node to an ordinal number
    fn evaluate<'d>(&self,
                        _context: &context::Evaluation<'_, 'd>,
                        args: Vec<Value<'d>>)
                        -> StdResult<Value<'d>, XPathError>
    {
        let mut args = Args(args);
        args.exactly(3)?;
        let is_base = args.pop_boolean()?;
        let braille_code = args.pop_string()?;
        let node = validate_one_node(args.pop_nodeset()?, "NeedsToBeGrouped")?;
        if let Node::Element(e) = node {
            let answer = match braille_code.as_str() {
                "CMU" => NeedsToBeGrouped::needs_grouping_for_cmu(e, is_base),
                "UEB" => NeedsToBeGrouped::needs_grouping_for_ueb(e, is_base),
                "Finnish" => NeedsToBeGrouped::needs_grouping_for_finnish(e, is_base),
                "Swedish" => NeedsToBeGrouped::needs_grouping_for_swedish(e, is_base),
                _ => return Err(XPathError::Other(format!("NeedsToBeGrouped: braille code arg '{braille_code:?}' is not a known code ('UEB', 'CMU', or 'Swedish')"))),
            };
            return Ok( Value::Boolean( answer ) );
        }

        return Err(XPathError::Other(format!("NeedsToBeGrouped: first arg '{node:?}' is not a node")));
    }
}
    
    
    
#[cfg(test)]
mod tests {
    use super::*;
    #[allow(unused_imports)]
    use crate::init_logger;
    use crate::interface::*;
    
    #[test]
    fn ueb_highlight_24() -> Result<()> {       // issue 24
        let mathml_str = "<math display='block' id='id-0'>
            <mrow id='id-1'>
                <mn id='id-2'>4</mn>
                <mo id='id-3'>&#x2062;</mo>
                <mi id='id-4'>a</mi>
                <mo id='id-5'>&#x2062;</mo>
                <mi id='id-6'>c</mi>
            </mrow>
        </math>";
        crate::interface::set_rules_dir(super::super::abs_rules_dir_path()).unwrap();
        set_mathml(mathml_str.to_string()).unwrap();
        set_preference("BrailleCode".to_string(), "UEB".to_string()).unwrap();
        set_preference("BrailleNavHighlight".to_string(), "All".to_string()).unwrap();
        let braille = get_braille("id-2".to_string())?;
        assert_eq!("⣼⣙⠰⠁⠉", braille);
        set_navigation_node("id-2".to_string(), 0)?;
        assert_eq!( get_braille_position()?, (0,2));

        let braille = get_braille("id-4".to_string())?;
        assert_eq!("⠼⠙⣰⣁⠉", braille);
        set_navigation_node("id-4".to_string(), 0)?;
        assert_eq!( get_braille_position()?, (2,4));
        return Ok( () );
    }
    
    #[test]
    // This test probably should be repeated for each braille code and be taken out of here
    fn find_mathml_from_braille() -> Result<()> { 
        use std::time::Instant;
        let mathml_str = "<math id='id-0'>
        <mrow data-changed='added' id='id-1'>
          <mi id='id-2'>x</mi>
          <mo id='id-3'>=</mo>
          <mfrac id='id-4'>
            <mrow id='id-5'>
              <mrow data-changed='added' id='id-6'>
                <mo id='id-7'>-</mo>
                <mi id='id-8'>b</mi>
              </mrow>
              <mo id='id-9'>±</mo>
              <msqrt id='id-10'>
                <mrow data-changed='added' id='id-11'>
                  <msup id='id-12'>
                    <mi id='id-13'>b</mi>
                    <mn id='id-14'>2</mn>
                  </msup>
                  <mo id='id-15'>-</mo>
                  <mrow data-changed='added' id='id-16'>
                    <mn id='id-17'>4</mn>
                    <mo data-changed='added' id='id-18'>&#x2062;</mo>
                    <mi id='id-19'>a</mi>
                    <mo data-changed='added' id='id-20'>&#x2062;</mo>
                    <mi id='id-21'>c</mi>
                  </mrow>
                </mrow>
              </msqrt>
            </mrow>
            <mrow id='id-22'>
              <mn id='id-23'>2</mn>
              <mo data-changed='added' id='id-24'>&#x2062;</mo>
              <mi id='id-25'>a</mi>
            </mrow>
          </mfrac>
        </mrow>
       </math>";
        crate::interface::set_rules_dir(super::super::abs_rules_dir_path()).unwrap();
        set_mathml(mathml_str.to_string()).unwrap();
        set_preference("BrailleNavHighlight".to_string(), "Off".to_string()).unwrap();
        
        set_preference("BrailleCode".to_string(), "Nemeth".to_string()).unwrap();
        let braille = get_braille("".to_string())?;
        let answers= &[2, 3, 3, 3, 3, 4, 7, 8, 9, 9,   10, 13, 12, 14, 12, 15, 17, 19, 21, 10,   4, 23, 25, 4];
        let answers = answers.map(|num| format!("id-{}", num));
        debug!("\n*** Testing Nemeth ***");
        for i in 0..braille.chars().count() {
            debug!("\n===  i={}  ===", i);
            let instant = Instant::now();
            let (id, _offset) = crate::interface::get_navigation_node_from_braille_position(i)?;
            N_PROBES.with(|n| {debug!("test {:2} #probes = {}", i, n.borrow())});
            debug!("Time taken: {}ms", instant.elapsed().as_millis());
            assert_eq!(answers[i], id, "\nNemeth test ith position={}", i);
        }

        set_preference("BrailleCode".to_string(), "UEB".to_string()).unwrap();
        let braille = get_braille("".to_string())?;
        let answers= &[0, 0, 0, 2, 3, 3, 3, 3, 4, 7,   7, 8, 9, 9, 10, 13, 12, 14, 14, 15,   15, 17, 17, 19, 19, 21, 10, 4, 4, 23,   23, 25, 25, 4, 0, 0];
        let answers = answers.map(|num| format!("id-{}", num));
        debug!("\n\n*** Testing UEB ***");
        for i in 0..braille.chars().count() {
            debug!("\n===  i={}  ===", i);
            let instant = Instant::now();
            let (id, _offset) = crate::interface::get_navigation_node_from_braille_position(i)?;
            N_PROBES.with(|n| {debug!("test {:2} #probes = {}", i, n.borrow())});
            debug!("Time taken: {}ms", instant.elapsed().as_millis());
            assert_eq!(answers[i], id, "\nUEB test ith position={}", i);
        }
        set_preference("BrailleCode".to_string(), "CMU".to_string()).unwrap();
        let braille = get_braille("".to_string())?;
        let answers= &[2, 3, 5, 7, 8, 9, 9, 9, 10, 10,   11, 13, 12, 14, 14, 15, 17, 17, 19, 19,   21, 11, 5, 4, 22, 23, 23, 25, 25, 22,];
        let answers = answers.map(|num| format!("id-{}", num));
        debug!("\n\n*** Testing CMU ***");
        debug!("Braille: {}", braille);
        for i in 0..braille.chars().count() {
            debug!("\n===  i={}  ===", i);
            let instant = Instant::now();
            let (id, _offset) = crate::interface::get_navigation_node_from_braille_position(i)?;
            N_PROBES.with(|n| {debug!("test {:2} #probes = {}", i, n.borrow())});
            debug!("Time taken: {}ms", instant.elapsed().as_millis());
            assert_eq!(answers[i], id, "\nCMU test ith position={}", i);
        }
        return Ok( () );
    }
    
    #[test]
    #[allow(non_snake_case)]
    fn test_UEB_start_mode() -> Result<()> {
        let mathml_str = "<math><msup><mi>x</mi><mi>n</mi></msup></math>";
        crate::interface::set_rules_dir(super::super::abs_rules_dir_path()).unwrap();
        set_mathml(mathml_str.to_string()).unwrap();
        set_preference("BrailleCode".to_string(), "UEB".to_string()).unwrap();
        set_preference("UEB_START_MODE".to_string(), "Grade2".to_string()).unwrap();
        let braille = get_braille("".to_string())?;
        assert_eq!("⠭⠰⠔⠝", braille, "Grade2");
        set_preference("UEB_START_MODE".to_string(), "Grade1".to_string()).unwrap();
        let braille = get_braille("".to_string())?;
        assert_eq!("⠭⠔⠝", braille, "Grade1");
        return Ok( () );
    }
}<|MERGE_RESOLUTION|>--- conflicted
+++ resolved
@@ -2169,11 +2169,7 @@
             "D" => &fraktur,
             "V" => &greek_variant,
             _ => match FINNISH_INDICATOR_REPLACEMENTS.get(matched_char) {
-<<<<<<< HEAD
                 None => {error!("REPLACE_INDICATORS and FINISH_INDICATOR_REPLACEMENTS are not in sync: missing '{}'", matched_char); ""},
-=======
-                None => {error!("REPLACE_INDICATORS and SWEDISH_INDICATOR_REPLACEMENTS are not in sync: missing '{matched_char}'"); ""},
->>>>>>> 68b2d630
                 Some(&ch) => ch,
             },
         }
@@ -2403,13 +2399,8 @@
             "CMU" => BrailleChars:: get_braille_cmu_chars(node, text_range),
             "Vietnam" => BrailleChars:: get_braille_vietnam_chars(node, text_range),
             "Swedish" => BrailleChars:: get_braille_ueb_chars(node, text_range),    // FIX: need to figure out what to implement
-<<<<<<< HEAD
             "Finnish" => BrailleChars:: get_braille_finnish_chars(node, text_range),
             _ => return Err(sxd_xpath::function::Error::Other(format!("get_braille_chars: unknown braille code '{}'", code)))
-=======
-            "Finnish" => BrailleChars:: get_braille_ueb_chars(node, text_range),    // FIX: need to figure out what to implement
-            _ => return Err(sxd_xpath::function::Error::Other(format!("get_braille_chars: unknown braille code '{code}'")))
->>>>>>> 68b2d630
         };
         return match result {
             Ok(string) => Ok(make_quoted_string(string)),
