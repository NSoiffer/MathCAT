#![allow(clippy::needless_return)]

// Chemistry terms used here:
// chemical formula -- this references a molecule (one or more elements with bonds between them), including its state.
// chemical equation -- this is a notation specialized to chemistry -- it has concentration, arrows, equality, "addition" along with 
//    some special symbols for operators and (mostly) chemical formulas for operands.
//    Operand exceptions are the equilibrium constant, numbers, and identifiers.
//    Although a chemical equation is a superset of a chemical formula, because we want to distinguish the two (e.g., '=' is in both),
//      we require that chemical equation is an mrow
//    FIX?? -- can it be an adorned mrow?
//    Note: with the current definition, if any element in a potential chem equation is ruled out, the entire mrow is ruled out.
//
// The general flow is that for every element that looks like a chem formula/equation, we mark it with data-likely-[equation/formula]
// After we are done marking "likely", we go back and either delete them or replace them with data-[equation/formula].
// Note: anything already marked with data-[equation/formula] doesn't need recomputation later (essentially the result is cached)
//
// There is a chicken and egg problem with detecting chemistry: to more reliably detect it, we need good structure.
// However, to get the structure right (e.,g "=" being a double bond, not equality; chem elements being in 'mi's; ...),
//   we need to know "=" is part of a chemical formula.
// The imperfect solution used is:
//   As the final step of each recursive call to 'clean_mathml',
//     1. mi/mtext: is it a chemical element(s) or one of the symbols used in chemical formulas (not equations).
//        If so, mark it MAYBE_CHEMISTRY.
//     2. msub/msup/msubsup/mmultiscripts: is base marked MAYBE_CHEMISTRY and the scripts are potential adornments, mark it MAYBE_CHEMISTRY
//     3. mrows: these take a few passes (remember, they aren't structured properly yet)
//        On the assumption that chemistry is not common we implement a "show me" attitude before changing the structure.
//        Pass 1:
//        a) for any run of mi/mtext that can be re-split into chem elements, split them and mark them if it is at least 3 chars long
//        b) if there are any potential chem formula operators (e.g., "=" and ":") and the previous node is marked MAYBE_CHEMISTRY,
//           mark this as MAYBE_CHEMISTRY
//        Pass 2: (assuming something was marked in pass 1)
//        a) find the first marked child and then the last consecutive marked child and trim any mo's from the ends
//        b) evaluate the likelihood that the sequence is chemistry
//           yes: replace mathml children with new (potentially restructured) children
//           no: clear all the marks for the old children
// After canonicalization, we take another pass looking for chemical equations and marking them if found.

use sxd_document::dom::*;
use crate::canonicalize::*;
use crate::pretty_print::mml_to_string;
use crate::xpath_functions::{is_leaf, IsNode};
use regex::Regex;
use crate::xpath_functions::IsBracketed;
use phf::{phf_map, phf_set};
use std::convert::TryInto;
use std::collections::HashSet;
use std::cmp::Ordering;
use crate::errors::*;


pub static NOT_CHEMISTRY: isize = -10000;  // should overwhelm any positive signal
static NOT_CHEMISTRY_THRESHOLD: isize = -10000/2;  // value for testing -- that way some can be added to NOT_CHEMISTRY and still meet the test
static CHEMISTRY_THRESHOLD: isize = 5;   // if this changes, change CHEMISTRY_THRESHOLD_STR


/// this might be chemistry -- should only exist during canonicalization
pub static MAYBE_CHEMISTRY: &str = "data-maybe-chemistry";

/// Attr flag to indicate chemical equation
static CHEM_EQUATION: &str = "data-chem-equation";
/// Attr flag to indicate chemical formula
static CHEM_FORMULA: &str = "data-chem-formula";
/// Attr flag to indicate chemical element
static CHEM_ELEMENT: &str = "data-chem-element";
static CHEM_FORMULA_OPERATOR: &str = "data-chem-formula-op";
static CHEM_EQUATION_OPERATOR: &str = "data-chem-equation-op";
static CHEM_STATE: &str = "data-chem-state";

/// mark a new chem element that happened due to splitting a leaf
pub static SPLIT_TOKEN: &str = "data-split";

/// mark a new chem element that happened due to merging two leaves
static MERGED_TOKEN: &str = "data-merged";

/// these can be in the base of an under/over script
static CHEM_EQUATION_ARROWS: phf::Set<char> = phf_set! {
    '→', '➔', '←', '⟶', '⟵', '⟷', '⤻', '⇋', '⇌',
    '↑', '↓', '↿', '↾', '⇃', '⇂', '⥮', '⥯', '⇷', '⇸', '⤉', '⤈',
    '⥂', '⥄', '⥃',
    '\u{1f8d0}', '\u{1f8d1}', '\u{1f8d2}', '\u{1f8d3}', '\u{1f8d4}', '\u{1f8d5}',         // proposed Unicode equilibrium arrows
};

// Returns true if the 'property' (should have ":") is in the intent
fn has_chem_intent(mathml: Element, property: &str) -> bool {
    if let Some(intent) = mathml.attribute_value(INTENT_ATTR) {
        let head = intent.split('(').next().unwrap();
        return head.contains(property);
    }
    return false;
}

pub fn is_chemistry_off(mathml: Element) -> bool {
    if has_chem_intent(mathml, ":chemical-formula") || has_chem_intent(mathml, ":chemical-equation") {
        return false;
    }
    let pref_manager = crate::prefs::PreferenceManager::get();
    return pref_manager.borrow().pref_to_string("Chemistry") == "Off";
}

pub fn clean_chemistry_mrow(mathml: Element) {
    if is_chemistry_off(mathml) {
        return;
    }
    // debug!("clean_chemistry_mrow:\n{}", mml_to_string(mathml));
    let mut children = mathml.children().iter()
                .map(|child| as_element(*child))
                .collect::<Vec<Element>>();
    if let Some(new_children) = clean_mrow_children_restructure_pass(&children) {
        mathml.replace_children(&new_children);
        children = new_children;
    }
    clean_mrow_children_mark_pass(&children);
}

/// Do some aggressive structural changes and if they make this look like a chemistry formula, mark it as one else remove other marks
/// Note: the element is replaced with a new restructured element if it is marked as chemistry
///        Pass 1:
///        a) for any run of mi/mtext that can be re-split into chem elements, split them and mark them if it is at least 3 chars long.
///           Also split "(g)", etc., when in mi/mtext
///        b) if there are any potential chem formula operators (e.g., "=" and ":") and the previous node is marked MAYBE_CHEMISTRY,
///           mark this as MAYBE_CHEMISTRY
fn clean_mrow_children_restructure_pass<'a>(old_children: &[Element<'a>]) -> Option<Vec<Element<'a>>> {
    let mut changed = false;
    let mut new_children = Vec::with_capacity(2*old_children.len());
    let mut i = 0;
    while i < old_children.len() {
        if let Some(paren_mrow_aq) = clean_aq_state(old_children, i) {
            new_children.push(paren_mrow_aq);
            i += 4;                                 // skipping "( a q )"
            changed = true;
            continue;
        } else {
            let child = old_children[i];
            let child_name = name(child);
            if  child_name == "mi" || (child_name == "mtext" && as_text(child).len() < 4) {
                // break mi/mtext that is done as "(g)", etc. Even if it isn't 'g', 'l', etc., it probably shouldn't be an mi/text.
                let text = as_text(child);
                if text.starts_with('(') && text.ends_with(')') {
                    let doc = child.document();
                    let state = create_mathml_element(&doc, "mi");
                    state.set_text(&text[1..text.len()-1]);
                    let open = create_mathml_element(&doc, "mo");
                    open.set_text("(");
                    let close = create_mathml_element(&doc, "mo");
                    close.set_text(")");
                    let mrow = create_mathml_element(&doc, "mrow");
                    mrow.append_children(&[open,state,close]);
                    new_children.push(mrow);
                    i += 1;
                    changed = true;
                    continue;
                }
            } else if i + 2 < old_children.len() {
                // wrap with an mrow if we are not already an 'mrow'
                let parent = get_parent(child); // safe since 'math' is always at root
                if !(name(parent) == "mrow" && i == 0 && old_children.len() == 3) {
                    if let Some(paren_mrow) = make_mrow(old_children[i..i+3].try_into().unwrap()) {
                        // debug!("make_mrow added mrow");
                        new_children.push(paren_mrow);
                        i += 3;
                        changed = true;
                        continue;
                    }
                }
            }
            if child_name == "mo" {
                let likely_chemistry_op = likely_chem_formula_operator(child);
                // debug!("clean_mrow_children_restructure_pass -- in mo: likely {}, {}", likely_chemistry_op, mml_to_string(child));
                if likely_chemistry_op >= 0 {
                    // if possible chemistry to left and right, then override text for operator lookup
                    // note: on the right, we haven't set chem flag for operators yet, so we skip them
                    let preceding = child.preceding_siblings();
                    let following = child.following_siblings();
                    if !preceding.is_empty() && preceding.iter().all(|&child| {
                        let child = as_element(child);
                        name(child)=="mn" || child.attribute(MAYBE_CHEMISTRY).is_some()}) &&
                        !following.is_empty() && following.iter().all(|&child| {
                            let child = as_element(child);
                            name(child)=="mo" || name(child)=="mn" || child.attribute(MAYBE_CHEMISTRY).is_some()
                        }) {
                        // "=", etc., should be treated as high priority separators
                        // debug!("clean_mrow_children_restructure: child = {}", mml_to_string(child));
                        child.set_attribute_value(CHEMICAL_BOND, "true");
                        child.set_attribute_value(CHEM_FORMULA_OPERATOR, &likely_chemistry_op.to_string());
                        child.set_attribute_value(MAYBE_CHEMISTRY, &likely_chemistry_op.to_string());
                    }
                } else {
                    likely_chem_equation_operator(child);   // need to mark MAYBE_CHEMISTRY for CHEMICAL_BOND tests
                }
            } else if child_name == "mrow" {
                if let Some(latex_value) = child.attribute_value("data-latex") {
                    if latex_value == r"\mathrel{\longrightleftharpoons}" {
                        child.set_attribute_value("data-unicode", "\u{1f8d2}");
                        child.set_attribute_value(MAYBE_CHEMISTRY, "2");    // same as is_hack_for_missing_arrows()
                    }
                }               
            }
            i += 1;
            new_children.push(child);
        }
    }

    return if changed {Some(new_children)} else {None};
    

    /// if it looks like we have ChemFormula ( a q ), merge the 'a' and 'q' together into an 'mi'
    /// if not already true, structure '( aq )' into a single mrow (might be other elements on either side)
    /// returns the last char matched
    fn clean_aq_state<'a>(children: &[Element<'a>], i: usize) -> Option<Element<'a>> {
        if i+3 >= children.len() || (i > 0 && children[i-1].attribute(MAYBE_CHEMISTRY).is_none()) {
            return None;       // can't be '( a q )' -- not enough elements left or not Chem Formula on left
        }
        
        // this is a little sloppy in that we allow matching text in any leaf element, but we can use the same function
        if is_text(children[i], "(") &&
           is_text(children[i+1], "a") && is_text(children[i+2], "q") &&
           is_text(children[i+3], ")") {
            let mi = create_mathml_element(&children[i].document(), "mi");
            mi.set_text("aq");
            return make_mrow([children[i], mi, children[i+3]]);
        }
        return None;
    }

    fn is_text(node: Element, target: &str) -> bool {
        return is_leaf(node) && as_text(node) == target;
    }

    /// Converts  "( child )" to mrow with those elements as children.
    /// This is to make ascertaining whether this is a chemical state easier, but it is correct even if not a chemical state.
    fn make_mrow(children: [Element; 3]) -> Option<Element> {
        // this is a little sloppy in that we allow matching text in any leaf element, but we can use the same function
        if is_text(children[0], "(") &&
           is_text(children[2], ")") {
			let mrow = create_mathml_element(&children[0].document(), "mrow");
			mrow.set_attribute_value(CHANGED_ATTR, ADDED_ATTR_VALUE);
			mrow.append_children(children);
            return Some(mrow);
        }
        return None;
    }
}

/// Pass 2: (assuming something was marked in pass 1)
/// a) find the first marked child and then the last consecutive marked child and trim any mo's from the ends
/// b) evaluate the likelihood that the sequence is chemistry
fn clean_mrow_children_mark_pass(children: &[Element]) {
    let mut start = None;
    for i in 0..children.len() {
        let child = children[i];
        if child.attribute(MAYBE_CHEMISTRY).is_some()  {
            if start.is_none() {
                if name(child) == "mo" {
                    // debug!(" start.is_none(): removing MAYBE_CHEMISTRY on {}", as_text(child));
                    child.remove_attribute(MAYBE_CHEMISTRY);
                    child.remove_attribute(CHEM_FORMULA_OPERATOR);
                    child.remove_attribute(CHEM_EQUATION_OPERATOR);
                    child.remove_attribute(CHEMICAL_BOND);
                } else {
                    start = Some(i);
                }
            }
        } else if let Some(seq_start) = start {
            if remove_operators_at_end_of_sequence(children, seq_start, i) {
                start = None;
            }
        }
    }

    if let Some(seq_start) = start {
        remove_operators_at_end_of_sequence(children, seq_start, children.len());
    }
    return;


    fn remove_operators_at_end_of_sequence(children: &[Element], start: usize, end: usize) -> bool {
        // debug!("  looking for ops at end of {}..{}, last is:{}", start, end, mml_to_string(children[end-1]));
        for stop in (start..end).rev() {
            let end_child = children[stop];
            if name(end_child) == "mo" {
                end_child.remove_attribute(MAYBE_CHEMISTRY);
            } else {
                return true;
            }
        }
        return false
}
}


/// Very little software gets the token elements for chemistry right.
/// Sometimes multiple elements are in a single token (e.g. "NaCl") and sometimes
/// a single element is spread across multiple tokens (e.g. "N", "a").
/// 
/// Here we attempt one or the other repair, but not both on the assumption there is 
/// consistency in the error.
/// 
/// Returns a Vec of the chemical elements or None. If a merge happened, the tree is altered.
pub fn convert_leaves_to_chem_elements(mathml: Element) -> Option<Vec<Element>> {
    // gather up all the consecutive mi/mtext
    if !(name(mathml) == "mi" || name(mathml) == "mtext") {
        return None;       // do nothing
    }

    // we play games with the string to avoid allocation...
    let token_string = as_text(mathml);
    if !token_string.is_ascii() {
        return None;    // chemical elements are ASCII
    }
    let doc = mathml.document();
    if token_string.len() > 1 {   // safe because all chars are ASCII
        return split_string_chem_element(&doc, mathml);
    }   
    let parent = get_parent(mathml);
    let parent_name = name(parent);
    if !(parent_name == "mrow" || parent_name == "math") {  // not canonicalized yet
        return None;    // only try to merge if in an mrow
    }
    let answer = merge_tokens_chem_element(&doc, mathml, &mathml.following_siblings());
    return answer;


    fn merge_tokens_chem_element<'a>(doc: &Document<'a>, leaf: Element<'a>, following_siblings: &[ChildOfElement<'a>]) -> Option<Vec<Element<'a>>> {
        if following_siblings.is_empty() {
            return None;
        }
        let second_element = as_element(following_siblings[0]);
        let second_element_name = name(second_element);
        if second_element_name != "mi" && second_element_name != "mtext" {
            return None;
        }
        let second_element_text = as_text(second_element);
        if second_element_text.len() != 1 {
            return None;
        }
        let token_string = as_text(leaf);
        let chem_token_string = vec![token_string.as_bytes()[0], second_element_text.as_bytes()[0]];
        if let Some(chem_element) = get_chem_element(doc, &chem_token_string, 2) {
            chem_element.set_text(as_text(chem_element));
            chem_element.set_attribute_value(MAYBE_CHEMISTRY, chem_element.attribute_value(MAYBE_CHEMISTRY).unwrap());
            chem_element.set_attribute_value(MERGED_TOKEN, "true");
            second_element.remove_from_parent();
            return Some(vec![chem_element]);
        }
        return None;
    }

    /// split the string which has been checked to be all ASCII chars
    fn split_string_chem_element<'a>(doc: &Document<'a>, leaf: Element<'a>) -> Option<Vec<Element<'a>>> {
        let token_string = as_text(leaf).as_bytes();
        let token_len = token_string.len();
        let mut j = 0;
        let mut new_children = Vec::with_capacity(token_string.len());
        while j < token_len {
            // try elements of length 2 and 1, preferring longer elements (e.g., prefer "Na" over "N")
            if let Some(chem_element) = get_chem_element(doc, &token_string[j..], 2) {
                new_children.push(chem_element);
                j += 2;
                continue;
            } else if let Some(chem_element) = get_chem_element(doc, &token_string[j..], 1) {
                new_children.push(chem_element);
                j += 1;
                continue;
            }
            return None;    // didn't find a valid chem element
        }
        if new_children.len() <= 1 {
            return None;
        }
        add_attrs(new_children[new_children.len()-1], &leaf.attributes());
        new_children[new_children.len()-1].set_attribute_value(SPLIT_TOKEN, "true");
        // debug!("split_string_chem_element: {} -> {}", String::from_utf8(token_string.to_vec()).unwrap(), new_children.len());
        return Some(new_children);
    }

    /// Returns element or None
    fn get_chem_element<'a>(doc: &Document<'a>, bytes_str: &[u8], n: usize) -> Option<Element<'a>> {
        use std::str;
        let len = bytes_str.len();
        if n > len {
            return None;    // can't be an chemical letter
        }
        let chem_element = unsafe{ str::from_utf8_unchecked(&bytes_str[..n]) };
        if CHEMICAL_ELEMENT_ELECTRONEGATIVITY.contains_key( chem_element ) {
            return Some( new_chemical_element(doc, chem_element) );
        }

        return None;
    }

    fn new_chemical_element<'a>(doc: &Document<'a>, chem_element_str: &str) -> Element<'a> {
        let result = create_mathml_element(doc, "mi");
        result.set_text(chem_element_str);
        result.set_attribute_value(MAYBE_CHEMISTRY, if chem_element_str.len() == 1 {"1"} else {"3"});
        if chem_element_str.len() == 1 {
            result.set_attribute_value("mathvariant", "normal");
        }
        return result;
    }
}

/// Looks at the children of the element and uses heuristics to decide whether this is a chemical equation/formula
/// If it is, it is marked with either data-chem-equation or data-chem-formula
/// This function assumes proper structure
/// 
/// Returns true if not chemistry -- added attrs, mrows, and leaves are removed in preparation for a second parse
pub fn scan_and_mark_chemistry(mathml: Element) -> bool {
    if is_chemistry_off(mathml) {
        return true;
    }

    let child = as_element(mathml.children()[0]);
    // debug!("scan_and_mark_chemistry:\n{}", mml_to_string(child));
    assert_eq!(name(mathml), "math");
    let is_chemistry = if let Some(latex) = mathml.attribute_value("data-latex") {
        // MathJax v4 includes this really useful info -- if it starts \ce -- we have Chemistry
        // need to determine if it is an equation or a formula
        latex.trim_start().starts_with(r"\ce") 
    } else {
        has_chem_intent(mathml, ":chemical-formula") || has_chem_intent(mathml, ":chemical-equation")
    };

    if is_chemistry || is_chemistry_sanity_check(mathml) {
        assert_eq!(mathml.children().len(), 1);
        let likelihood = likely_chem_formula(child);
        if likelihood >= CHEMISTRY_THRESHOLD || has_chem_intent(mathml, ":chemical-formula") {
            child.set_attribute_value(MAYBE_CHEMISTRY, likelihood.to_string().as_str());
            set_marked_chemistry_attr(child, CHEM_FORMULA);
        }

        if child.attribute(CHEM_FORMULA).is_none() {
            // can't be both an equation and a formula...
            let likelihood = likely_chem_equation(child);
            if is_chemistry || likelihood >= CHEMISTRY_THRESHOLD || has_chem_intent(mathml, ":chemical-equation") {
                child.set_attribute_value(MAYBE_CHEMISTRY, likelihood.to_string().as_str());
                set_marked_chemistry_attr(child, CHEM_EQUATION);
            }
        }
    }
    // debug!("...after marking:\n{}", mml_to_string(child));

    if child.attribute(CHEM_FORMULA).is_none() && child.attribute(CHEM_EQUATION).is_none() {
        if !has_maybe_chemistry(mathml) {
            return true;    // quick check avoids needing a second parse due to removing added elements
        }
        return !is_changed_after_unmarking_chemistry(mathml);
    } else {
        return true;
    }
}

// returns the marked attr value or None
fn get_marked_value(mathml: Element) -> Option<isize> {
    if let Some(value) = mathml.attribute_value(MAYBE_CHEMISTRY) {
        return Some(value.parse().unwrap());
    } else {
        return None;
    }
}

/// Sets the attr 'chem'
/// Recurse through all the children that have MAYBE_CHEMISTRY set
fn set_marked_chemistry_attr(mathml: Element, chem: &str) {
    let tag_name = name(mathml);
    if let Some(maybe_attr) = mathml.attribute(MAYBE_CHEMISTRY) {
        maybe_attr.remove_from_parent();

        match tag_name {
            "mi" | "mtext" => {
                if is_chemical_element(mathml) {
                    mathml.set_attribute_value(CHEM_ELEMENT, maybe_attr.value());
                } else if mathml.attribute("data-number").is_some() {
                    mathml.set_attribute_value("data-oxidation-number", maybe_attr.value());
                }
            },
            "mo" => {
                if mathml.attribute(CHEM_FORMULA_OPERATOR).is_none() && mathml.attribute(CHEM_EQUATION_OPERATOR).is_none(){
                    // don't mark as both formula and equation
                    mathml.set_attribute_value(if chem == CHEM_FORMULA {CHEM_FORMULA_OPERATOR} else {CHEM_EQUATION_OPERATOR}, maybe_attr.value());
                }
            },
            "mn" => (),
            "mrow" | "msub" | "msup" | "msubsup" | "mmultiscripts" | "mover" => {
                let mut chem_name = chem;
                if tag_name != "mrow" && chem != CHEM_FORMULA{
                    // look at base -- if an mi/mtext then this is really a chemical formula
                    let base = as_element(mathml.children()[0]);
                    let base_name = name(base);
                    if base_name == "mi" || base_name == "mtext" {
                        chem_name = CHEM_FORMULA;
                    }
                }

                if mathml.attribute(CHEM_FORMULA).is_none() {
                    // don't mark as both formula and equation
                    mathml.set_attribute_value(chem_name, maybe_attr.value());
                }
                for child in mathml.children() {
                    set_marked_chemistry_attr(as_element(child), chem);
                };
            }
            "mfrac" => {
                let children = mathml.children();
                // debug!("mfrac children: {}", mml_to_string(mathml));
                let numerator_is_chem_equation = IsBracketed::is_bracketed(as_element(children[0]), "[", "]", false, true);
                let denominator_is_chem_equation = IsBracketed::is_bracketed(as_element(children[1]), "[", "]", false, true);
                if  numerator_is_chem_equation && denominator_is_chem_equation {
                    mathml.set_attribute_value(CHEM_EQUATION, "true");
                }
            }
            _ => error!("Internal error: {tag_name} should not be marked as 'MAYBE_CHEMISTRY'"),
        }
    } else if tag_name == "mrow" {
        // could have been added during canonicalization, so never marked. Recurse to the children
        for child in mathml.children() {
            set_marked_chemistry_attr(as_element(child), chem);
        };
    }
}

/// returns true if MAYBE_CHEMISTRY's occur within the element
fn has_maybe_chemistry(mathml: Element) -> bool {
    if mathml.attribute(MAYBE_CHEMISTRY).is_some() {
        return true;
    }
    if !is_leaf(mathml) {
        for child in mathml.children() {
            if has_maybe_chemistry(as_element(child)) {
                return true;
            }
        }
    }
    return false;
}

/// Clears MAYBE_CHEMISTRY from this element and its decedents
/// Also deletes added mrows and leaves; returns true if anything is deleted
fn is_changed_after_unmarking_chemistry(mathml: Element) -> bool {
    // debug!("is_changed_after_unmarking_chemistry: {}", mml_to_string(mathml));
    mathml.remove_attribute(MAYBE_CHEMISTRY);
    if is_leaf(mathml) {
        // don't bother testing for the attr -- just remove and nothing bad happens if they aren't there
        mathml.remove_attribute(CHEM_FORMULA_OPERATOR);
        mathml.remove_attribute(CHEM_EQUATION_OPERATOR);
        mathml.remove_attribute(CHEMICAL_BOND);
        if mathml.attribute(MERGED_TOKEN).is_some() {
            unmerge_element(mathml);
            return true;    // need to re-parse
        } else if mathml.attribute(SPLIT_TOKEN).is_some() {
            if let Err(err) = merge_element(mathml) {
                panic!("{}", err);
            }
            // debug!("After merge_element:{}", mml_to_string(mathml));
            // let parent = get_parent(mathml);
            // debug!("After merge_element: -- parent{}", mml_to_string(parent));

        } else if let Some(changed_value) = mathml.attribute_value(CHANGED_ATTR) {
            if changed_value == ADDED_ATTR_VALUE {
                mathml.remove_from_parent();
                return true;
            }
        }
        return false;
    } else if IsNode::is_scripted(mathml) &&
              name(as_element(mathml.children()[0])) == "mi" &&
              as_element(mathml.children()[0]).attribute(SPLIT_TOKEN).is_some() {
        // Undo a split that happened in a scripted element.
        // We put the preceding elements into the base and call merge_element on the last element of the base
        // The first and/or the last child in the sequence could be a script that needs to be unwrapped
        let mut parent = get_parent(mathml);   // there is always a "math" node
        // debug!("mathml:\n{}", mml_to_string(mathml));
        // debug!("parent before merge:\n{}", mml_to_string(parent));
        // debug!("grandparent before merge:\n{}", mml_to_string(get_parent(parent)));

        let mut preceding_children = mathml.preceding_siblings();
        // could be no preceding children to canonicalization creating mrows (see issue #303), so might need to use parent, etc
        while preceding_children.is_empty() {
            preceding_children = parent.preceding_siblings();
            parent = get_parent(parent);
            if name(parent) == "math" {
                // this shouldn't happen -- rather than crash, let's do something
                error!("is_changed_after_unmarking_chemistry: error no preceding children to merge. mathml=\n{}", mml_to_string(mathml));
                return false;
            }
        }

        // deal with the first element (if it needs unwrapping, it has only prescripts)
        let first_element_of_split = as_element(preceding_children[preceding_children.len()-1]);
        if name(first_element_of_split) == "mmultiscripts" {
            // take the base and make it the first child of preceding_children (what will get merged)
            // put the rest of the elements (the prescripts) at the end of the parent last element (mathml) which must be an mmultiscripts
            let first_element_children = first_element_of_split.children();
            assert_eq!(name(mathml), "mmultiscripts");
            let mut script_children = mathml.children();
            assert_eq!(script_children.len() % 2, 1);  // doesn't have <mprescripts/>
            preceding_children[0] = first_element_children[0];
            script_children.push(first_element_children[1]);
            script_children.push(first_element_children[2]);
            script_children.push(first_element_children[3]);
            mathml.replace_children(script_children);
            first_element_of_split.remove_from_parent();
        }
        let mut children_of_script = mathml.children();
        let split_child = as_element(children_of_script[0]);
        let mut new_script_children = vec![ChildOfElement::Element(first_element_of_split)];
        new_script_children.append(&mut children_of_script);
        mathml.replace_children(new_script_children);     // temporarily has bad number of children 
        // debug!("After making bad script:\n{}", mml_to_string(mathml));
        if let Err(err) = merge_element(split_child) {
            panic!("{}", err);
        }
        return true;
    } else {
        let mut answer = false;
        for child in mathml.children() {
            let child = as_element(child);
<<<<<<< HEAD
            if name(child) == "mtd" {
                assert_eq!(child.children().len(), 1);
                let marked_value = get_marked_value(as_element(child.children()[0]));
                if marked_value.is_none() || marked_value.unwrap() < CHEMISTRY_THRESHOLD {
                    // unmark the mtd child
                    answer |= is_changed_after_unmarking_chemistry(child);
                } else {
                    answer = true;
                }
=======
            if name(child) == "mtd" && child.attribute(MAYBE_CHEMISTRY).is_some() {
                answer = true;  // each mtd acts as a potential island for chemistry, so don't clear it
>>>>>>> 852d14e4
            } else {
                answer |= is_changed_after_unmarking_chemistry(child);
            }
        }
        if name(mathml) == "mrow" {
            if let Some(changed_value) = mathml.attribute_value(CHANGED_ATTR) {
                // we added an mrow, we can remove it -- but this might be already processed which is the case if "data-id-added" is true (exists)
                if changed_value == ADDED_ATTR_VALUE && mathml.attribute("data-id-added").is_none() {
                    // mrows get added for several reasons. One of them is to canonicalize elements like msqrt that can have 1 or more children;
                    //   those should not get removed because the re-parse doesn't add those
                    // Although they would never be added, elements with fixed number of children also shouldn't have the mrow go away
                    // We are left with only removing mrows with one child or mrows that are children of mrows (simpler test than ELEMENTS_WITH_ONE_CHILD)
                    let parent = get_parent(mathml);   // mathml is mrow, so parent always exists
                    if mathml.children().len() == 1 || name(parent) == "mrow" {
                        let children = mathml.children().iter().map(|&el| as_element(el)).collect::<Vec<Element>>();                        // debug!("is_changed_after_unmarking: before replace - mathml\n{}", mml_to_string(mathml));
                        mathml.remove_attribute(CHANGED_ATTR);  // if just one child, the attrs are pushed onto the child
                        // debug!("is_changed_after_unmarking: before replace - parent\n{}", mml_to_string(parent));
                        replace_children(mathml, children);
                        // debug!("is_changed_after_unmarking: parent\n{}", mml_to_string(parent));

                    }
                }
            }
            return true;
        }
        return answer;
    }

    fn unmerge_element(mathml: Element) {
        // a merged token occurs when two single letters get merged into one. Here we recreate the two tokens
        assert!(is_leaf(mathml));
        // debug!("unmerge_element: {}", mml_to_string(mathml));
        let mut token_str = as_text(mathml).chars();
        let first = create_mathml_element(&mathml.document(), name(mathml));
        first.set_text(&token_str.next().unwrap().to_string());
        let second = create_mathml_element(&mathml.document(), name(mathml));
        second.set_text(&token_str.next().unwrap().to_string());
        replace_children(mathml, vec![first, second]);
    }

    /// Put the split pieces back together (undo the split)
    fn merge_element(mathml: Element) -> Result<()> {
        // debug!("merge_element: {}", mml_to_string(mathml));
        // debug!("merge_element parent: {}", mml_to_string(get_parent(mathml)));
        assert!(is_leaf(mathml));
        let mut preceding_children = mathml.preceding_siblings();
        // debug!("preceding_children: {}", preceding_children.iter().map(|&el| name(as_element(el)).to_string()).collect::<Vec<String>>().join(", "));
        if preceding_children.is_empty() {
            // handle:
            // * case where we have mi mmultiscripts mi ... where the second mi needs to join with the first (see test mhchem_so4)
            // * case where the child got buried in an added mrow (can only happen one level deep because invisible times should get inserted)
            let parent = get_parent(mathml);   // mathml is leaf, so parent always exists
            preceding_children = parent.preceding_siblings();
            if preceding_children.is_empty() ||
               !(name(parent) == "mmultiscripts" ||
                (name(parent) == "mrow" && parent.attribute_value(CHANGED_ATTR).is_some() &&
                 parent.attribute_value(CHANGED_ATTR).unwrap() == ADDED_ATTR_VALUE)) {
                    bail!("Internal error: {} should not have been split'", mml_to_string(mathml));
            }
        }
        // Note: there was an invisible U+2063, but it was removed before we got here
        // The parent mrow could have many children that couldn't have been part of a split -- only consider feasible children to split (mi/mtext)
        // To figure this out, we walk backwards adding the text in reverse and then reverse that text in the end
        let mut merged_text = Vec::default();
        for &child in preceding_children.iter().rev() {
            let child = as_element(child);
            // because this is before canonicalization, there could be an mrow with just mi/mtext
            if name(child) == "mrow" && child.children().len() == 1 && child.attribute(INTENT_ATTR).is_none() {
                // "lift" the child up so all the links (e.g., siblings) are correct
                let child = as_element(child.children()[0]);
                set_mathml_name(child, name(child));
                crate::canonicalize::add_attrs(child, &child.attributes());
                child.replace_children(child.children());
            }
            if name(child) != "mi" && name(child) != "mtext" {
                break;
            }
            merged_text.push(as_text(child));
            child.remove_from_parent();
        }
        merged_text.reverse();
        let mut merged_text = merged_text.join("");
        merged_text.push_str(as_text(mathml));
        mathml.set_text(&merged_text);
        mathml.remove_attribute("mathvariant");
        mathml.remove_attribute(ADDED_ATTR_VALUE);
        mathml.remove_attribute(MAYBE_CHEMISTRY);
        mathml.remove_attribute(SPLIT_TOKEN);
        return Ok( () );
    }
}

/// Returns true only if 'mathml' potentially is chemistry.
/// This assumes canonicalization has happened and that 'mathml' is the 'math' element
fn is_chemistry_sanity_check(mathml: Element) -> bool {
    // This does some sanity checking. More can definitely be done
    // Checks:
    // * there should be chemical elements
    // * if the child is an mrow with three children, the operator should be '=' (not CHEMICAL_BOND) or  an arrow
    //   in this case, we gather up the elements on the lhs and rhs. The sets should be equal and non-empty.
    //   the exception is if there are prescripts, in which as we might have radioactive decay so we don't require the sets to be equal
    // * otherwise, we gather up all the chemical elements and make sure the set is non-empty
    // * if it isn't an mrow, we leave it to likely_chem_equation() to rule it out
    assert_eq!(name(mathml), "math");
    assert_eq!(mathml.children().len(), 1);
    let mathml = as_element(mathml.children()[0]);
    if name(mathml) == "mrow" {
        let mrow_children = mathml.children();
        if mrow_children.len() == 3 && is_arrow_or_equal(as_element(mrow_children[1])) {
            let mut lhs_elements = HashSet::with_capacity(8);   // likely more than anything we'll encounter -- bigger affects '=' op
            let lhs_has_prescripts = gather_chemical_elements(as_element(mrow_children[0]), &mut lhs_elements);
            let mut rhs_elements = HashSet::with_capacity(8);  // likely more than anything we'll encounter -- bigger affects '=' op
            let rhs_has_prescripts = gather_chemical_elements(as_element(mrow_children[2]), &mut rhs_elements);
            if lhs_elements.is_empty() {
                return false;
            }
            if lhs_elements == rhs_elements {
                return !(lhs_has_prescripts ^ rhs_has_prescripts);      // seems reasonable that if the lhs has prescripts, so should the rhs
            }
            return lhs_has_prescripts && rhs_has_prescripts;    // non-equal sets only if radioactive decay.
        }
    }
    let mut chem_elements = HashSet::with_capacity(8);   // likely more than anything we'll encounter -- bigger affects '=' op
    gather_chemical_elements(mathml, &mut chem_elements);
    return !chem_elements.is_empty();

    
    fn is_arrow_or_equal(mathml: Element) -> bool {
        let base = get_possible_embellished_node(mathml);
        if name(base) != "mo" || mathml.attribute(CHEMICAL_BOND).is_some() {
            return false;
        }
        let text = as_text(base);
        return text.len() == 1 && (text == "=" || CHEM_EQUATION_ARROWS.contains(&text.chars().next().unwrap()));

    }

    fn gather_chemical_elements<'a>(mathml: Element<'a>, chem_elements: &mut HashSet<&'a str>) -> bool {
        match name(mathml) {
            "mi" | "mtext" => {
                // debug!("gather_chemical_elements: {}", mml_to_string(mathml));
                if is_chemical_element(mathml) {
                    chem_elements.insert(as_text(mathml));
                }
                return false;
            },
            "msub" | "msup" | "msubsup" | "mmultiscripts" | "mover" => return gather_chemical_elements(get_possible_embellished_node(mathml), chem_elements),
            "semantics" => {
                return gather_chemical_elements( get_presentation_element(mathml).1, chem_elements );
            },
           _ => if is_leaf(mathml) { return false; },
        }
    
        // mrow, msqrt, etc
        let mut has_prescripts = false;
        for child in mathml.children() {
            let child = as_element(child);
            has_prescripts |= gather_chemical_elements(child, chem_elements);
        }
        return has_prescripts;
    }
}

/// Looks at the children of the element and uses heuristics to decide whether this is a chemical equation.
/// This assumes canonicalization of characters has happened
fn likely_chem_equation(mathml: Element) -> isize {
    // mfrac -- could be a ratio of concentrations
    if name(mathml) != "mrow" && name(mathml) != "mtd" && name(mathml) != "mfrac" {
        return NOT_CHEMISTRY;
    }

    // debug!("start likely_chem_equation:\n{}", mml_to_string(mathml));
	// mrow -- check the children to see if we are likely to be a chemical equation

    // concentrations should either be unscripted or have a superscript that isn't a charge
    // they occur in mrows or mfracs
    if IsBracketed::is_bracketed(mathml, "[", "]", false, true) {
        let parent_name = name(get_parent(mathml));
        if parent_name == "mfrac" || parent_name == "mrow"  || parent_name == "math" || 
           (parent_name == "msup" && likely_chem_superscript(as_element(mathml.following_siblings()[0])) < 0){
            return if as_element(mathml.children()[0]).attribute(CHEM_FORMULA).is_some() {CHEMISTRY_THRESHOLD}  else {NOT_CHEMISTRY};
        }
    }
    
    // possible improvement -- give bonus points for consecutive (not counting invisible separators) chemical elements on top of the existing points
	let mut likelihood = 0;						// indicator of likely match
	let mut has_equilibrium_constant = false;
    let children = mathml.children();
	for i in 0..children.len() {
		let child = as_element(children[i]);
        // debug!("   i={}, likelihood={}, child={}", i, likelihood, crate::canonicalize::element_summary(child));
        if let Some(likely) = get_marked_value(child) {
            likelihood += likely;
            continue;
        }
		if i == children.len()-1 {
            let likely = likely_chem_state(child);
            if likely > 0 {
                likelihood += likely;
                break;
			}
            // otherwise, check the last element as normal
        }
        let tag_name = name(child);
        let likely = match tag_name {
            "mi" => likely_chem_element(child),
            "mn" => 0,       // not much info
            "mo" | "mover" | "munder" | "munderover" =>  likely_chem_equation_operator(child),
            "msub" | "msup" | "msubsup" | "mmultiscripts" => {
                if is_equilibrium_constant(child) {
                    has_equilibrium_constant = true;
                    2
                } else {
                    likely_adorned_chem_formula(child)
                }
            },
            "mfrac" => {
                if has_equilibrium_constant {
                    2
                } else {
                    -3    // fraction tend only to appear after an equilibrium constant
                }
            },
            "mrow" => {
                let likely = likely_chem_formula(child);
                if likely < 0 {
                    likely_chem_equation(child)
                } else {
                    likely
                }     
            },
            // no need to check for mtr or mtd because they only exist in a table and the recursion is dealt with here.
            "mtable" => {
                for mrow in child.children() {
                    let mrow = as_element(mrow);
                    for mtd in mrow.children() {
                        let mtd = as_element(mtd);
                        let mut likely = likely_chem_formula(mtd);
                        if likely < CHEMISTRY_THRESHOLD {
                            likely = likely_chem_equation(mtd);
                        }     
                        if likely < CHEMISTRY_THRESHOLD {
                            is_changed_after_unmarking_chemistry(mtd);
                        }     
                    }
                }
                NOT_CHEMISTRY
            },
            "semantics" => {
                likely_chem_equation(get_presentation_element(mathml).1)
            },
            _ => NOT_CHEMISTRY,
        };
        if likely >= 0 {
            child.set_attribute_value(MAYBE_CHEMISTRY, &likely.to_string());
        }
        likelihood += likely;
        if likelihood < NOT_CHEMISTRY_THRESHOLD {
            return NOT_CHEMISTRY;
        }
    }

    if likelihood >= 0 {
        mathml.set_attribute_value(MAYBE_CHEMISTRY, &likelihood.to_string());
    }
    return likelihood;
}


/// could be a number, a state ("(l)", "(g)", etc), or a number followed by a state
fn likely_chem_subscript(subscript: Element) -> isize {
    let subscript_name = name(subscript);
    if  subscript_name == "mn" && !as_text(subscript).contains('.') {
        return 0;       // not really much chem info about an integer subscript
    } else if subscript_name == "mi" {
        let text = as_text(subscript);
        if text == "s" || text == "l" ||text == "g" ||text == "aq" {
            subscript.set_attribute_value(CHEM_STATE, "true");
            return 2;
        }
    } else if subscript_name == "mrow" {
        // debug!("likely_chem_subscript:\n{}", mml_to_string(subscript));
        let children = subscript.children();
        if children.len() == 3 && IsBracketed::is_bracketed(subscript, "(", ")", false, true) {
            return likely_chem_subscript(as_element(children[1]));
        }
        let i_first_child = as_element(children[0]);
        if children.len() == 2 &&
           name(i_first_child) == "mn" && !as_text(i_first_child).contains('.') &&
           name(as_element(children[1])) == "mrow" &&
           likely_chem_state(as_element(children[1])) > 0 { // notation used in en.wikipedia.org/wiki/Electrolyte#Formation
                return 2;
        }     
    }
    // could be a variable 'n' or something else -- just not likely
    return -3
}

fn small_roman_to_number(text: &str) -> &str {
    // simplest to do a look up
    static ROMAN_TO_NUMBER: phf::Map<&str, &str> = phf_map! {
        "I" => "1", "II" => "2", "III" => "3", "IV" => "4", "V" => "5", "VI" => "6", "VII" => "7", "VIII" => "8", "IX" => "9",
    };
    return ROMAN_TO_NUMBER.get(text).unwrap_or(&"");

}

fn likely_chem_oxidation_state(over: Element) -> isize {
    // roman numerals are "oxidation state" and range from -4 to +9 -- can also be 0 for free states
    // I saw this notation in the Polish braille spec
    let over_name = name(over);
    // debug!("likely_chem_oxidation_state: value={}", mml_to_string(over));
    if matches!(over_name, "mi" | "mn" |"mtext") &&
       (as_text(over) == "0" || SMALL_UPPER_ROMAN_NUMERAL.is_match(as_text(over))) {
        over.set_attribute_value("data-number", small_roman_to_number(as_text(over)));
        over.set_attribute_value(MAYBE_CHEMISTRY, "2");
        return 2;
    }
    return 0;
}

fn likely_chem_superscript(sup: Element) -> isize {
    // either one or more '+'s (or '-'s) or a number followed by +/-
    // also could be state (en.wikipedia.org/wiki/Nuclear_chemistry#PUREX_chemistry)
    // bullet is radical (en.wikipedia.org/wiki/Radical_(chemistry)#Depiction_in_chemical_reactions); mhchem uses dot operator
    //  these can stand alone, be followed by +/- or have a number in front "(2•)-"" [examples from mhchem documentation]
    // roman numerals are "oxidation state" and range from -4 to +9
    lazy_static! {
        static ref MULTIPLE_PLUS_OR_MINUS_OR_DOT: Regex = Regex::new(r"^\++$|^-+$|^\U{2212}+$|^[⋅∙•][-+\U{2212}]*$").unwrap();
        static ref SINGLE_PLUS_OR_MINUS_OR_DOT: Regex = Regex::new(r"^[+-\U{2212}⋅∙•]$").unwrap();
    }
    static DOTS: &[char; 3] = &['⋅', '∙', '•'];
    let sup_name = name(sup);
    if sup_name == "mo" && MULTIPLE_PLUS_OR_MINUS_OR_DOT.is_match(as_text(sup)) {
        if as_text(sup).find(DOTS).is_some() {
            sup.set_attribute_value(MAYBE_CHEMISTRY, "1");
            sup.set_attribute_value(CHEM_FORMULA_OPERATOR, "1");   // value doesn't really matter
        }
        return if as_text(sup).len()==1 {1} else {2};
    } else if (sup_name == "mi" || sup_name == "mn" || sup_name=="mtext") && SMALL_UPPER_ROMAN_NUMERAL.is_match(as_text(sup)){
        sup.set_attribute_value("data-number", small_roman_to_number(as_text(sup)));
        sup.set_attribute_value(MAYBE_CHEMISTRY, "2");
        return 2;
    } else if sup_name == "mrow" {
        // look for something like '2+'
        let children = sup.children();
        if children.len() == 2 {
            let first = as_element(children[0]);
            let second = as_element(children[1]);
            if name(first) == "mn" && name(second) == "mo" && !as_text(first).contains('.') {
                let second_text = as_text(second);
                if SINGLE_PLUS_OR_MINUS_OR_DOT.is_match(second_text) {
                    if second_text.find(DOTS).is_some() {
                        second.set_attribute_value(MAYBE_CHEMISTRY, "2");
                        second.set_attribute_value(CHEM_FORMULA_OPERATOR, "2");   // value doesn't really matter
                    }
                    sup.set_attribute_value(MAYBE_CHEMISTRY, "3");
                    return 3;   // ending with a +/- makes it likely this is an ion
                }
            }
        }
        // gather up the text and see if it is all +, -, etc
        let mut text = "".to_string();
        for child in &children {    // 'children' used later, so need to borrow rather than move
            let child = as_element(*child);
            if name(child) == "mo" {
                text.push_str(as_text(child));
            } else {
                // could have something like 'mrow(mrow 2n, -)  (chem example 5-9) -- so fallback to still ok if ends with + or -
                let last_super_child = as_element(children[children.len()-1]);
                if name(last_super_child) == "mo" {
                    let text = as_text(last_super_child);
                    if text == "+" || text == "-" {
                        sup.set_attribute_value(MAYBE_CHEMISTRY, "3");
                        return 3;
                    }
                }
                return NOT_CHEMISTRY;
            }
        }
        if MULTIPLE_PLUS_OR_MINUS_OR_DOT.is_match(&text) {
            for child in children {
                let child = as_element(child);
                if name(child) == "mo" && as_text(child).find(DOTS).is_some() {
                    child.set_attribute_value(MAYBE_CHEMISTRY, "1");
                    child.set_attribute_value(CHEM_FORMULA_OPERATOR, "1");   // value doesn't really matter
                }
            }
            let likely = 2*text.len() as isize;
            sup.set_attribute_value(MAYBE_CHEMISTRY, &likely.to_string());
            return likely;
        }
    }
    return NOT_CHEMISTRY
}


/// chem_formula is likely if it is one of:
/// * a (possibly adorned) chemical element
/// * an operator that represents a bond
/// * fences around a chemical formula
/// * an mrow made up of only chemical formulas
fn likely_chem_formula(mathml: Element) -> isize {
    // debug!("start likely_chem_formula:\n{}", mml_to_string(mathml));
    if let Some(value) = get_marked_value(mathml) {
        return value;       // already marked
    }

    let tag_name = name(mathml);
    let likelihood = match tag_name {
        // a parent may clear the chem flags if something says can't be chemistry (e.g, a non chemically valid script)
        "mi" => likely_chem_element(mathml),
        "mo" => likely_chem_formula_operator(mathml),
        "mtext" => 0,    // definitely need to skip empty mtext, but others are probably neutral also
        "mn" => 0,       // no info
        "msub" | "msup" | "msubsup" | "mmultiscripts" | "mover" => {
            likely_chem_formula(as_element(mathml.children()[0]));  // set MAYBE_CHEMISTRY attribute
            likely_adorned_chem_formula(mathml)
        },
        "mrow" => {
            let chem_state = likely_chem_state(mathml);
            if chem_state > 0 {
                chem_state
            } else {
                likely_mrow_chem_formula(mathml)
            }
        },
        "mfrac" => {
            let children = mathml.children();
            let num_likely = likely_chem_formula(as_element(children[0]));
            let denom_likely = likely_chem_formula(as_element(children[1]));
            let likely = num_likely.max(denom_likely);
            if likely < CHEMISTRY_THRESHOLD {NOT_CHEMISTRY} else {likely}
        }
        "mtd" => {
            let mut likely = likely_chem_formula(as_element(mathml.children()[0]));
            if likely < CHEMISTRY_THRESHOLD {
                likely = likely_chem_equation(mathml);
            }
            likely
        }
        "mtable" => {
            for mrow in mathml.children() {
                let mrow = as_element(mrow);
                for mtd in mrow.children() {
                    let mtd = as_element(mtd);
                    let mut likely = likely_chem_formula(mtd);
                    if likely < CHEMISTRY_THRESHOLD {
                        likely = likely_chem_equation(mtd);
                    }     
                    if likely < CHEMISTRY_THRESHOLD {
                        is_changed_after_unmarking_chemistry(mtd);
                    }     
                }
            }
            NOT_CHEMISTRY
        },
        "semantics" => {
            likely_chem_formula(get_presentation_element(mathml).1)
        },
        _ => {
            if !is_leaf(mathml) {
                // mfrac, msqrt, etc
                for child in mathml.children() {
                    let child = as_element(child);
                    let likelihood = likely_chem_formula(child);
                    if  likelihood > 0 {
                        child.set_attribute_value(MAYBE_CHEMISTRY, likelihood.to_string().as_str());
                    };
                }
            }
            // debug!("NOT_CHEMISTRY:\n{}", mml_to_string(mathml));
            NOT_CHEMISTRY
        }
    };
    if likelihood >= 0 {
        mathml.set_attribute_value(MAYBE_CHEMISTRY, &likelihood.to_string());
    }
    // debug!("likely_chem_formula {}:\n{}", likelihood, mml_to_string(mathml));

    return likelihood;

    fn likely_mrow_chem_formula(mrow: Element) -> isize {
        // For parens, the only reason to add them is to group the children and then indicate that there is more than one molecule
        if IsBracketed::is_bracketed(mrow, "(", ")", false, false) ||
           IsBracketed::is_bracketed(mrow, "[", "]", false, false) {
            // If it is bracketed, it should have a subscript to indicate the number of the element.
            // We give a pass to unadorned bracketing chars
            if mrow.children().len() != 3 {
                return NOT_CHEMISTRY;
            }
            let contents = as_element(mrow.children()[1]);
            let parent = get_parent(mrow);
            let parent_is_scripted = IsNode::is_scripted(parent);
            if name(contents) != "mrow" && !parent_is_scripted {
                return NOT_CHEMISTRY;
            }
            let likely = likely_chem_formula(contents);
            if parent_is_scripted {
                return likely + 3;
            } else {
                return likely;
            }
        }

        let mut likelihood = if is_order_ok(mrow) {0} else {-4};

        // check all the children and compute the likelihood of that this is a chemical formula
        // bonus point for consecutive chemical formula children (not counting invisible children)
        let mut last_was_likely_formula = 0;        // 0 is false, 1 is true
        let mut is_chem_formula = true;              // assume true until we prove otherwise (still want to mark the children)
        for child in mrow.children() {
            let child = as_element(child);
            let likely = likely_chem_formula(child);
            // debug!("   in mrow: likely={}, likelihood={}", likely, likelihood);
            match likely.cmp(&0) {
                Ordering::Greater => { 
                    likelihood += likely + last_was_likely_formula;
                    last_was_likely_formula = if name(child) == "mo" {0} else {1};
                },
                Ordering::Less => {
                    // debug!("in likely_chem_formula: FALSE: likelihood={}, child\n{}", likelihood, mml_to_string(child));
                    is_chem_formula = false;
                    last_was_likely_formula = 0;
                    likelihood += likely;
                },
                Ordering::Equal => {
                    if name(child) == "mo" {
                        let text = as_text(child);
                        if text != "\u{2062}" && text != "\u{2063}" {   // one of these, we don't change the status
                            last_was_likely_formula = 0;
                        }
                    }
                },
            }
            // debug!("in likely_chem_formula likelihood={}, child\n{}", likelihood, mml_to_string(child));
            // debug!("   likelihood={} (likely={})", likelihood, likely);
        }

        if !is_chem_formula || likelihood <= NOT_CHEMISTRY {
            // the children may have looked have looked right, but something has said "not likely"
            return NOT_CHEMISTRY;
        } else if likelihood < CHEMISTRY_THRESHOLD && is_short_formula(mrow) {
                    // debug!("is_short_formula is true for:\n{}", mml_to_string(mrow));
                    return CHEMISTRY_THRESHOLD
        }
        return likelihood;
    }

}

/// This does some checks that sort of follow IUPAC's "Red Book" in section IR-4.4.
/// Those rules require knowledge that the program doesn't have (e.g., which bond is closest to the central atom).
/// Instead, we mainly use the two main types of orderings: alphabetical and electronegativity.
/// We first do a test to see if this looks like a structural formula -- if so, ordering doesn't apply.
/// If a formula has groupings, each grouping is checked independently of the rest since
///   there are cases where the outer ordering doesn't match the inner ordering.
/// For "generalized salts", we need to split the elements into positive and negative ions, and within each group
///   the order is suppose to be alphabetical but many use electronegativity (the point being there are two separate groups).
/// This site has a nice summary of the rules: https://chemistry.stackexchange.com/questions/537/why-is-arsenous-acid-denoted-h3aso3/538#538
/// Note: "(OH)" doesn't fit with the above, and Susan Jolly suggests allowing any sequence that ends with H, so we allow that.
/// Also, Susan Jolly suggested allowing any compound with C, H, and O
fn is_order_ok(mrow: Element) -> bool {
    assert_eq!(name(mrow), "mrow");
    if let Some(elements) = collect_elements(mrow) {
        if elements.iter().any(|&e| !CHEMICAL_ELEMENT_ELECTRONEGATIVITY.contains_key(e)) {
            return false;
        }
        let n_elements = elements.len();
        if n_elements < 2 {
            return true;
        } else if has_noble_element(&elements) {
            return false;    // noble elements don't form compounds
        } else {
            return elements[n_elements-1] == "H"   ||        // special case that includes "OH"
                    // has_non_metal_element(&elements) && !has_non_metal_element(&elements) &&    // must have a metal and non-metal
                    has_c_h_o(&elements) ||
                    is_structural(&elements) ||
                    is_alphabetical(&elements) ||
                    is_ordered_by_electronegativity(&elements) ||
                    is_generalized_salt(&elements);
        }
    } else {
        return false;
    }
}

// from https://learnwithdrscott.com/ionic-bond-definition/
// I don't include the noble gases since they don't interact with other elements and are ruled out elsewhere
// fn has_non_metal_element(elements: &[&str]) -> bool {
//     static NON_METAL_ELEMENTS: phf::Set<&str> = phf_set! {
//         "H", "B", "C", "N", "O", "F", "Si", "P", "S", "Cl", "As", "Se", "Br", "Te", "I", "At",
//     };
//     return elements.iter().any(|&e| NON_METAL_ELEMENTS.contains(e));
// }


fn has_noble_element(elements: &[&str]) -> bool {
    static NOBLE_ELEMENTS: phf::Set<&str> = phf_set! {
        "He", "Ne", "Ar", "Kr", "Xe", "Rn", "Og" // Og might be reactive, but it is unstable
    };
    return elements.iter().any(|&e| NOBLE_ELEMENTS.contains(e));
}

fn has_c_h_o(elements: &[&str]) -> bool {
    return elements.contains(&"C") && elements.contains(&"H") && elements.contains(&"O");
}


fn is_structural(elements: &[&str]) -> bool {
    assert!(!elements.len() > 1);   // already handled

    // debug!("is_structural: {:?}", elements);
    let mut element_set = HashSet::with_capacity(elements.len());
    elements.iter().for_each(|&e| {element_set.insert(e);});
    return element_set.len() < elements.len();
}

/// collect up all the elements in the mrow.
///  Returns the elements (which can be an empty vector) or None if something (right now an operator) rules out them being elements
fn collect_elements(mrow: Element<'_>) -> Option<Vec<&str>> {
    let mut elements = Vec::with_capacity(mrow.children().len()/2+1);       // don't bother with slots for operators
    for child in mrow.children() {
        let child = as_element(child);
        match name(child) {
            "mi" | "mtext" => elements.push(as_text(child)),
            "msub" | "msup" | "mmultiscripts" => {
                let base = as_element(child.children()[0]);
                let base_name = name(base);
                if base_name == "mi" || base_name == "mtext" {
                    elements.push(as_text(base));
                }   // else skip and let recursive likely_chem_formula call check the contents
            },
            "mo" => {
                if likely_chem_formula_operator(child) < 0 {
                    return None;
                }
            },
            _ => (),    // let loop in likely_chem_formula() deal with all the negatives
        }
    }
    return Some(elements);
}

/// check to make sure elements are ordered alphabetically
/// Actually check Hill's system that puts 'C' followed by 'H' first if 'C' is present
fn is_alphabetical(elements: &[&str]) -> bool {
    assert!(!elements.len() > 1);   // already handled
    // debug!("is_alphabetical: {:?}", elements);
    let mut elements = elements;
    if elements[1..].contains(&"C") {  // "C" must be first if present
        return false;
    }
    if elements[0] == "C" {
        elements = if elements[1]=="H" {&elements[2..]} else {&elements[1..]};
    }
    return elements.len() < 2 || elements.windows(2).all(|pair| pair[0] < pair[1]);
}

fn is_ordered_by_electronegativity(elements: &[&str]) -> bool {
    // HPO_4^2 (Mono-hydrogen phosphate) doesn't fit this pattern, nor does HCO_3^- (Hydrogen carbonate) and some others
    // FIX: drop "H" from the ordering??
    assert!(!elements.len() > 1);   // already handled
    return elements.windows(2).all(|pair| CHEMICAL_ELEMENT_ELECTRONEGATIVITY.get(pair[0]).unwrap() < CHEMICAL_ELEMENT_ELECTRONEGATIVITY.get(pair[1]).unwrap());
}

fn is_generalized_salt(elements: &[&str]) -> bool {
    assert!(!elements.is_empty());
    return false;
}


/// Returns the likelihood that the arg is an adorned chem formula
/// Adornments are:
///   superscripts with +/- and optionally a number (charge)
///  numeric subscripts (e.g. H_2)
/// In addition to chemical elements, we include nuclear decay since there is a lot of overlap in notation
/// The nuclear decay notation is mostly taken from https://tinyurl.com/2f6b8e3a
/// Basically it is a chemical element or 'e', 'p', 'n', 'α', 'β', or 'γ' with pre-sub/superscript
/// There is also an instance with a charge on the referenced page, so we allow that also.
/// 
/// Note: https://tinyurl.com/ysmr8cw2 says "++"/"--", etc., is sometimes used in a superscript particle physics instead of a "2"
/// 
/// Note:  msubsup cleaning for an empty script hasn't happened and we consider an empty script a sign of attempting to vertically align sub/superscripts
///
/// Note: 'mathml' is not necessarily canonicalized   
pub fn likely_adorned_chem_formula(mathml: Element) -> isize {
    // some simple sanity checks on the scripts...
    let tag_name = name(mathml);
    let children = mathml.children();
    let mut likelihood = 0;
    let mut is_empty_subscript = false;
    // debug!("likely_adorned_chem_formula:\n{}", mml_to_string(mathml));
    if tag_name == "msub" || tag_name == "msubsup" {
        // subscripts should be just a number, although they could be 'n' or '2n' or other exprs.
        let subscript = as_element(children[1]);
        is_empty_subscript = name(subscript) == "mtext" && as_text(subscript).trim().is_empty();
        if !is_empty_subscript {
            likelihood += likely_chem_subscript(subscript);
        }
    }

    if tag_name == "mover" {
        likelihood += likely_chem_oxidation_state(as_element(children[1]));
    }
    let mut empty_superscript = false;
    if tag_name == "msup" || tag_name == "msubsup" {
        // debug!("likely_adorned_chem_formula: mathml\n{}", mml_to_string(mathml));
        let superscript = as_element(children[if tag_name == "msup" {1} else {2}]);
        empty_superscript = name(superscript) == "mtext" && as_text(superscript).trim().is_empty();
        if !empty_superscript {
            likelihood += likely_chem_superscript(superscript);
        }
    }
    if tag_name == "msubsup" && (is_empty_subscript || empty_superscript) {
        likelihood += 1; // might be trying to vertically align scripts as in done in chemistry
    }

    if tag_name == "mmultiscripts" {
        // prescripts are normally positive integers, chem 2.5.1 allows for a superscript for a Lewis dot
        // postscript should be a charge

        let prescripts;
        let postscripts;
        if children.len() == 4 && name(as_element(children[1]))=="mprescripts" { // just prescripts
            prescripts = &children[2..4];
            postscripts = &children[0..0]; // empty
        } else if children.len() == 6 && name(as_element(children[3]))=="mprescripts" {  // pre and postscripts
            prescripts = &children[4..6];
            postscripts = &children[1..3]; // empty
        } else if children.len() == 3 || children.len() == 5 {   // just postscripts (simultaneous or offset)
            prescripts = &children[0..0]; // empty
            postscripts = &children[1..];
        } else {
            return NOT_CHEMISTRY;
        };

        if !prescripts.is_empty() {
            let pre_subscript = as_element(prescripts[0]);
            let pre_subscript_name = name(pre_subscript);

            let pre_superscript = as_element(prescripts[1]);
            let pre_superscript_name = name(pre_superscript);

            // deal with special case of 'e' with prescripts of -1 and 0
            if is_adorned_electron(children[0], prescripts) {
                return 100;     // very likely chemistry
            }
            
            if pre_superscript_name == "mo" {
                // Lewis dot prescript case
                if pre_subscript_name != "none" {
                    return NOT_CHEMISTRY;
                }
                likelihood += likely_chem_superscript(pre_superscript);
            } else if pre_superscript_name == "mn" { // must have a pre-superscript (neutrons + protons)
                // fix could make sure they are integers
                likelihood += 1;        // looking like an atomic number                
                if pre_subscript_name == "mn" {
                    // make sure the atomic number matches the base
                    let base = as_element(children[0]);
                    let base_name = name(base);
                    if base_name == "mi" || base_name == "mtext" {
                        if let Some(atomic_number) = CHEMICAL_ELEMENT_ATOMIC_NUMBER.get(as_text(base)) {
                            if as_text(pre_subscript) == atomic_number.to_string() {
                                likelihood = CHEMISTRY_THRESHOLD;
                            }
                        }
                    }
                }
            } else {
                return NOT_CHEMISTRY;
            }
        }

        if !postscripts.is_empty() {
            let mut i = 0;
            while i < postscripts.len() {
                let sub = as_element(postscripts[i]);
                // debug!("sub: {}", mml_to_string(sub));
                if name(sub) != "none" {
                    likelihood += likely_chem_subscript(sub);
                } 
                let sup = as_element(postscripts[i+1]);
                if name(sup) != "none" {
                    // debug!("sup: {}", mml_to_string(sub));
                    likelihood += likely_chem_superscript(sup);
                }
                i += 2;
            }
        }
    }

    let base = as_element(children[0]);
    let base_name = name(base);
    if matches!(tag_name, "mover" | "munder" | "munderover") {
        if base_name == "mo" && is_in_set(as_text(base), &CHEM_EQUATION_ARROWS) {
            let mut script_likelihood = likely_chem_formula(as_element(children[1]));
            if tag_name == "munderover" {
                script_likelihood = script_likelihood.max(likely_chem_formula(as_element(children[2])));
            }
            if script_likelihood > 0 {
                likelihood += script_likelihood + 2;    // FIX: tune this
            }
        }
    }

    if base_name == "mi" || base_name == "mtext" {
        likelihood += likely_chem_element(base);
    } else if base_name == "mrow" {
        // debug!("mrow addition:\n{}", mml_to_string(base));
        // a safe minor canonicalization that allows "short_form" calculations if appropriate
        if (IsBracketed::is_bracketed(base, "(", ")", false, false) ||
            IsBracketed::is_bracketed(base, "[", "]", false, false)) &&
           base.children().len() > 3 {
            let inner_mrow = create_mathml_element(&base.document(), "mrow");
            inner_mrow.set_attribute_value(CHANGED_ATTR, ADDED_ATTR_VALUE);
            let mut children = base.children();
            let inside_of_parens = children.drain(1..children.len()-1);
            inner_mrow.append_children(inside_of_parens);
            base.replace_children(vec![children[0], ChildOfElement::Element(inner_mrow), children[children.len()-1]]);
        }
        likelihood += likely_chem_formula(base);
    } else {
        likelihood += likely_chem_formula(base);
    }
    
    return likelihood;


    fn is_adorned_electron(base: ChildOfElement, prescripts: &[ChildOfElement]) -> bool {
        // looking for 'e' with prescripts of -1 and 0
        let base = as_element(base);
        let pre_lower = as_element(prescripts[0]);
        let pre_upper = as_element(prescripts[1]);
        if (name(base) == "mi" || name(base) == "mtext") && as_text(base) == "e" &&
           name(pre_upper) == "mn" && as_text(pre_upper) == "0" && 
           name(pre_lower) == "mrow" && pre_lower.children().len() == 2 {
            // looking '-' and '1'
            let lower_children = pre_lower.children();
            let minus = as_element(lower_children[0]);
            let one = as_element(lower_children[1]);
            // not yet normalized, so we need to compare against ASCII minus and u+2212
            return name(minus) == "mo" && (as_text(minus) == "-" || as_text(minus) == "−") && 
                   name(one) == "mn"   && as_text(one) == "1";
        } else {
            return false;
        }
    }
}

/// useful function to see if the str is a single char that is in 'set'
fn is_in_set(leaf_text: &str, set: &phf::Set<char> ) -> bool {
    let mut chars = leaf_text.chars();
    let ch = chars.next();
    if chars.next().is_none() {     // only one char
        if let Some(first_ch) = ch {
            return set.contains(&first_ch);
        }
    }
    return false;
}

fn likely_chem_formula_operator(mathml: Element) -> isize {
    // mostly from chenzhijin.com/en/article/Useful%20Unicode%20for%20Chemists (Arrows and Other)
    // also en.wikipedia.org/wiki/Chemical_formula#Condensed_formula
    #[derive(PartialEq, Eq)]
    enum BondType {DoubleBond, TripleBond}      // options for is_legal_bond()
    // "⋅" is used in GTM 16.2 and en.wikipedia.org/wiki/Cement_chemist_notation -- may want to add some similar chars
    static CHEM_FORMULA_OPERATORS: phf::Set<&str> = phf_set! {
        "-", "\u{2212}", "⋅", ":", "=", "∷", "≡", ":::", "≣", "::::", // bond symbols (need both 2212 and minus because maybe not canonicalized)
        "⋮", // lewis dots, part of "⋮⋮" - triple bond (see Nemeth chem guide 2.5.4)
    };
    static CHEM_FORMULA_OK: phf::Set<char> = phf_set! {
        '(', ')', '[', ']',
        // FIX: the invisible operator between elements should be well-defined, but this likely needs work, so both accepted for now
        '\u{2062}', '\u{2063}' // invisible separators
        };

    assert_eq!(name(mathml), "mo");
    let leaf_text = as_text(mathml);
    if CHEM_FORMULA_OPERATORS.contains(leaf_text) &&
       ( !(leaf_text == "=" || leaf_text == "∷" ) || is_legal_bond(mathml, BondType::DoubleBond) )  &&
       ( !(leaf_text == "≡" || leaf_text == ":::" ) || is_legal_bond(mathml, BondType::TripleBond) ) {
        mathml.set_attribute_value(MAYBE_CHEMISTRY, "1");
        mathml.set_attribute_value(CHEM_FORMULA_OPERATOR, "1");
        return 1;
    } else if is_in_set(leaf_text, &CHEM_FORMULA_OK) {
        return 0;  // not much info
    } else {
        return -3; // still a small chance;
    }

    fn is_legal_bond(mathml: Element, bond_type: BondType) -> bool {
        let preceding = mathml.preceding_siblings();
        let following = mathml.following_siblings();
        if preceding.is_empty() || following.is_empty() {
            return false;
        }

        let mut preceding_element = as_element(preceding[preceding.len()-1]);
        // special check for CH_2 -- double bond is really with C
        if bond_type == BondType::DoubleBond && name(preceding_element) == "msub" &&
           preceding.len() > 1 &&  &convert_to_short_form(preceding_element).unwrap_or_default() == "H_2" {
            preceding_element = as_element(preceding[preceding.len()-2]);
            if !is_leaf(preceding_element) || as_text(preceding_element) != "C" {
                return false;
            }
        } else if name(preceding_element) != "mi" && name(preceding_element) != "mtext" {
            return false;
        }
        let following_element = get_possible_embellished_node(as_element(following[0]));
        if name(following_element) != "mi" && name(following_element) != "mtext" {
            return false;
        }
        let preceding_text = as_text(preceding_element);
        let following_text = as_text(following_element);
        return match bond_type {
            BondType::DoubleBond => is_legal_double_bond(preceding_text, following_text),
            BondType::TripleBond => is_legal_triple_bond(preceding_text, following_text),
        };

        fn is_legal_double_bond(left: &str, right: &str) -> bool {
            // this is based on table in en.wikipedia.org/wiki/Double_bond#Types_of_double_bonds_between_atoms
            static DOUBLE_BOND_TO_SELF: phf::Set<&str> = phf_set! {
                "C", "O", "N", "S", "Si", "Ge", "Sn", "Pb"
            };
                // "C" => &["O", "N", "S"],
                // "O" => &["N", "S"],
            if left == right && DOUBLE_BOND_TO_SELF.contains(left) {
                return true;
            }
            return match left {
                "C" => right=="O" || right=="N" || right=="S",
                "O" => right=="N" || right=="S",
                "Si" => right=="C",
                _ => false,
            }
        }

        fn is_legal_triple_bond(left: &str, right: &str) -> bool {
            // According to https://tinyurl.com/rkynhwj3 (from physics.org)
            // triple bonds can be formed between any of B, C, N, and O
            // Apparently they can also be forced in other cases, but they are rare.
            // 'B' is from studiousguy.com/triple-bond-examples/
            return  (left == "B"  || left == "C"  || left == "N"  || left == "O") &&
                    (right == "B" || right == "C" || right == "N" || right == "O");
        }
    }
}

/// This assumes canonicalization of characters has happened
fn likely_chem_equation_operator(mathml: Element) -> isize {

    // mostly from chenzhijin.com/en/article/Useful%20Unicode%20for%20Chemists (Arrows and Other)
    static CHEM_EQUATION_OPERATORS: phf::Set<char> = phf_set! {
        '+', '=', '-',
        '·', '℃', '°', '‡', '∆', '×', '\u{2062}' // invisible times
    };

    let elem_name = name(mathml);
    if elem_name == "munder" || elem_name == "mover" || elem_name == "munderover" {
        let base = as_element(mathml.children()[0]);
        if name(base) == "mo" && is_in_set(as_text(base), &CHEM_EQUATION_ARROWS) {
            base.set_attribute_value(MAYBE_CHEMISTRY, "1");
            base.set_attribute_value(CHEM_EQUATION_OPERATOR, "1");
            return 1;
        } else if elem_name == "mover" && is_hack_for_missing_arrows(mathml) {
            return 2;
        } else {
            return NOT_CHEMISTRY;
        }    
    }

    if name(mathml) == "mo" {
        let text = as_text(mathml);
        if is_in_set(text, &CHEM_EQUATION_OPERATORS) || is_in_set(text, &CHEM_EQUATION_ARROWS) {
            mathml.set_attribute_value(MAYBE_CHEMISTRY, "1");
            mathml.set_attribute_value(CHEM_EQUATION_OPERATOR, "1");
            return 1;
        } else if text == "\u{2062}" || text == "\u{2063}" {
            // FIX: the invisible operator between elements should be well-defined, but this likely needs work, so both accepted for now
            return 0;
        }
    }
    return -3;  // there is still a chance

    /// Detects output of mhchem for some equilibrium arrows that currently (11/22) don't have Unicode points
    /// See github.com/NSoiffer/MathCAT/issues/60 for the patterns being matched
    fn is_hack_for_missing_arrows(mover: Element) -> bool {
        assert_eq!(name(mover), "mover");
        let children = mover.children();
        let base = as_element(children[0]);
        let mo_base = if name(base) == "mrow" && base.children().len() == 2 {
            as_element(base.children()[0])
        } else {
            base
        };
        let upper = as_element(children[1]);
        let mo_upper = if name(upper) == "mrow" && upper.children().len() == 2 {
            as_element(upper.children()[1])
        } else {
            upper
        };
        // slightly sloppy match, but almost certainly good enough
        return name(mo_base) == "mo" && name(mo_upper) == "mo" && 
                as_text(mo_base) == "↽" && as_text(mo_upper) == "⇀";
        }
}

fn is_equilibrium_constant(mut mathml: Element) -> bool {
    if name(mathml) == "msub" {
        mathml = as_element(mathml.children()[0]);
    }

    return name(mathml) == "mi" && as_text(mathml) == "K";
}

lazy_static! {
    // Oxidation states range from -4 to 9 and are written with (a subset of) roman numerals.
    // All instances seem to be upper case that I've seen.
    static ref SMALL_UPPER_ROMAN_NUMERAL: Regex = Regex::new(r"^\s*^(IX|IV|V?I{0,3})\s*$").unwrap();
}

/// look for "(s), "(l)", "(g)", "(aq)" (could also use [...])
/// this might be called before canonicalization, but in clean_chemistry_mrow, we made sure "( xxx )" is grouped properly
pub fn likely_chem_state(mathml: Element) -> isize {
    
    if IsBracketed::is_bracketed(mathml, "(", ")", false, false) ||
       IsBracketed::is_bracketed(mathml, "[", "]", false, false) {
        let contents = as_element(mathml.children()[1]);
        let contents_name = name(contents);
        if contents_name == "mi" || contents_name == "mtext" {
            let text = as_text(contents);
            if text == "s" || text == "l" ||text == "g" ||text == "aq" {
                return text.len() as isize + 1;       // hack to count chars -- works because all are ASCII 
            };
        }
     }
     return NOT_CHEMISTRY;
}

/// Returns the likelihood that the arg is an element
pub fn likely_chem_element(mathml: Element) -> isize {
    static NUCLEAR_SYMBOLS: [&str; 6] = ["e", "p", "n", "α", "β","γ"];

    assert!(name(mathml) == "mi" || name(mathml) == "mtext", "{} is not 'mi' or 'mtext'", name(mathml));
    let text = as_text(mathml);
    if as_text(mathml).trim().is_empty() {
        return 0;   // whitespace
    } else if is_chemical_element(mathml) {
        // single letter = 1; single letter with mathvariant="normal" = 2; double = 3 -- all elements are ASCII
        return (if text.len() == 1 {
            if mathml.attribute_value("mathvariant").unwrap_or_default() == "normal" {2} else {1}
        } else {
            3
        }) as isize;
    } else if NUCLEAR_SYMBOLS.contains(&text) {
        return 0;
        // not much special about them;
    } else {
        return NOT_CHEMISTRY;
    }
}

static SHORT_SINGLE_LETTER_ELEMENT_FORMULAE: phf::Set<&str> = phf_set! {
    // from en.wikipedia.org/wiki/Glossary_of_chemical_formulae (via chem_formula_from_wikipedia.py)
    "BF_3", "BI_3", "BN", "BP", "B_2F_4", "B_2H_6", "B_2O_3", "B_2S_3", "B_4C",
    "CB_4", "CF_4", "CH_2", "CH_4", "CO", "CO_2", "CO_3", "CS_2", "CW", "C_2F_4",
    "C_2H_4", "C_2H_6", "C_2U", "C_2Y", "C_3H_4", "C_3H_6", "C_3H_8", "C_4H_2",
    "C_4H_8", "C_4I_2", "C_6H_6", "C_6N_4", "C_7H_8", "C_8H_8", "DI", "D_2O",
    "FI", "FI_2", "FK", "FN", "FO", "FO_2", "FP", "FS", "FW", "FY", "F_2",
    "F_2N", "F_2O", "F_2O_2", "F_2P", "F_2S", "F_2S_2", "F_2W", "F_2Y", "F_3B",
    "F_3P", "F_3S", "F_3W", "F_3Y", "F_4B_2", "F_4C", "F_4C_2", "F_4N_2",
    "F_4S", "F_4U", "F_4W", "F_5I", "F_5P", "F_5S", "F_5U", "F_5W", "F_6S",
    "F_6W", "F_7I", "HF", "HI", "HK", "HN_3", "H_2", "H_2C", "H_2C_2", "H_2C_4",
    "H_2O", "H_2O_2", "H_2S", "H_3N", "H_3P", "H_4C", "H_4C_2", "H_4C_3",
    "H_4N_2", "H_4N_4", "H_6B_2", "H_6C_2", "H_6C_3", "H_6C_6", "H_8C_3",
    "H_8C_7", "H_8C_8", "ID", "IF", "IF_5", "IF_7", "IH", "IK", "IO_3", "I_2",
    "I_2F", "I_2O_5", "I_2W", "I_3B", "I_3N", "I_3U", "I_3V", "I_4P_2", "I_4W",
    "KH", "KI", "K_2F_2", "K_2O", "K_2O_2", "K_2S", "NB", "NF", "NF_2", "NF_3",
    "NI_3", "NO", "NO_2", "NU", "NV", "N_2", "N_2F_4", "N_2H_2", "N_2H_4",
    "N_2O_3", "N_2O_4", "N_2O_5", "N_3H", "N_4C_6", "N_4H_4", "N_5P_3", "O",
    "OD_2", "OF", "OF_2", "OH_2", "OK_2", "ON", "ON_2", "OT_2", "O_2", "O_2C",
    "O_2F_2", "O_2H_2", "O_2K_2", "O_2N", "O_2S", "O_2U", "O_2W", "O_3",
    "O_3C", "O_3I", "O_3N_2", "O_3S", "O_3U", "O_3V_2", "O_3W", "O_3Y_2",
    "O_5I_2", "O_5N_2", "O_5P_2", "O_5V_2", "O_8U_3", "PB", "PF", "PF_2", "PF_3",
    "PH_3", "PY", "P_2F_4", "P_2I_4", "P_2O_5", "P_2S_3", "P_3N_5", "SF", "SF_2",
    "SF_4", "SF_5", "SF_6", "SH_2", "SK_2", "SO_2", "SO_3", "S_2C", "S_2F_2",
    "S_2W", "S_3B_2", "S_3P_2", "S_3W", "S_3Y_2", "T_2O", "UC_2", "UF_4", "UF_5",
    "UI_3", "UN", "UO_2", "UO_3", "US_2", "U_3O_8", "VI_3", "VN", "V_2O_3",
    "WC", "WF", "WF_2", "WF_3", "WF_4", "WF_5", "WF_6", "WI_2", "WI_4", "WO_2",
    "WS_2", "WS_3", "YB_6", "YC_2", "YF", "YF_2", "YF_3", "YP", "Y_2O_3",

    // from en.wikipedia.org/wiki/Ion#Common_ions (via chem_formula_from_wikipedia.py)
    "CH_3COO^−", "CN^−", "CO_3^2−", "C^−", "C_2O_4^2−", "F^−", "HCOO^−", 
    "HPO_4^2−", "HSO_3^−", "HSO_4^−", "H^+", "H^−", "H_2PO_4^−", "H_3O^+", "I^−", 
    "NH_4^+", "NO_2^−", "NO_3^−", "N^3−", "N_3^−", "OH^−", "O^2−", "O_2^2−", 
    "PO_4^3−", "P^3−", "SO_3^2−", "SO_4^2−", "S^2−", "S_2O_3^2−",

    // from gchem.cm.utexas.edu/canvas.php?target=bonding/ionic/polyatomic-ions.html
    "PO_3^3−", "IO_3^−",

    // others
    "CH_3", /* methyl */
    "NH_3",  // ammonium
};

/// Returns true if the formula is composed of 1 or 2 single letter elements and it matches a known compound/ion
/// This might be called (via likely_adorned_chem_formula) unparsed
fn is_short_formula(mrow: Element) -> bool {
    assert_eq!(name(mrow), "mrow");
    let children = mrow.children();
    let n_children = children.len();
    if n_children == 0 || n_children > 3 || (n_children == 3 && name(as_element(children[1])) != "mo") {
        return false;
    }

    let first_element = convert_to_short_form( as_element(children[0]) );
    if n_children == 1 {
        return first_element.is_ok();
    }
    let second_element = convert_to_short_form( as_element(children[if n_children == 2 {1} else {2}]) );
    return match (first_element, second_element) {
        (Ok(first), Ok(second)) => {
            let short_form = first + second.as_str();
            // debug!("short_form: {}", short_form);
            return SHORT_SINGLE_LETTER_ELEMENT_FORMULAE.contains(&short_form);
        },
        _ => false,
    }
}

fn convert_to_short_form(mathml: Element) -> Result<String> {
    let mathml_name = name(mathml);
    return match mathml_name {
        "mi" | "mtext" | "mn" | "mo" => Ok( as_text(mathml).to_string() ),
        "none" => Ok( "".to_string() ),
        "msub" | "msup" | "msubsup" | "mmultiscripts" | "mover" => {
            let is_mmultiscripts = mathml_name == "mmultiscripts";
            let children = mathml.children();
            let mut result = convert_to_short_form(as_element(children[0]))?;
            if is_mmultiscripts && children.len() != 3 {
                bail!("mmultiscripts found with {} children -- not part of chemical formula", children.len());
            }
            if mathml_name == "msub" || mathml_name == "msubsup" || (is_mmultiscripts && name(as_element(children[1])) != "none") {
                result += "_";
                result += &convert_to_short_form(as_element(children[1]))?;
            }
            if mathml_name == "msup" || mathml_name == "msubsup" || (is_mmultiscripts && name(as_element(children[2])) != "none") {
                result += "^";
                result += &convert_to_short_form(as_element(children[if mathml_name=="msup" {1} else {2}]))?;
            }
            Ok( result )
        },
        "mrow" => {
            // the only time this is valid is if the superscript is something like "+" or "2+", so we do a few checks and short circuit false now
            let mrow_children = mathml.children();
            if mrow_children.len() == 1 || mrow_children.len() == 2 {
                let mut result = convert_to_short_form(as_element(mrow_children[0]))?;
                if mrow_children.len() == 2 {
                    result += &convert_to_short_form(as_element(mrow_children[1]))?;
                }
                return Ok(result)
            } else {
                bail!("mrow found with {} children -- not part of chemical formula", mrow_children.len());
            }
        }
        _ => bail!("{} found -- not part of chemical formula", mathml_name),
    }
}

/// A map of chemical elements and their relative IUPAC electronegativity (https://i.stack.imgur.com/VCSzW.png)
/// That list uses a horizontal line for the Lanthanide and Actinide Series.
/// Because I had already ordered the elements before realizing that, I opened a gap and started the higher ones again with a '1' in front.
/// The list is missing recent (unstable) elements -- I added them with the same value as the element above them in the periodic table.
static CHEMICAL_ELEMENT_ELECTRONEGATIVITY: phf::Map<&str, u32> = phf_map! {
	"Ac" => 40, "Ag" => 155, "Al" => 163, "Am" => 29, "Ar" => 4, "As" => 172, "At" => 181, "Au" => 154,
    "B" => 164, "Ba" => 14, "Be" => 18, "Bh" => 137, "Bi" => 170, "Bk" => 27, "Br" => 183,
	"C" => 169, "Ca" => 16, "Cd" => 158, "Ce" => 56, "Cf" => 26, "Cl" => 184, "Cm" => 28, "Cn" => 157, "Co" => 148, "Cr" => 136, "Cs" => 8, "Cu" => 156,
    "Db" => 129, "Ds" => 149, "Dy" => 48, 
	"Er" => 46, "Es" => 25, "Eu" => 51, "F" => 185, "Fe" => 144, "Fl" => 165, "Fm" => 24, "Fr" => 7, "Ga" => 162, "Gd" => 50, "Ge" => 167,
	"H" => 175, "He" => 6, "Hf" => 126, "Hg" => 157, "Ho" => 47, "Hs" => 141, "I" => 182, "In" => 161, "Ir" => 146, "K" => 10, "Kr" => 3,
	"La" => 62, "Li" => 12, "Lr" => 19, "Lu" => 41, "Lv" => 176, "Mc" => 170, "Md" => 23, "Mg" => 17, "Mn" => 140, "Mo" => 135, "Mt" => 145, 
	"N" => 174, "Na" => 11, "Nb" => 131, "Nd" => 54, "Ne" => 5, "Nh" => 160, "Ni" => 152, "No" => 22, "Np" => 31, "O" => 180, "Og" => 1, "Os" => 142, 
	"P" => 173, "Pa" => 33, "Pb" => 165, "Pd" => 151, "Pm" => 53, "Po" => 176, "Pr" => 55, "Pt" => 150, "Pu" => 30,
	"Ra" => 13, "Rb" => 9, "Re" => 138, "Rf" => 125, "Rg" => 153, "Rh" => 147, "Rn" => 1, "Ru" => 143, 
	"S" => 179, "Sb" => 171, "Sc" => 124, "Se" => 178, "Sg" => 133, "Si" => 168, "Sm" => 52, "Sn" => 166, "Sr" => 15,
	"Ta" => 130, "Tb" => 49, "Tc" => 139, "Te" => 177, "Th" => 34, "Ti" => 128, "Tl" => 160, "Tm" => 45, "Ts" => 181, 
	"U" => 32, "V" => 132, "W" => 134, "Xe" => 2, "Y" => 123, "Yb" => 44, "Zn" => 159, "Zr" => 127,
    // The following come from E.A. Moore who said to treat them like chemicals 
    // These stand for methyl, ethyl, alkyl, acetyl and phenyl and apparently are quite commonly used ("Ac" is already a chemical)
    // A full(er?) list is at en.wikipedia.org/wiki/Skeletal_formula#Alkyl_groups and in following sections
    "Me" => 0, "Et" => 0, "R" => 0, /* "Ac" => 0, */ "Ph" => 0,
    "X" => 0, /* treated as an unknown */
};

// A map of the chemical elements and their atomic numbers
static CHEMICAL_ELEMENT_ATOMIC_NUMBER: phf::Map<&str, u32> = phf_map! {
    "H" => 1, "He" => 2, "Li" => 3, "Be" => 4, "B" => 5, "C" => 6, "N" => 7, "O" => 8, "F" => 9, "Ne" => 10,
    "Na" => 11, "Mg" => 12, "Al" => 13, "Si" => 14, "P" => 15, "S" => 16, "Cl" => 17, "Ar" => 18, "K" => 19, "Ca" => 20,
    "Sc" => 21, "Ti" => 22, "V" => 23, "Cr" => 24, "Mn" => 25, "Fe" => 26, "Co" => 27, "Ni" => 28, "Cu" => 29, "Zn" => 30,
    "Ga" => 31, "Ge" => 32, "As" => 33, "Se" => 34, "Br" => 35, "Kr" => 36, "Rb" => 37, "Sr" => 38, "Y" => 39, "Zr" => 40,
    "Nb" => 41, "Mo" => 42, "Tc" => 43, "Ru" => 44, "Rh" => 45, "Pd" => 46, "Ag" => 47, "Cd" => 48, "In" => 49, "Sn" => 50,
    "Sb" => 51, "Te" => 52, "I" => 53, "Xe" => 54, "Cs" => 55, "Ba" => 56, "La" => 57, "Ce" => 58, "Pr" => 59, "Nd" => 60, 
    "Pm" => 61, "Sm" => 62, "Eu" => 63, "Gd" => 64, "Tb" => 65, "Dy" => 66, "Ho" => 67, "Er" => 68, "Tm" => 69, "Yb" => 70,
    "Lu" => 71, "Hf" => 72, "Ta" => 73, "W" => 74, "Re" => 75, "Os" => 76, "Ir" => 77, "Pt" => 78, "Au" => 79, "Hg" => 80,
    "Tl" => 81, "Pb" => 82, "Bi" => 83, "Po" => 84, "At" => 85, "Rn" => 86, "Fr" => 87, "Ra" => 88, "Ac" => 89, "Th" => 90,
    "Pa" => 91, "U" => 92, "Np" => 93, "Pu" => 94, "Am" => 95, "Cm" => 96, "Bk" => 97, "Cf" => 98, "Es" => 99, "Fm" => 100,
    "Md" => 101, "No" => 102, "Lr" => 103, "Rf" => 104, "Db" => 105, "Sg" => 106, "Bh" => 107, "Hs" => 108, "Mt" => 109, "Ds" => 110,
    "Rg" => 111, "Cn" => 112, "Nh" => 113, "Fl" => 114, "Mc" => 115, "Lv" => 116, "Ts" => 117, "Og" => 118, 
};

pub fn is_chemical_element(node: Element) -> bool {
	// FIX: allow name to be in an mrow (e.g., <mi>N</mi><mi>a</mi>
	let name = name(node);
	if name != "mi" && name != "mtext" {
		return false;
	}

	let text = as_text(node);
	return CHEMICAL_ELEMENT_ELECTRONEGATIVITY.contains_key(text);
}


#[cfg(test)]
mod chem_tests {

#[allow(unused_imports)]
	use super::super::init_logger;
	use super::super::are_strs_canonically_equal;
    use super::*;

    fn parse_mathml_string<F>(test: &str, test_mathml: F) -> bool
            where F: Fn(Element) -> bool {
        use sxd_document::parser;
        use crate::interface::{get_element, trim_element};

        let new_package = parser::parse(&test);
        if let Err(e) = new_package {
            panic!("Invalid MathML input:\n{}\nError is: {}", &test, &e.to_string());
        }

        let new_package = new_package.unwrap();
        let mathml = get_element(&new_package);
        trim_element(mathml, false);
        return test_mathml(mathml);
    }

    #[test]
    fn test_noble_element() {
        // mathml test strings need to be canonical MathML since we aren't testing canonicalize()
        let test = "<mrow> <mi>Na</mi> <mo>&#x2063;</mo> <mi>Cl</mi> </mrow>"; // 
        assert!( !parse_mathml_string(test, |mathml| has_noble_element( &collect_elements(mathml).unwrap() )) );
        let test = "<mrow> <mi>Ar</mi> <mo>&#x2063;</mo> <mi>Cl</mi> </mrow>"; // 
        assert!( parse_mathml_string(test, |mathml| has_noble_element( &collect_elements(mathml).unwrap() )) );
        let test = "<mrow> <mi>Ne</mi> </mrow>"; // 
        assert!( parse_mathml_string(test, |mathml| has_noble_element( &collect_elements(mathml).unwrap() )) );
    }

    #[test]
    fn test_alphabetical_order() {
        // mathml test strings need to be canonical MathML since we aren't testing canonicalize()
        let test = r#"<mrow>  
            <msub><mi>C</mi><mn>6</mn></msub><mo>&#x2063;</mo> 
            <msub><mi>H</mi><mn>14</mn></msub>
             </mrow>"#;
        assert!( parse_mathml_string(test, |mathml| is_alphabetical( &collect_elements(mathml).unwrap() )) );
        let test = r#"<mrow>  
             <msub><mi>C</mi><mn>6</mn></msub><mo>&#x2063;</mo> 
             <msub><mi>H</mi><mn>12</mn></msub><mo>&#x2063;</mo>
             <msub><mi>O</mi><mn>6</mn></msub>
              </mrow>"#;
        assert!( parse_mathml_string(test, |mathml| is_alphabetical( &collect_elements(mathml).unwrap() )) );
        let test = "<mrow> <mi>B</mi> <mo>&#x2063;</mo> <mi>C</mi> <mo>&#x2063;</mo> <mi>O</mi></mrow>"; // "C" should be first
        assert!( !parse_mathml_string(test, |mathml| is_alphabetical( &collect_elements(mathml).unwrap() )) );
        let test = "<mrow> <mi>P</mi> <mo>&#x2063;</mo> <mi>B</mi> <mo>&#x2063;</mo> <mi>O</mi></mrow>"; // not alphabetical
        assert!( !parse_mathml_string(test, |mathml| is_alphabetical( &collect_elements(mathml).unwrap() )) );
    }

    #[test]
    fn test_is_structural() {
        // mathml test strings need to be canonical MathML since we aren't testing canonicalize()
        let test = r#"<mrow>  
            <msub><mi>C</mi><mn>6</mn></msub><mo>&#x2063;</mo> 
            <msub><mi>H</mi><mn>14</mn></msub>
             </mrow>"#;
        assert!( !parse_mathml_string(test, |mathml| is_structural( &collect_elements(mathml).unwrap() )) );
        let test = "<mrow> <mi>B</mi> <mo>&#x2063;</mo> <mi>C</mi> <mo>&#x2063;</mo> <mi>O</mi></mrow>";
        assert!( !parse_mathml_string(test, |mathml| is_structural( &collect_elements(mathml).unwrap() )) );
        let test = "<mrow> <mi>H</mi> <mo>&#x2063;</mo> <mi>O</mi> <mo>&#x2063;</mo> <mi>H</mi></mrow>";
        assert!( parse_mathml_string(test, |mathml| is_structural( &collect_elements(mathml).unwrap() )) );
        let test = "<mrow data-chem-formula='9'>
                <mmultiscripts data-chem-formula='1'>
                <mi mathvariant='normal' data-chem-element='1'>H</mi>
                <mn>2</mn>
                <none></none>
                </mmultiscripts>
                <mo data-changed='added'>&#x2063;</mo>
                <mi mathvariant='normal' data-chem-element='1'>C</mi>
                <mo data-chemical-bond='true' data-chem-formula-op='1'>=</mo>
                <mi mathvariant='normal' data-chem-element='1'>C</mi>
                <mo data-changed='added'>&#x2063;</mo>
                <mmultiscripts data-chem-formula='1'>
                <mi mathvariant='normal' data-chem-element='1'>H</mi>
                <mn>2</mn>
                <none></none>
                </mmultiscripts>
            </mrow>";
        assert!( parse_mathml_string(test, |mathml| is_structural( &collect_elements(mathml).unwrap() )) );
    }


    #[test]
    fn test_electronegativity_order() {
        // mathml test strings need to be canonical MathML since we aren't testing canonicalize()
        let test = r#"<mrow>  
            <mi>N</mi><mo>&#x2063;</mo> 
            <msub><mi>H</mi><mn>3</mn></msub>
             </mrow>"#;
        assert!( parse_mathml_string(test, |mathml| is_ordered_by_electronegativity( &collect_elements(mathml).unwrap() )) );
        let test = r#"<mrow>  
            <mi>O</mi><mo>&#x2063;</mo> 
            <msub><mi>F</mi><mn>2</mn></msub>
             </mrow>"#;
        assert!( parse_mathml_string(test, |mathml| is_ordered_by_electronegativity( &collect_elements(mathml).unwrap() )) );
        let test = r#"<mrow>  
            <msub><mi>Rb</mi><mn>15</mn></msub><mo>&#x2063;</mo> 
            <msub><mi>Hg</mi><mn>16</mn></msub>
             </mrow>"#;
        assert!( parse_mathml_string(test, |mathml| is_ordered_by_electronegativity( &collect_elements(mathml).unwrap() )) );
        let test = r#" 
            <msup>
                <mo>[</mo>
                    <mi>Si</mi><mo>&#x2063;</mo> 
                    <msub><mi>As</mi><mn>4</mn></msub>
                <mo>]</mo>
                <mrow><mn>8</mn><mo>-</mo></mrow>
            </msup>"#;
        assert!( parse_mathml_string(test, |mathml| is_ordered_by_electronegativity( &collect_elements(mathml).unwrap() )) );
        let test = r#"<mrow>  
                <mi>Si</mi><mo>&#x2063;</mo> 
                <msub><mi>H</mi><mn>2</mn></msub>
                <mi>Br</mi><mo>&#x2063;</mo> 
                <mi>Cl</mi>
                </mrow>"#;
        assert!( parse_mathml_string(test, |mathml| is_ordered_by_electronegativity( &collect_elements(mathml).unwrap() )) );
    }

    #[test]
    fn test_order() {
        let test = r#"<mrow>  
            <msub><mi>C</mi><mn>2</mn></msub><mo>&#x2063;</mo> 
            <msub><mi>H</mi><mn>4</mn></msub><mo>&#x2063;</mo>
            <msub><mrow> <mo>(</mo><mi>N</mi> <mo>&#x2063;</mo> <msub> <mi>H</mi> <mn>2</mn> </msub><mo>)</mo> </mrow><mn>2</mn></msub>
             </mrow>"#;
        assert!( parse_mathml_string(test, |mathml| is_order_ok(mathml)) );
        let test = r#"<mrow>
            <mi>Fe</mi><mo>&#x2063;</mo> 
            <mi>O</mi><mo>&#x2063;</mo> 
            <mrow> <mo>(</mo><mrow><mi>O</mi> <mo>&#x2063;</mo><mi>H</mi> </mrow><mo>)</mo> </mrow>
             </mrow>"#;
        assert!( parse_mathml_string(test, |mathml| is_order_ok(mathml)) );
        let test = r#"<mrow>  // R-4.4.3.3 -- Chain compound doesn't fit rules but should be accepted
                <mi>Br</mi><mo>&#x2063;</mo> 
                <mi>S</mi><mo>&#x2063;</mo> 
                <mi>C</mi><mo>&#x2063;</mo> 
                <mi>N</mi>
                </mrow>"#;
        assert!( parse_mathml_string(test, |mathml| likely_chem_formula(mathml)==5) );
    }

    #[test]
    fn test_simple_double_bond() {
        let test1 = r#"<mrow><mi>C</mi><mo>=</mo><mi>C</mi></mrow>"#;
        assert!( parse_mathml_string(test1, |mathml| likely_chem_formula(mathml) < CHEMISTRY_THRESHOLD) ); // just under threshold
        let test2 = r#"<mrow><mi>C</mi><mo>∷</mo><mi>O</mi></mrow>"#;
        assert!( parse_mathml_string(test2, |mathml| likely_chem_formula(mathml)==CHEMISTRY_THRESHOLD) );
        let test3 = r#"<mrow><mi>N</mi><mo>=</mo><mi>N</mi></mrow>"#;
        assert!( parse_mathml_string(test3, |mathml| likely_chem_formula(mathml) < CHEMISTRY_THRESHOLD) ); // just under threshold
        let test4 = r#"<mrow><mi>Sn</mi><mo>=</mo><mi>Sn</mi></mrow>"#;
        assert!( parse_mathml_string(test4, |mathml| likely_chem_formula(mathml) == 8) );
        let test5 = r#"<mrow><mi>O</mi><mo>=</mo><mi>S</mi></mrow>"#;
        assert!( parse_mathml_string(test5, |mathml| likely_chem_formula(mathml) < CHEMISTRY_THRESHOLD) );  // just under threshold
        let test10 = r#"<mrow><mi>K</mi><mo>=</mo><mi>K</mi></mrow>"#;
        assert!( parse_mathml_string(test10, |mathml| likely_chem_formula(mathml) == NOT_CHEMISTRY) );
        let test11 = r#"<mrow><mi>C</mi><mo>=</mo><mi>K</mi></mrow>"#;
        assert!( parse_mathml_string(test11, |mathml| likely_chem_formula(mathml) == NOT_CHEMISTRY) );
    }

    #[test]
    fn test_double_bond() {
        let test1 = r#"<mrow><mi mathvariant='normal'>C</mi><msub><mi mathvariant='normal'>H</mi><mn>2</mn></msub><mo>=</mo><mi>C</mi></mrow>"#;
        assert!( parse_mathml_string(test1, |mathml| likely_chem_formula(mathml)==8) );
        let test2 = r#"<mrow><mi mathvariant='normal'>C</mi><msub><mi mathvariant='normal'>H</mi><mn>2</mn></msub><mo>=</mo>
        <mi>C</mi><mi>H</mi><mi>R</mi></mrow>"#;
        assert!( parse_mathml_string(test2, |mathml| likely_chem_formula(mathml)==12) );
        let test3 = r#"<mrow><msub><mi mathvariant='normal'>H</mi><mn>2</mn></msub><mi mathvariant='normal'>C</mi><mo>=</mo>
                <mi>C</mi><msub><mi mathvariant='normal'>H</mi><mn>2</mn></msub></mrow>"#;
        assert!( parse_mathml_string(test3, |mathml| likely_chem_formula(mathml)==11) );
        let test4 = r#"<mrow><mi>H</mi><mo>-</mo><mi>N</mi><mo>=</mo><mi>N</mi><mo>-</mo><mi>H</mi></mrow>"#;
        assert!( parse_mathml_string(test4, |mathml| likely_chem_formula(mathml)==10) );
        let test10 = r#"<mrow><mi mathvariant='normal'>C</mi><msub><mi mathvariant='normal'>H</mi><mn>3</mn></msub><mo>=</mo><mi>C</mi></mrow>"#;
        assert!( parse_mathml_string(test10, |mathml| likely_chem_formula(mathml)==NOT_CHEMISTRY) );
    }

    #[test]
    #[ignore]   // It would be good to say "not chemistry" for this, but there aren't rules for that at the moment
    fn test_water_bond() {
        let test11 = r#"<mrow><msub><mi mathvariant='normal'>H</mi><mn>2</mn></msub><mi mathvariant='normal'>O</mi><mo>=</mo><mi>O</mi></mrow>"#;
        assert!( parse_mathml_string(test11, |mathml| {println!("val={}", likely_chem_formula(mathml)); likely_chem_formula(mathml)==8}) );
        // assert!( parse_mathml_string(test11, |mathml| likely_chem_formula(mathml)==NOT_CHEMISTRY) );
    }


    #[test]
    fn test_triple_bond() {
        let test1 = r#"<mrow><mi>C</mi><mo>≡</mo><mi>C</mi></mrow>"#;
        assert!( parse_mathml_string(test1, |mathml| likely_chem_formula(mathml) < CHEMISTRY_THRESHOLD) );
        let test2 = r#"<mrow><mi>C</mi><mo>:::</mo><mi>O</mi></mrow>"#;
        assert!( parse_mathml_string(test2, |mathml| likely_chem_formula(mathml)==CHEMISTRY_THRESHOLD) );
        let test3 = r#"<mrow><mi>H</mi><mo>-</mo><mi>C</mi><mo>≡</mo><mi>C</mi><mo>-</mo><mi>H</mi></mrow>"#;
        assert!( parse_mathml_string(test3, |mathml| likely_chem_formula(mathml)==10) );
        let test4 = r#"<mrow><mi>H</mi><mo>-</mo><mi>C</mi><mo>≡</mo><mi>C</mi><mo>-</mo><mi>H</mi></mrow>"#;
        assert!( parse_mathml_string(test4, |mathml| likely_chem_formula(mathml)==10) );
        let test5 = r#"<mrow><mi>N</mi><mo>-</mo><mi>C</mi><mo>≡</mo><mi>C</mi><mo>-</mo><mi>N</mi></mrow>"#;
        assert!( parse_mathml_string(test5, |mathml| likely_chem_formula(mathml)==10) );
        let test6 = r#"<mrow><mi>H</mi><mo>-</mo><mi>C</mi><mo>≡</mo>
            <mi>C</mi><mo>-</mo><mi mathvariant='normal'>C</mi><msub><mi mathvariant='normal'>H</mi><mn>3</mn></msub></mrow>"#; // 1-Propyne
        assert!( parse_mathml_string(test6, |mathml| likely_chem_formula(mathml)==14) );
        // assert!( parse_mathml_string(test6, |mathml| {println!("val={}", likely_chem_formula(mathml)); likely_chem_formula(mathml)==10}) );
        let test10 = r#"<mrow><mi>O</mi><mo>:::</mo><mi>S</mi></mrow>"#;
        assert!( parse_mathml_string(test10, |mathml| likely_chem_formula(mathml)==NOT_CHEMISTRY) );
        let test11 = r#"<mrow><mi>Pb</mi><mo>≡</mo><mi>Pb</mi></mrow>"#;
        assert!( parse_mathml_string(test11, |mathml| likely_chem_formula(mathml)==NOT_CHEMISTRY) );
        let test12 = r#"<mrow><mi>C</mi><mo>≡</mo><mi>K</mi></mrow>"#;
        assert!( parse_mathml_string(test12, |mathml| likely_chem_formula(mathml)==NOT_CHEMISTRY) );
    }

    #[test]
    fn split_mi() {
        let test = "<math><mi>LiF</mi></math>";
        let target = "<math>
            <mrow data-changed='added' data-chem-formula='5'>
                <mi data-chem-element='3'>Li</mi>
                <mo data-changed='added' data-chem-formula-op='0'>&#x2063;</mo>
                <mi mathvariant='normal' data-split='true' data-chem-element='1'>F</mi>
            </mrow>
       </math>";
        assert!(are_strs_canonically_equal(test, target));
    }

    #[test]
    fn no_split_mi() {
        let test = "<math><mi>HC</mi></math>";
        let target = "<math>
             <mi>HC</mi>
        </math>";
        assert!(are_strs_canonically_equal(test, target));
    }

    #[test]
    fn combine_mi() {
        let test = "<math><mi>H</mi><mi>C</mi><mi>l</mi></math>";
        let target = " <math>
            <mrow data-changed='added' data-chem-formula='5'>
            <mi data-chem-element='1'>H</mi>
            <mo data-changed='added' data-chem-formula-op='0'>&#x2063;</mo>
            <mi data-merged='true' data-chem-element='3'>Cl</mi>
            </mrow>
        </math>";
        assert!(are_strs_canonically_equal(test, target));
    }

    #[test]
    fn no_combine() {
        let test = "<math><mi>C</mi><mi>l</mi></math>";
        let target = "<math>
            <mrow data-changed='added'>
                <mi>C</mi>
                <mo data-changed='added'>&#x2062;</mo>
                <mi>l</mi>
            </mrow>
        </math>";
        assert!(are_strs_canonically_equal(test, target));
    }

    #[test]
    fn add_script() {
        let test = "<math> <mi>SO</mi>  <msub> <mrow></mrow> <mn>2</mn> </msub> </math>";
        let target = "<math>
            <mrow data-changed='added' data-chem-formula='5'>
                <mi mathvariant='normal' data-chem-element='1'>S</mi>
                <mo data-changed='added' data-chem-formula-op='0'>&#x2063;</mo>
                <mmultiscripts data-chem-formula='2'>
                    <mi mathvariant='normal' data-split='true' data-chem-element='1'>O</mi>
                    <mn>2</mn>
                    <none></none>
                </mmultiscripts>
            </mrow>
       </math>";
        assert!(are_strs_canonically_equal(test, target));
    }

    #[test]
    fn add_script_bug_287() {
        let test = r#"<math><mrow>
            <msubsup>
                <mrow><mi mathvariant="normal">SO</mi></mrow>
                <mn>4</mn>
                <mrow><mn>2</mn><mo>&#x2212;</mo></mrow>
            </msubsup>
            </mrow></math>"#;
        let target = r#"<math>
            <mrow data-changed='added' data-chem-formula='7'>
                <mi mathvariant='normal' data-chem-element='1'>S</mi>
                <mo data-changed='added' data-chem-formula-op='0'>&#x2063;</mo>
                <msubsup data-chem-formula='5'>
                    <mi mathvariant='normal' data-split='true' data-chem-element='1'>O</mi>
                    <mn>4</mn>
                    <mrow data-chem-formula='3'><mn>2</mn><mo>-</mo></mrow>
                </msubsup>
            </mrow>
            </math>"#;
        assert!(are_strs_canonically_equal(test, target));
    }

    #[test]
    fn salt() {
        let test = "<math><mi>Na</mi><mi>Cl</mi></math>";
        let target = "<math>
            <mrow data-changed='added' data-chem-formula='7'>
                <mi data-chem-element='3'>Na</mi>
                <mo data-changed='added' data-chem-formula-op='0'>&#x2063;</mo>
                <mi data-chem-element='3'>Cl</mi>
            </mrow>
        </math>";
        assert!(are_strs_canonically_equal(test, target));
    }

    #[test]
    fn water() {
        let test = "<math><msub><mi mathvariant='normal'>H</mi><mn>2</mn></msub><mi mathvariant='normal'>O</mi></math>";
        let target = "<math>
            <mrow data-changed='added' data-chem-formula='5'>
                <msub data-chem-formula='2'>
                    <mi mathvariant='normal' data-chem-element='2'>H</mi>
                    <mn>2</mn>
                </msub>
                <mo data-changed='added' data-chem-formula-op='0'>&#x2063;</mo>
                <mi mathvariant='normal' data-chem-element='2'>O</mi>
            </mrow>
        </math>";
        assert!(are_strs_canonically_equal(test, target));
    }

    #[test]
    fn mhchem_water() {
        let test = "<math>
            <mrow>
            <mrow>
                <mi mathvariant='normal'>H</mi>
            </mrow>
            <msub>
                <mrow>
                <mrow>
                    <mpadded width='0'>
                    <mphantom>
                        <mi>A</mi>
                    </mphantom>
                    </mpadded>
                </mrow>
                </mrow>
                <mrow>
                <mrow>
                    <mpadded height='0'>
                    <mn>2</mn>
                    </mpadded>
                </mrow>
                </mrow>
            </msub>
            <mrow>
                <mi mathvariant='normal'>O</mi>
            </mrow>
            </mrow>
        </math>";
        let target = "<math>
            <mrow data-chem-formula='5'>
                <mmultiscripts data-chem-formula='2'>
                    <mi mathvariant='normal' data-chem-element='2'>H</mi>
                    <mn>2</mn>
                    <none></none>
                </mmultiscripts>
                <mo data-changed='added' data-chem-formula-op='0'>&#x2063;</mo>
                <mi mathvariant='normal' data-chem-element='2'>O</mi>
            </mrow>
       </math>";
        assert!(are_strs_canonically_equal(test, target));
    }

    #[test]
    fn carbon() {
        let test = "<math><mi>C</mi></math>";     // not enough to trigger recognition
        let target = " <math>
            <mi>C</mi>
        </math>";
        assert!(are_strs_canonically_equal(test, target));
    }

    #[test]
    fn sulfate() {
        let test = "<math><mrow><msup>
                <mrow><mo>[</mo><mi>S</mi><msub><mi>O</mi><mn>4</mn></msub><mo>]</mo></mrow>
                <mrow><mn>2</mn><mo>&#x2212;</mo></mrow>
            </msup></mrow></math>";
        let target = "<math>
        <msup data-chem-formula='9'>
          <mrow data-chem-formula='6'>
            <mo>[</mo>
            <mrow data-changed='added' data-chem-formula='3'>
              <mi data-chem-element='1'>S</mi>
              <mo data-changed='added'>&#x2063;</mo>
              <msub data-chem-formula='1'>
                <mi data-chem-element='1'>O</mi>
                <mn>4</mn>
              </msub>
            </mrow>
            <mo>]</mo>
          </mrow>
          <mrow data-chem-formula='3'>
            <mn>2</mn>
            <mo>-</mo>
          </mrow>
        </msup>
       </math>";
        assert!(are_strs_canonically_equal(test, target));
    }

    #[test]
    fn aluminum_sulfate() {
        let test = "<math><mrow><msub><mi>Al</mi><mn>2</mn></msub>
                <msub><mrow><mo>(</mo><mi>S</mi><msub><mi>O</mi><mn>4</mn></msub><mo>)</mo></mrow><mn>3</mn></msub></mrow></math>";
        let target = " <math>
                <mrow data-chem-formula='10'>
                    <msub data-chem-formula='3'>
                        <mi data-chem-element='3'>Al</mi>
                        <mn>2</mn>
                    </msub>
                    <mo data-changed='added' data-chem-formula-op='0'>&#x2063;</mo>
                    <msub data-chem-formula='6'>
                        <mrow data-chem-formula='6'>
                        <mo>(</mo>
                        <mrow data-changed='added' data-chem-formula='3'>
                            <mi data-chem-element='1'>S</mi>
                            <mo data-changed='added'>&#x2063;</mo>
                            <msub data-chem-formula='1'>
                            <mi data-chem-element='1'>O</mi>
                            <mn>4</mn>
                            </msub>
                        </mrow>
                        <mo>)</mo>
                        </mrow>
                        <mn>3</mn>
                    </msub>
                </mrow>
            </math>";
        assert!(are_strs_canonically_equal(test, target));
    }

    #[test]
    fn ethanol_bonds() {
        let test = "<math>
                <mrow>
                    <mi>C</mi>
                    <msub>  <mi>H</mi> <mn>3</mn> </msub>
                    <mo>&#x2212;</mo>
                    <mi>C</mi>
                    <msub>  <mi>H</mi> <mn>2</mn> </msub>
                    <mo>&#x2212;</mo>
                    <mi>O</mi>
                    <mi>H</mi>
                </mrow>
            </math>";
        let target = "<math>
        <mrow data-chem-formula='13'>
          <mi data-chem-element='1'>C</mi>
          <mo data-changed='added' data-chem-formula-op='0'>&#x2063;</mo>
          <msub data-chem-formula='1'>
            <mi data-chem-element='1'>H</mi>
            <mn>3</mn>
          </msub>
          <mo data-chemical-bond='true' data-chem-formula-op='1'>-</mo>
          <mi data-chem-element='1'>C</mi>
          <mo data-changed='added' data-chem-formula-op='0'>&#x2063;</mo>
          <msub data-chem-formula='1'>
            <mi data-chem-element='1'>H</mi>
            <mn>2</mn>
          </msub>
          <mo data-chemical-bond='true' data-chem-formula-op='1'>-</mo>
          <mi data-chem-element='1'>O</mi>
          <mo data-changed='added' data-chem-formula-op='0'>&#x2063;</mo>
          <mi data-chem-element='1'>H</mi>
        </mrow>
       </math>";
        assert!(are_strs_canonically_equal(test, target));
    }

    #[test]
    fn dichlorine_hexoxide() {
        // init_logger();
        let test = "<math><mrow>
            <msup>
            <mrow><mo>[</mo><mi>Cl</mi><msub><mi>O</mi><mn>2</mn></msub><mo>]</mo></mrow>
            <mo>+</mo>
            </msup>
            <msup>
            <mrow><mo>[</mo><mi>Cl</mi><msub><mi>O</mi><mn>4</mn></msub><mo>]</mo></mrow>
            <mo>-</mo>
            </msup>
        </mrow></math>";
        let target = "<math>
            <mrow data-chem-formula='19'>
                <msup data-chem-formula='9'>
                    <mrow data-chem-formula='8'>
                    <mo>[</mo>
                    <mrow data-changed='added' data-chem-formula='5'>
                        <mi data-chem-element='3'>Cl</mi>
                        <mo data-changed='added'>&#x2063;</mo>
                        <msub data-chem-formula='1'>
                        <mi data-chem-element='1'>O</mi>
                        <mn>2</mn>
                        </msub>
                    </mrow>
                    <mo>]</mo>
                    </mrow>
                    <mo>+</mo>
                </msup>
                <mo data-changed='added' data-chem-formula-op='0'>&#x2063;</mo>
                <msup data-chem-formula='9'>
                    <mrow data-chem-formula='8'>
                    <mo>[</mo>
                    <mrow data-changed='added' data-chem-formula='5'>
                        <mi data-chem-element='3'>Cl</mi>
                        <mo data-changed='added'>&#x2063;</mo>
                        <msub data-chem-formula='1'>
                        <mi data-chem-element='1'>O</mi>
                        <mn>4</mn>
                        </msub>
                    </mrow>
                    <mo>]</mo>
                    </mrow>
                    <mo>-</mo>
                </msup>
            </mrow>
       </math>";
        assert!(are_strs_canonically_equal(test, target));
    }

    #[test]
    fn ethylene_with_bond() {
        let test = "<math><mrow>
                <msub><mi>H</mi><mn>2</mn></msub><mi>C</mi>
                <mo>=</mo>
                <mi>C</mi><msub><mi>H</mi><mn>2</mn></msub>
            </mrow></math>";
        let target = "<math>
            <mrow data-chem-formula='8'>
                <msub data-chem-formula='1'>
                    <mi data-chem-element='1'>H</mi>
                    <mn>2</mn>
                </msub>
                <mo data-changed='added' data-chem-formula-op='0'>&#x2063;</mo>
                <mi data-chem-element='1'>C</mi>
                <mo data-chemical-bond='true' data-chem-formula-op='1'>=</mo>
                <mi data-chem-element='1'>C</mi>
                <mo data-changed='added' data-chem-formula-op='0'>&#x2063;</mo>
                <msub data-chem-formula='1'>
                    <mi data-chem-element='1'>H</mi>
                    <mn>2</mn>
                </msub>
            </mrow>
        </math>";
        assert!(are_strs_canonically_equal(test, target));
    }

    #[test]
    fn ferric_chloride_aq() {
        let test = "<math><mrow>
            <mi>Fe</mi>
            <msub><mi>Cl</mi><mn>3</mn></msub>
            <mrow><mo>(</mo><mrow><mi>aq</mi></mrow><mo>)</mo></mrow>
        </mrow></math>";
        let target = "<math>
            <mrow data-chem-formula='11'>
                <mi data-chem-element='3'>Fe</mi>
                <mo data-changed='added' data-chem-formula-op='0'>&#x2063;</mo>
                <msub data-chem-formula='3'>
                    <mi data-chem-element='3'>Cl</mi>
                    <mn>3</mn>
                </msub>
                <mo data-changed='added' data-chem-formula-op='0'>&#x2063;</mo>
                <mrow data-chem-formula='3'>
                    <mo>(</mo>
                    <mi>aq</mi>
                    <mo>)</mo>
                </mrow>
            </mrow>
       </math>";
        assert!(are_strs_canonically_equal(test, target));
    }

    #[test]
    fn ferric_chloride_aq_as_mi() {
        let test = "<math><mrow>
            <mi>Fe</mi>
            <msub><mi>Cl</mi><mn>3</mn></msub>
            <mi>(aq)</mi>
        </mrow></math>";
        let target = "<math>
            <mrow data-chem-formula='11'>
                <mi data-chem-element='3'>Fe</mi>
                <mo data-changed='added' data-chem-formula-op='0'>&#x2063;</mo>
                <msub data-chem-formula='3'>
                    <mi data-chem-element='3'>Cl</mi>
                    <mn>3</mn>
                </msub>
                <mo data-changed='added' data-chem-formula-op='0'>&#x2063;</mo>
                <mrow data-chem-formula='3'>
                    <mo>(</mo>
                    <mi>aq</mi>
                    <mo>)</mo>
                </mrow>
            </mrow>
        </math>";
        assert!(are_strs_canonically_equal(test, target));
    }

    #[test]
    fn chemtype_ammonia() {
        let test = r#"<math><msub><mi>NH</mi><mn>3</mn></msub></math>"#;
        let target = " <math>
            <mrow data-changed='added' data-chem-formula='5'>
            <mi mathvariant='normal' data-chem-element='1'>N</mi>
            <mo data-changed='added' data-chem-formula-op='0'>&#x2063;</mo>
            <msub data-chem-formula='2'>
                <mi mathvariant='normal' data-chem-element='1' data-split='true'>H</mi>
                <mn>3</mn>
            </msub>
            </mrow>
        </math>";
        assert!(are_strs_canonically_equal(test, target));
    }

    #[test]
    fn mhchem_ammonia() {
        let test = r#"<math>
            <mrow>
                <mi data-mjx-auto-op="false">NH</mi>
                <msub>
                    <mpadded width="0">
                    <mphantom>
                        <mi>A</mi>
                    </mphantom>
                    </mpadded>
                    <mpadded height="0">
                    <mn>3</mn>
                    </mpadded>
                </msub>
            </mrow>
        </math>"#;
        let target = "<math>
            <mrow data-chem-formula='5'>
                <mi mathvariant='normal' data-chem-element='1'>N</mi>
                <mo data-changed='added' data-chem-formula-op='0'>&#x2063;</mo>
                <mmultiscripts data-mjx-auto-op='false' data-chem-formula='2'>
                <mi mathvariant='normal' data-mjx-auto-op='false' data-split='true' data-chem-element='1'>H</mi>
                <mn>3</mn>
                <none></none>
                </mmultiscripts>
            </mrow>
            </math>";
        assert!(are_strs_canonically_equal(test, target));
    }

    #[test]
    fn mhchem_so4() {
        let test = "<math>
            <mrow>
            <mi>SO</mi>
            <msub>
                <mpadded width='0'>
                <mphantom>
                    <mi>A</mi>
                </mphantom>
                </mpadded>
                <mpadded height='0'>
                <mn>4</mn>
                </mpadded>
            </msub>
            <msup>
                <mpadded width='0'>
                <mphantom>
                    <mi>A</mi>
                </mphantom>
                </mpadded>
                <mrow>
                <mn>2</mn>
                <mo>&#x2212;</mo>
                </mrow>
            </msup>
            </mrow>
        </math>";
        let target = "<math>
            <mrow data-chem-formula='7'>
                <mi mathvariant='normal' data-chem-element='1'>S</mi>
                <mo data-changed='added' data-chem-formula-op='0'>&#x2063;</mo>
                <mmultiscripts data-chem-formula='5'>
                    <mi mathvariant='normal' data-split='true' data-chem-element='1'>O</mi>
                    <mn>4</mn>
                    <none/>
                    <none/>
                    <mrow data-chem-formula='3'>
                    <mn>2</mn>
                    <mo>-</mo>
                    </mrow>
                </mmultiscripts>
            </mrow>
       </math>";
        assert!(are_strs_canonically_equal(test, target));
    }

    #[test]
    fn mhchem_short_ion() {
        let test = "  <math>
                <mrow>
                <mi mathvariant='normal'>H</mi>
                <msub>
                    <mpadded width='0'> <mphantom> <mi>A</mi> </mphantom>  </mpadded>
                    <mpadded height='0'> <mn>3</mn></mpadded>
                </msub>
                <mi mathvariant='normal'>O</mi>
                <msup>
                    <mpadded width='0'> <mphantom> <mi>A</mi> </mphantom>  </mpadded>
                    <mo>+</mo>
                </msup>
                </mrow>
            </math>";
        let target = "<math>
            <mrow data-chem-formula='6'>
                <mmultiscripts data-chem-formula='2'>
                    <mi mathvariant='normal' data-chem-element='2'>H</mi>
                    <mn>3</mn>
                    <none></none>
                </mmultiscripts>
                <mo data-changed='added' data-chem-formula-op='0'>&#x2063;</mo>
                <mmultiscripts data-chem-formula='3'>
                    <mi mathvariant='normal' data-chem-element='2'>O</mi>
                    <none></none>
                    <mo>+</mo>
                </mmultiscripts>
            </mrow>
       </math>";
        assert!(are_strs_canonically_equal(test, target));
    }

    #[test]
    fn mhchem_ions_and_state() {
        let test = "<math>
            <mrow>
            <mrow>
                <mi>Na</mi>
            </mrow>
            <msup>
                <mrow>
                <mrow>
                    <mpadded width='0'>
                    <mphantom>
                        <mi>A</mi>
                    </mphantom>
                    </mpadded>
                </mrow>
                </mrow>
                <mrow>
                <mo>+</mo>
                </mrow>
            </msup>
            <mo stretchy='false'>(</mo>
            <mrow>
                <mi>aq</mi>
            </mrow>
            <mo stretchy='false'>)</mo>
            <mrow>
                <mi>Cl</mi>
            </mrow>
            <msup>
                <mrow>
                <mrow>
                    <mpadded width='0'>
                    <mphantom>
                        <mi>A</mi>
                    </mphantom>
                    </mpadded>
                </mrow>
                </mrow>
                <mrow>
                <mo>&#x2212;</mo>
                </mrow>
            </msup>
            <mspace width='0.111em'></mspace>
            <mo stretchy='false'>(</mo>
            <mrow>
                <mi>aq</mi>
            </mrow>
            <mo stretchy='false'>)</mo>
            </mrow>
            </math>";
        let target = "<math>
            <mrow data-chem-formula='18'>
                <mmultiscripts data-chem-formula='4'>
                    <mi data-chem-element='3'>Na</mi>
                    <none></none>
                    <mo>+</mo>
                </mmultiscripts>
                <mo data-changed='added' data-chem-formula-op='0'>&#x2063;</mo>
                <mrow data-changed='added' data-chem-formula='3'>
                    <mo stretchy='false'>(</mo>
                    <mi>aq</mi>
                    <mo stretchy='false'>)</mo>
                </mrow>
                <mo data-changed='added' data-chem-formula-op='0'>&#x2063;</mo>
                <mmultiscripts data-chem-formula='5'>
                    <mi data-chem-element='3'>Cl</mi>
                    <none></none>
                    <mo>-</mo>
                </mmultiscripts>
                <mo data-changed='added' data-chem-formula-op='0'>&#x2063;</mo>
                <mrow data-changed='added' data-chem-formula='3'>
                    <mo stretchy='false' data-previous-space-width='0.111'>(</mo>
                    <mi>aq</mi>
                    <mo stretchy='false'>)</mo>
                </mrow>
            </mrow>
        </math>";
        assert!(are_strs_canonically_equal(test, target));
    }

    #[test]
    fn ethylene_with_colon_bond() {
        let test = "<math><mrow>
                <msub><mi>H</mi><mn>2</mn></msub><mi>C</mi>
                <mo>::</mo>
                <mi>C</mi><msub><mi>H</mi><mn>2</mn></msub>
            </mrow></math>";
        let target = "<math>
            <mrow data-chem-formula='8'>
                <msub data-chem-formula='1'>
                    <mi data-chem-element='1'>H</mi>
                    <mn>2</mn>
                </msub>
                <mo data-changed='added' data-chem-formula-op='0'>&#x2063;</mo>
                <mi data-chem-element='1'>C</mi>
                <mo data-chemical-bond='true' data-chem-formula-op='1'>∷</mo>
                <mi data-chem-element='1'>C</mi>
                <mo data-changed='added' data-chem-formula-op='0'>&#x2063;</mo>
                <msub data-chem-formula='1'>
                    <mi data-chem-element='1'>H</mi>
                    <mn>2</mn>
                </msub>
            </mrow>
        </math>";
        assert!(are_strs_canonically_equal(test, target));
    }

    #[test]
    fn mhchem_u238() {
        let test = "<math>
        <mrow>
          <msubsup>
            <mrow>
              <mrow>
                <mpadded width='0'>
                  <mphantom>
                    <mi>A</mi>
                  </mphantom>
                </mpadded>
              </mrow>
            </mrow>
            <mrow>
              <mrow>
                <mpadded height='0' depth='0'>
                  <mphantom></mphantom>
                </mpadded>
              </mrow>
            </mrow>
            <mrow>
              <mrow>
                <mpadded height='0' depth='0'>
                  <mphantom>
                    <mn>238</mn>
                  </mphantom>
                </mpadded>
              </mrow>
            </mrow>
          </msubsup>
          <mspace width='-0.083em' linebreak='nobreak'></mspace>
          <msubsup>
            <mrow>
              <mrow>
                <mpadded width='0'>
                  <mphantom>
                    <mi>A</mi>
                  </mphantom>
                </mpadded>
              </mrow>
            </mrow>
            <mrow>
              <mrow>
                <mpadded width='0'>
                  <mphantom>
                    <mn>2</mn>
                  </mphantom>
                </mpadded>
              </mrow>
              <mrow>
                <mpadded width='0' lspace='-1width'>
                  <mrow>
                    <mpadded height='0'></mpadded>
                  </mrow>
                </mpadded>
              </mrow>
            </mrow>
            <mrow>
              <mrow>
                <mpadded height='0'>
                  <mrow>
                    <mpadded width='0'>
                      <mphantom>
                        <mn>2</mn>
                      </mphantom>
                    </mpadded>
                  </mrow>
                </mpadded>
              </mrow>
              <mrow>
                <mpadded width='0' lspace='-1width'>
                  <mn>238</mn>
                </mpadded>
              </mrow>
            </mrow>
          </msubsup>
          <mrow>
            <mi mathvariant='normal'>U</mi>
          </mrow>
        </mrow>
      </math>";
        let target = "<math>
            <mmultiscripts data-previous-space-width='-0.083'>
            <mi mathvariant='normal'>U</mi>
            <mprescripts></mprescripts>
            <none/>
            <mn>238</mn>
            </mmultiscripts>
        </math>";
        assert!(are_strs_canonically_equal(test, target));
    }

    #[test]
    fn mhchem_hcl_aq() {
        let test = "<math>
        <mrow>
          <mn>2</mn>
          <mstyle scriptlevel='0'>
            <mspace width='0.167em'></mspace>
          </mstyle>
          <mrow>
            <mi>HCl</mi>
          </mrow>
          <mspace width='0.111em'></mspace>
          <mo stretchy='false'>(</mo>
          <mrow>
            <mi>aq</mi>
          </mrow>
          <mo stretchy='false'>)</mo>
        </mrow>
      </math>";
        let target = "<math>
            <mrow data-chem-formula='9'>
                <mn>2</mn>
                <mo data-changed='added' data-chem-formula-op='0'>&#x2062;</mo>
                <mrow data-changed='added' data-chem-formula='9'>
                    <mi mathvariant='normal' data-previous-space-width='0.167' data-chem-element='1'>H</mi>
                    <mo data-changed='added' data-chem-formula-op='0'>&#x2063;</mo>
                    <mi data-split='true' data-chem-element='3'>Cl</mi>
                    <mo data-changed='added' data-chem-formula-op='0'>&#x2063;</mo>
                    <mrow data-changed='added' data-chem-formula='3'>
                    <mo stretchy='false' data-previous-space-width='0.111'>(</mo>
                    <mi>aq</mi>
                    <mo stretchy='false'>)</mo>
                    </mrow>
                </mrow>
            </mrow>
        </math>";
        assert!(are_strs_canonically_equal(test, target));
    }

    #[test]
    fn mhchem_nested_sub() {
        // from \ce{(CH3)3}
        let test = "<math>
        <mrow>
          <mo stretchy='false'>(</mo>
          <mrow>
            <mi>CH</mi>
          </mrow>
          <msub>
            <mrow>
              <mrow>
                <mpadded width='0'>
                  <mphantom>
                    <mi>A</mi>
                  </mphantom>
                </mpadded>
              </mrow>
            </mrow>
            <mrow>
              <mrow>
                <mpadded height='0'>
                  <mn>3</mn>
                </mpadded>
              </mrow>
            </mrow>
          </msub>
          <mo stretchy='false'>)</mo>
          <msub>
            <mrow>
              <mrow>
                <mpadded width='0'>
                  <mphantom>
                    <mi>A</mi>
                  </mphantom>
                </mpadded>
              </mrow>
            </mrow>
            <mrow>
              <mrow>
                <mpadded height='0'>
                  <mn>3</mn>
                </mpadded>
              </mrow>
            </mrow>
          </msub>
        </mrow>
      </math>";
    let target = "<math>
        <mmultiscripts data-chem-formula='8'>
            <mrow data-changed='added' data-chem-formula='8'>
                <mo stretchy='false'>(</mo>
                <mrow data-changed='added' data-chem-formula='5'>
                <mi mathvariant='normal' data-chem-element='1'>C</mi>
                <mo data-changed='added'>&#x2063;</mo>
                <mmultiscripts data-chem-formula='2'>
                    <mi mathvariant='normal' data-split='true' data-chem-element='1'>H</mi>
                    <mn>3</mn>
                    <none></none>
                </mmultiscripts>
                </mrow>
                <mo stretchy='false'>)</mo>
            </mrow>
            <mn>3</mn>
            <none></none>
        </mmultiscripts>
    </math>";
    assert!(are_strs_canonically_equal(test, target));
    }

    #[test]
    fn mhchem_isotopes() {
        // from \ce{^{18}O{}^{16}O}
        let test = "<math>
        <mrow>
          <msubsup>
            <mpadded width='0'>
              <mphantom>
                <mi>A</mi>
              </mphantom>
            </mpadded>
            <mpadded height='0' depth='0'>
              <mphantom></mphantom>
            </mpadded>
            <mpadded height='0' depth='0'>
              <mphantom>
                <mn>18</mn>
              </mphantom>
            </mpadded>
          </msubsup>
          <mspace width='-0.083em'></mspace>
          <msubsup>
            <mpadded width='0'>
              <mphantom>
                <mi>A</mi>
              </mphantom>
            </mpadded>
            <mrow>
              <mpadded width='0'>
                <mphantom>
                  <mn>2</mn>
                </mphantom>
              </mpadded>
              <mpadded width='0' lspace='-1width'>
                <mpadded height='0'></mpadded>
              </mpadded>
            </mrow>
            <mrow>
              <mpadded height='0'>
                <mpadded width='0'>
                  <mphantom>
                    <mn>2</mn>
                  </mphantom>
                </mpadded>
              </mpadded>
              <mpadded width='0' lspace='-1width'>
                <mn>18</mn>
              </mpadded>
            </mrow>
          </msubsup>
          <mi mathvariant='normal'>O</mi>
          <mspace width='0.111em'></mspace>
          <msubsup>
            <mpadded width='0'>
              <mphantom>
                <mi>A</mi>
              </mphantom>
            </mpadded>
            <mpadded height='0' depth='0'>
              <mphantom></mphantom>
            </mpadded>
            <mpadded height='0' depth='0'>
              <mphantom>
                <mn>16</mn>
              </mphantom>
            </mpadded>
          </msubsup>
          <mspace width='-0.083em'></mspace>
          <msubsup>
            <mpadded width='0'>
              <mphantom>
                <mi>A</mi>
              </mphantom>
            </mpadded>
            <mrow>
              <mpadded width='0'>
                <mphantom>
                  <mn>2</mn>
                </mphantom>
              </mpadded>
              <mpadded width='0' lspace='-1width'>
                <mpadded height='0'></mpadded>
              </mpadded>
            </mrow>
            <mrow>
              <mpadded height='0'>
                <mpadded width='0'>
                  <mphantom>
                    <mn>2</mn>
                  </mphantom>
                </mpadded>
              </mpadded>
              <mpadded width='0' lspace='-1width'>
                <mn>16</mn>
              </mpadded>
            </mrow>
          </msubsup>
          <mi mathvariant='normal'>O</mi>
        </mrow>
      </math>";
    let target = "<math>
        <mrow data-chem-formula='7'>
            <mmultiscripts data-previous-space-width='-0.083' data-chem-formula='3'>
                <mi mathvariant='normal' data-chem-element='2'>O</mi>
                <mprescripts></mprescripts>
                <none></none>
                <mn>18</mn>
            </mmultiscripts>
            <mo data-changed='added' data-chem-formula-op='0'>&#x2063;</mo>
            <mmultiscripts data-previous-space-width='0.027999999999999997' data-chem-formula='3'>
                <mi mathvariant='normal' data-chem-element='2'>O</mi>
                <mprescripts></mprescripts>
                <none></none>
                <mn>16</mn>
            </mmultiscripts>
        </mrow>
    </math>";
    assert!(are_strs_canonically_equal(test, target));
    }

    
    #[test]
    fn merge_bug_274() {
        let test = r#"
        <math>
            <mrow>
                <mtable>
                    <mtr>
                        <mtd>
                            <mrow>
                                <msub><mtext>H</mtext><mn>2</mn></msub>
                                <mtext>g</mtext>
                                <mtext/>
                                <mtext>+</mtext>
                                <mtext/>
                                <msub><mrow><mtext>Cl</mtext></mrow><mn>2</mn></msub>
                                <mo stretchy="false">(</mo>
                                <mtext>g</mtext>
                                <mo stretchy="false">)</mo>
                                <mo>&#x2192;</mo>
                                <mn>2</mn>
                                <mtext>HCl(g)</mtext>
                            </mrow>
                        </mtd>
                    </mtr>
                    <mtr>
                        <mtd>
                            <mrow>
                                <mn>1</mn>
                                <mo>:</mo>
                                <mn>1</mn>
                                <mo>:</mo>
                                <mn>2</mn>
                            </mrow>
                        </mtd>
                    </mtr>
                    <mtr>
                        <mtd>
                            <mrow>
                                <mn>1</mn>
                                <mtext/>
                                <msub><mtext>H</mtext><mn>2</mn></msub>
                                <mtext/>
                                <mtext>to</mtext>
                                <mtext/>
                                <mn>1</mn>
                                <mtext/>
                                <msub><mrow><mtext>Cl</mtext></mrow><mn>2</mn></msub>
                                <mtext/>
                                <mtext>to</mtext>
                                <mtext/>
                                <mtext>2</mtext>
                                <mtext/>
                                <mtext>HCl</mtext>
                            </mrow>
                        </mtd>
                    </mtr>
                </mtable>
            </mrow>
        </math>
        "#;
        let target = "
            <math>
            <mtable>
                <mtr>
                <mtd data-maybe-chemistry='9'>
                    <mrow data-maybe-chemistry='9'>
                    <mrow data-changed='added' data-maybe-chemistry='8'>
                        <mrow data-changed='added' data-maybe-chemistry='1'>
                        <msub data-maybe-chemistry='1'>
                            <mtext data-maybe-chemistry='1'>H</mtext>
                            <mn>2</mn>
                        </msub>
                        <mo data-changed='added' data-maybe-chemistry='0'>&#x2062;</mo>
                        <mtext data-maybe-chemistry='0'>g</mtext>
                        </mrow>
                        <mo data-chem-equation-op='1' data-maybe-chemistry='1'>+</mo>
                        <mrow data-changed='added' data-maybe-chemistry='6'>
                        <msub data-maybe-chemistry='3'>
                            <mtext data-maybe-chemistry='3'>Cl</mtext>
                            <mn>2</mn>
                        </msub>
                        <mo data-changed='added' data-maybe-chemistry='0'>&#x2063;</mo>
                        <mrow data-changed='added' data-maybe-chemistry='2'>
                            <mo stretchy='false'>(</mo>
                            <mtext>g</mtext>
                            <mo stretchy='false'>)</mo>
                        </mrow>
                        </mrow>
                    </mrow>
                    <mo data-chem-equation-op='1' data-maybe-chemistry='1'>→</mo>
                    <mrow data-changed='added' data-maybe-chemistry='0'>
                        <mn data-maybe-chemistry='0'>2</mn>
                        <mo data-changed='added' data-maybe-chemistry='0'>&#x2062;</mo>
                        <mtext data-maybe-chemistry='0'>HCl(g)</mtext>
                    </mrow>
                    </mrow>
                </mtd>
                </mtr>
                <mtr>
                <mtd>
                    <mrow>
                    <mn>1</mn>
                    <mo>:</mo>
                    <mn>1</mn>
                    <mo>:</mo>
                    <mn>2</mn>
                    </mrow>
                </mtd>
                </mtr>
                <mtr>
                <mtd data-maybe-chemistry='7'>
                    <mrow data-maybe-chemistry='7'>
                    <mn data-maybe-chemistry='0'>1</mn>
                    <mo data-changed='added' data-maybe-chemistry='0'>&#x2062;</mo>
                    <msub data-maybe-chemistry='1'>
                        <mtext data-maybe-chemistry='1'>H</mtext>
                        <mn>2</mn>
                    </msub>
                    <mo data-changed='added' data-maybe-chemistry='0'>&#x2062;</mo>
                    <mtext data-maybe-chemistry='0'>to</mtext>
                    <mo data-changed='added' data-maybe-chemistry='0'>&#x2062;</mo>
                    <mn data-maybe-chemistry='0'>1</mn>
                    <mo data-changed='added' data-maybe-chemistry='0'>&#x2062;</mo>
                    <msub data-maybe-chemistry='3'>
                        <mtext data-maybe-chemistry='3'>Cl</mtext>
                        <mn>2</mn>
                    </msub>
                    <mo data-changed='added' data-maybe-chemistry='0'>&#x2062;</mo>
                    <mtext data-maybe-chemistry='0'>to</mtext>
                    <mo data-changed='added' data-maybe-chemistry='0'>&#x2062;</mo>
                    <mtext data-maybe-chemistry='0'>2</mtext>
                    <mo data-changed='added' data-maybe-chemistry='0'>&#x2062;</mo>
                    <mi data-maybe-chemistry='1' mathvariant='normal'>H</mi>
                    <mo data-changed='added' data-maybe-chemistry='0'>&#x2062;</mo>
                    <mi data-maybe-chemistry='3' data-split='true'>Cl</mi>
                    </mrow>
                </mtd>
                </mtr>
            </mtable>
            </math>
        ";
        assert!(are_strs_canonically_equal(test, target));
    }
    
    #[test]
    fn merge_bug_303() {
        let test = r#"
            <math>
                <mn>2</mn>
                <msup><mtext>OH</mtext><mo>−</mo></msup>
                <mo stretchy="false">(</mo>
                <mtext>aq</mtext>
                <mo stretchy="false">)</mo>
                <mo>+</mo>
                <mtext>C</mtext>
                <msup><mtext>u</mtext><mrow><mn>2</mn><mo>+</mo></mrow></msup>
            </math>
        "#;
        let target = "
            <math>
                <mrow data-changed='added'>
                <mrow data-changed='added'>
                    <mn>2</mn>
                    <mo data-changed='added'>&#x2062;</mo>
                    <mrow data-changed='added'>
                        <msup><mi>OH</mi><mo>-</mo></msup>
                        <mo data-changed='added'>&#x2061;</mo>
                        <mrow data-changed='added'>
                            <mo stretchy='false'>(</mo>
                            <mtext>aq</mtext>
                            <mo stretchy='false'>)</mo>
                        </mrow>
                    </mrow>
                </mrow>
                <mo>+</mo>
                <mrow data-changed='added'>
                    <mtext>C</mtext>
                    <mo data-changed='added'>&#x2062;</mo>
                    <msup> <mtext>u</mtext> <mrow><mn>2</mn><mo>+</mo></mrow> </msup>
                </mrow>
                </mrow>
            </math>
           ";
        assert!(are_strs_canonically_equal(test, target));
    }
    
    #[test]
    fn mtd_assert_bug_393() {
        let test = r#"
        <math display="block">
            <mtable>
                <mtr>
                <mtd>
                    <mrow>
                    <mi>A</mi>
                    <mi>c</mi>
                    </mrow>
                </mtd>
                <mtd>
                    <mi>A</mi>
                    <mfenced>
                    <mtable>
                        <mtr>
                        <mtd>
                            <mrow>
                            <mi>c</mi>
                            <mi>n</mi>
                            </mrow>
                        </mtd>
                        </mtr>
                    </mtable>
                    </mfenced>
                </mtd>
                </mtr>
            </mtable>
        </math>"#;
        let target = "
        <math display='block'>
            <mtable>
            <mtr>
                <mtd>
                <mi>A</mi>
                <mi>c</mi>
                </mtd>
                <mtd>
                <mrow data-changed='added'>
                    <mi>A</mi>
                    <mrow>
                    <mo data-changed='from_mfenced'>(</mo>
                    <mtable>
                        <mtr>
                        <mtd>
                            <mrow>
                            <mi>c</mi>
                            <mi>n</mi>
                            </mrow>
                        </mtd>
                        </mtr>
                    </mtable>
                    <mo data-changed='from_mfenced'>)</mo>
                    </mrow>
                </mrow>
                </mtd>
            </mtr>
            </mtable>
        </math>";
        assert!(are_strs_canonically_equal(test, target));
    }

}<|MERGE_RESOLUTION|>--- conflicted
+++ resolved
@@ -614,7 +614,6 @@
         let mut answer = false;
         for child in mathml.children() {
             let child = as_element(child);
-<<<<<<< HEAD
             if name(child) == "mtd" {
                 assert_eq!(child.children().len(), 1);
                 let marked_value = get_marked_value(as_element(child.children()[0]));
@@ -624,10 +623,6 @@
                 } else {
                     answer = true;
                 }
-=======
-            if name(child) == "mtd" && child.attribute(MAYBE_CHEMISTRY).is_some() {
-                answer = true;  // each mtd acts as a potential island for chemistry, so don't clear it
->>>>>>> 852d14e4
             } else {
                 answer |= is_changed_after_unmarking_chemistry(child);
             }
