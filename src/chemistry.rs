--- conflicted
+++ resolved
@@ -1085,26 +1085,10 @@
 
     fn likely_mrow_chem_formula(mrow: Element) -> isize {
         // For parens, the only reason to add them is to group the children and then indicate that there is more than one molecule
-<<<<<<< HEAD
-        let outer_mrow = mrow;
-        let mrow = mrow;
-=======
->>>>>>> 23f69e5e
         if IsBracketed::is_bracketed(mrow, "(", ")", false, false) ||
            IsBracketed::is_bracketed(mrow, "[", "]", false, false) {
             // If it is bracketed, it should have a subscript to indicate the number of the element.
             // We give a pass to unadorned bracketing chars
-<<<<<<< HEAD
-            // assert!( mrow.children().len() == 1 );
-            let likely = likely_chem_formula(as_element(mrow.children()[0]));
-            let parent = get_parent(mrow);
-            match name(parent) {
-                "mrow" => return likely,
-                "msub" => return likely + 3,
-                "msup" => return likely + likely_chem_superscript(as_element(mrow.following_siblings()[0])),
-                _ => return NOT_CHEMISTRY,
-
-=======
             if mrow.children().len() != 3 {
                 return NOT_CHEMISTRY;
             }
@@ -1119,7 +1103,6 @@
                 return likely + 3;
             } else {
                 return likely;
->>>>>>> 23f69e5e
             }
         }
 
