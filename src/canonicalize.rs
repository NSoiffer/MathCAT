--- conflicted
+++ resolved
@@ -3187,11 +3187,7 @@
 			// FIX: MathType generates the wrong version of union and intersection ops (binary instead of unary)
 		} else if !is_base && (parent_name == "msup" || parent_name == "msubsup") {
 			mo_text = match mo_text {
-<<<<<<< HEAD
-				"\u{00BA}"| "\u{2092}"| "\u{20D8}"| "\u{2218}" | "\u{02DA}" => "\u{00B0}",		// circle-like objects -> degree
-=======
 				"\u{00BA}"| "\u{2092}"| "\u{20D8}"| "\u{2218}" | "\u{25E6}" => "\u{00B0}",		// circle-like objects -> degree
->>>>>>> ba52159d
 				_ => mo_text,
 			};
 		} else {
