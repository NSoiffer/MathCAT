--- conflicted
+++ resolved
@@ -1769,11 +1769,7 @@
             // set the new value
             let new_value = match def.value.evaluate(&self.base, mathml) {
                 Ok(val) => val,
-<<<<<<< HEAD
-                Err(e) => bail!(format!("Can't evaluate variable def for {} with ContextStack {}\nError is '{}'", def, self, e)),
-=======
                 Err(_) => Value::Nodeset(sxd_xpath::nodeset::Nodeset::new()),
->>>>>>> 852d14e4
             };
             let qname = QName::new(def.name.as_str());
             self.base.set_variable(qname, new_value);
